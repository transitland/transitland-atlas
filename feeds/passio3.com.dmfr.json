--- conflicted
+++ resolved
@@ -22,7 +22,28 @@
       ]
     },
     {
-<<<<<<< HEAD
+      "id": "f-9q5cx-montereypark~ca~us",
+      "spec": "gtfs",
+      "urls": {
+        "static_current": "https://passio3.com/montereyp/passioTransit/gtfs/google_transit.zip",
+        "static_historic": [
+          "https://data.trilliumtransit.com/gtfs/montereypark-ca-us/montereypark-ca-us.zip"
+        ]
+      },
+      "operators": [
+        {
+          "onestop_id": "o-9q5cx-spiritbus",
+          "name": "Spirit Bus",
+          "website": "http://www.montereypark.ca.gov/549/Spirit-Bus",
+          "tags": {
+            "twitter_general": "CityofMPK",
+            "us_ntd_id": "90286",
+            "wikidata_id": "Q6905333"
+          }
+        }
+      ]
+    },
+    {
       "id": "f-9vxz-jatran~ms~us",
       "spec": "gtfs",
       "urls": {
@@ -43,25 +64,6 @@
           "tags": {
             "us_ntd_id": "40015",
             "wikidata_id": "Q6117777"
-=======
-      "id": "f-9q5cx-montereypark~ca~us",
-      "spec": "gtfs",
-      "urls": {
-        "static_current": "https://passio3.com/montereyp/passioTransit/gtfs/google_transit.zip",
-        "static_historic": [
-          "https://data.trilliumtransit.com/gtfs/montereypark-ca-us/montereypark-ca-us.zip"
-        ]
-      },
-      "operators": [
-        {
-          "onestop_id": "o-9q5cx-spiritbus",
-          "name": "Spirit Bus",
-          "website": "http://www.montereypark.ca.gov/549/Spirit-Bus",
-          "tags": {
-            "twitter_general": "CityofMPK",
-            "us_ntd_id": "90286",
-            "wikidata_id": "Q6905333"
->>>>>>> dec06d62
           }
         }
       ]
