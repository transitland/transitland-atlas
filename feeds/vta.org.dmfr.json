{
  "$schema": "https://dmfr.transit.land/json-schema/dmfr.schema-v0.4.0.json",
  "feeds": [
    {
      "id": "f-9q9-vta",
      "spec": "gtfs",
      "urls": {
        "static_current": "https://gtfs.vta.org/gtfs_vta.zip"
      },
<<<<<<< HEAD
      "tags": {
        "exclude_from_global_query": "true"
      }
=======
      "operators": [
        {
          "onestop_id": "o-9q9-vta",
          "name": "Santa Clara Valley Transportation Authority",
          "short_name": "VTA",
          "website": "https://www.vta.org/",
          "associated_feeds": [
            {
              "feed_onestop_id": "f-vta~rt"
            },
            {
              "feed_onestop_id": "o-9q9-vta"
            }
          ],
          "tags": {
            "twitter_general": "VTA",
            "twitter_service_alerts": "VTAservice",
            "us_ntd_id": "90013",
            "wikidata_id": "Q1456861"
          }
        }
      ]
>>>>>>> e8bedfc3
    }
  ],
  "license_spdx_identifier": "CDLA-Permissive-1.0"
}<|MERGE_RESOLUTION|>--- conflicted
+++ resolved
@@ -7,11 +7,9 @@
       "urls": {
         "static_current": "https://gtfs.vta.org/gtfs_vta.zip"
       },
-<<<<<<< HEAD
       "tags": {
         "exclude_from_global_query": "true"
-      }
-=======
+      },
       "operators": [
         {
           "onestop_id": "o-9q9-vta",
@@ -21,9 +19,6 @@
           "associated_feeds": [
             {
               "feed_onestop_id": "f-vta~rt"
-            },
-            {
-              "feed_onestop_id": "o-9q9-vta"
             }
           ],
           "tags": {
@@ -34,7 +29,6 @@
           }
         }
       ]
->>>>>>> e8bedfc3
     }
   ],
   "license_spdx_identifier": "CDLA-Permissive-1.0"
