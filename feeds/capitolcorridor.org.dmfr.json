--- conflicted
+++ resolved
@@ -16,12 +16,6 @@
         "create_derived_product": "yes",
         "commercial_use_allowed": "yes",
         "share_alike_optional": "yes"
-<<<<<<< HEAD
-      }
-=======
-      },
-      "tags": {
-        "managed_by": "mtc-ca"
       },
       "operators": [
         {
@@ -40,7 +34,6 @@
           }
         }
       ]
->>>>>>> e8bedfc3
     }
   ],
   "license_spdx_identifier": "CDLA-Permissive-1.0"
