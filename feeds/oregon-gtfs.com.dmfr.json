{
  "$schema": "https://dmfr.transit.land/json-schema/dmfr.schema-v0.4.0.json",
  "feeds": [
    {
      "spec": "gtfs",
      "id": "f-9rbm-albanytransit~or~us",
      "urls": {
        "static_current": "https://oregon-gtfs.trilliumtransit.com/gtfs_data/albanytransit-or-us/albanytransit-or-us.zip"
      },
      "license": {
        "url": "https://oregon-gtfs.trilliumtransit.com",
        "use_without_attribution": "yes",
        "create_derived_product": "yes",
        "redistribute": "yes"
      },
      "tags": {
        "managed_by": "trillium"
      },
      "operators": [
        {
          "onestop_id": "o-9rbmy-albanytransitsystem",
          "name": "Albany Transit System",
          "short_name": "ATS",
          "website": "https://www.cityofalbany.net/pw/transportation/albany-transit-system",
          "associated_feeds": [
            {
              "gtfs_agency_id": "456"
            }
          ],
          "tags": {
            "us_ntd_id": "00061",
            "twitter_general": "cityofalbany"
          }
        },
        {
          "onestop_id": "o-9rbm-linn~bentonloop",
          "name": "Linn Benton Loop",
          "website": "https://loop.cityofalbany.net/",
          "associated_feeds": [
            {
              "gtfs_agency_id": "457"
            }
          ]
        },
        {
          "onestop_id": "o-9rbm-linx",
          "name": "Lebanon Inter-Neighborhood Express",
          "short_name": "LINX",
          "website": "https://www.ci.lebanon.or.us/LINX",
          "associated_feeds": [
            {
              "gtfs_agency_id": "1526"
            }
          ]
        }
      ]
    },
    {
      "spec": "gtfs",
      "id": "f-9r92-basin~or~us",
      "urls": {
        "static_current": "https://oregon-gtfs.trilliumtransit.com/gtfs_data/basin-or-us/basin-or-us.zip"
      },
      "license": {
        "url": "https://oregon-gtfs.trilliumtransit.com",
        "use_without_attribution": "yes",
        "create_derived_product": "yes",
        "redistribute": "yes"
      },
      "tags": {
        "gtfs_data_exchange": "basin-transit-service",
        "managed_by": "trillium"
      },
      "operators": [
        {
          "onestop_id": "o-9r92-basintransitservice",
          "name": "Basin Transit Service",
          "website": "https://www.basintransit.com/",
          "associated_feeds": [
            {
              "gtfs_agency_id": "131"
            }
          ],
          "tags": {
            "us_ntd_id": "0R02-00339"
          }
        },
        {
          "onestop_id": "o-9r9-klamathtribes",
          "name": "Klamath Tribes",
          "website": "https://klamathtribes.org/quail-trail-bus-schedule/",
          "associated_feeds": [
            {
              "gtfs_agency_id": "215"
            }
          ]
        }
      ]
    },
    {
      "spec": "gtfs",
      "id": "f-9rb-benton~or~us",
      "urls": {
        "static_current": "https://oregon-gtfs.trilliumtransit.com/gtfs_data/benton-or-us/benton-or-us.zip"
      },
      "license": {
        "url": "https://oregon-gtfs.trilliumtransit.com",
        "use_without_attribution": "yes",
        "create_derived_product": "yes",
        "redistribute": "yes"
      },
      "tags": {
        "gtfs_data_exchange": "benton-county-transportation",
        "managed_by": "trillium"
      },
      "operators": [
        {
          "onestop_id": "o-9rb-bentoncountytransportation",
          "name": "Benton Area Transit",
          "website": "https://www.co.benton.or.us/ridethebat",
          "associated_feeds": [
            {
              "gtfs_agency_id": "148"
            },
            {
              "feed_onstop_id": "f-9rb-benton~or~us~alerts"
            },
            {
              "feed_onstop_id": "f-9rb-benton~or~us~rt"
            }
          ]
        }
      ]
    },
    {
      "spec": "gtfs",
      "id": "f-c20f-bluestar~or~us",
      "urls": {
        "static_historical": "https://oregon-gtfs.trilliumtransit.com/gtfs_data/bluestar-or-us/bluestar-or-us.zip"
      },
      "license": {
        "url": "https://oregon-gtfs.trilliumtransit.com",
        "use_without_attribution": "yes",
        "create_derived_product": "yes",
        "redistribute": "yes"
      },
      "tags": {
        "gtfs_data_exchange": "blue-star-bus"
      },
      "operators": [
        {
          "onestop_id": "o-c20f-bluestarbus",
          "name": "Blue Star Bus",
          "website": "https://www.bluestarbus.com/",
          "associated_feeds": [
            {
              "gtfs_agency_id": "169"
            }
          ]
        }
      ]
    },
    {
      "spec": "gtfs",
      "id": "f-buenavistaferry~or~us",
      "urls": {
        "static_current": "https://oregon-gtfs.trilliumtransit.com/gtfs_data/buenavistaferry-or-us/buenavistaferry-or-us.zip"
      },
      "license": {
        "url": "https://oregon-gtfs.trilliumtransit.com",
        "use_without_attribution": "yes",
        "create_derived_product": "yes",
        "redistribute": "yes"
      },
      "tags": {
      },
      "operators": [
        {
          "onestop_id": "o-buenavistaferry~or~us",
          "name": "Buena Vista Ferry",
          "website": "https://www.co.marion.or.us/PW/ferries/Pages/buenavista.aspx",
          "associated_feeds": [
            {
              "gtfs_agency_id": "1734"
            }
          ]
        }
      ]
    },
    {
      "spec": "gtfs",
      "id": "f-c209-canbytransit~or~us",
      "urls": {
        "static_current": "https://oregon-gtfs.trilliumtransit.com/gtfs_data/canbytransit-or-us/canbytransit-or-us.zip"
      },
      "license": {
        "url": "https://oregon-gtfs.trilliumtransit.com",
        "use_without_attribution": "yes",
        "create_derived_product": "yes",
        "redistribute": "yes"
      },
      "tags": {
        "managed_by": "trillium"
      },
      "operators": [
        {
          "onestop_id": "o-c209-canbyareatransit",
          "name": "Canby Area Transit",
          "website": "https://www.canbyoregon.gov/area-transit",
          "associated_feeds": [
            {
              "gtfs_agency_id": "227"
            }
          ]
        }
      ]
    },
    {
      "spec": "gtfs",
      "id": "f-canbyferry~or~us",
      "urls": {
        "static_current": "https://oregon-gtfs.trilliumtransit.com/gtfs_data/canbyferry-or-us/canbyferry-or-us.zip"
      },
      "license": {
        "url": "https://oregon-gtfs.trilliumtransit.com",
        "use_without_attribution": "yes",
        "create_derived_product": "yes",
        "redistribute": "yes"
      },
      "tags": {
        "managed_by": "trillium"
      },
      "operators": [
        {
          "onestop_id": "o-canbyferry~or~us",
          "name": "Canby Ferry",
          "website": "https://www.clackamas.us/roads/ferry.html#faresandhours",
          "associated_feeds": [
            {
              "gtfs_agency_id": "1731"
            }
          ]
        }
      ]
    },
    {
      "spec": "gtfs",
      "id": "f-9rb-caravan~or~us",
      "urls": {
        "static_current": "https://oregon-gtfs.trilliumtransit.com/gtfs_data/caravan-or-us/caravan-or-us.zip"
      },
      "license": {
        "url": "https://oregon-gtfs.trilliumtransit.com",
        "use_without_attribution": "yes",
        "create_derived_product": "yes",
        "redistribute": "yes"
      },
      "tags": {
        "gtfs_data_exchange": "caravan-airport-transportation",
        "managed_by": "trillium"
      },
      "operators": [
        {
          "onestop_id": "o-9rb-caravanairporttransportation",
          "name": "Caravan Airport Transportation",
          "website": "https://www.caravanairporttransportation.com/",
          "associated_feeds": [
            {
              "gtfs_agency_id": "58"
            }
          ]
        }
      ]
    },
    {
      "spec": "gtfs",
      "id": "f-9rc-cascadeseast~or~us",
      "urls": {
        "static_current": "https://oregon-gtfs.trilliumtransit.com/gtfs_data/cascadeseast-or-us/cascadeseast-or-us.zip"
      },
      "license": {
        "url": "https://oregon-gtfs.trilliumtransit.com",
        "use_without_attribution": "yes",
        "create_derived_product": "yes",
        "redistribute": "yes"
      },
      "tags": {
        "gtfs_data_exchange": "cascades-east-transit",
        "managed_by": "trillium"
      },
      "operators": [
        {
          "onestop_id": "o-9rc-cascadeseasttransit",
          "name": "Cascades East Transit",
          "short_name": "CET",
          "website": "https://www.caravanairporttransportation.com/",
          "associated_feeds": [
            {
              "gtfs_agency_id": "61"
            },
            {
              "feed_onestop_id": "f-9rc-cascadeseast~or~us~rt"
            },
            {
              "feed_onestop_id": "f-9rc-cascadeseast~or~us~rt~alerts"
            }
          ],
          "tags": {
            "us_ntd_id": "00057",
            "twitter_general": "ridecet"
          }
        }
      ]
    },
    {
      "spec": "gtfs",
      "id": "f-9rc-cobreeze~or~us",
      "urls": {
        "static_current": "https://oregon-gtfs.trilliumtransit.com/gtfs_data/cobreeze-or-us/cobreeze-or-us.zip"
      },
      "license": {
        "url": "https://oregon-gtfs.trilliumtransit.com",
        "use_without_attribution": "yes",
        "create_derived_product": "yes",
        "redistribute": "yes"
      },
      "tags": {
        "managed_by": "trillium"
      },
      "operators": [
        {
          "onestop_id": "o-9rc-centraloregonbreeze",
          "name": "Central Oregon Breeze",
          "website": "http://cobreeze.com/",
          "associated_feeds": [
            {
              "gtfs_agency_id": "47"
            }
          ],
          "tags": {
            "us_ntd_id": "0R02-00326"
          }
        }
      ]
    },
    {
      "spec": "gtfs",
      "id": "f-c20f-cccxpress~or~us",
      "urls": {
        "static_current": "https://oregon-gtfs.trilliumtransit.com/gtfs_data/cccxpress-or-us/cccxpress-or-us.zip"
      },
      "license": {
        "url": "https://oregon-gtfs.trilliumtransit.com",
        "use_without_attribution": "yes",
        "create_derived_product": "yes",
        "redistribute": "yes"
      },
      "tags": {
        "managed_by": "trillium"
      },
      "operators": [
        {
          "onestop_id": "o-c20f-cccxpress",
          "name": "CCC Xpress",
          "website": "https://www.clackamas.edu/campus-life/transportation",
          "associated_feeds": [
            {
              "gtfs_agency_id": "256"
            }
          ],
          "tags": {
            "twitter_general": "ClackCollege"
          }
        }
      ]
    },
    {
      "spec": "gtfs",
      "id": "f-9rb-citytocityshuttle~or~us",
      "urls": {
        "static_historical": "https://oregon-gtfs.trilliumtransit.com/gtfs_data/citytocityshuttle-or-us/citytocityshuttle-or-us.zip"
      },
      "license": {
        "url": "https://oregon-gtfs.trilliumtransit.com",
        "use_without_attribution": "yes",
        "create_derived_product": "yes",
        "redistribute": "yes"
      },
      "operators": [
        {
          "onestop_id": "o-9rb-city2cityshuttle",
          "name": "City2City Shuttle",
          "associated_feeds": [
            {
            }
          ]
        }
      ]
    },
    {
      "spec": "gtfs",
      "id": "f-clackamascounty~or~us",
      "urls": {
        "static_current": "https://oregon-gtfs.trilliumtransit.com/gtfs_data/clackamascounty-or-us/clackamascounty-or-us.zip"
      },
      "license": {
        "url": "https://oregon-gtfs.trilliumtransit.com",
        "use_without_attribution": "yes",
        "create_derived_product": "yes",
        "redistribute": "yes"
      },
      "tags": {
        "managed_by": "trillium"
      },
      "operators": [
        {
          "onestop_id": "o-clackamascounty~or~us",
          "name": "Clackamas County Social Services",
          "website": "https://www.clackamas.us/h3s/connects-shuttle",
          "associated_feeds": [
            {
              "gtfs_agency_id": "1807"
            }
          ]
        }
      ]
    },
    {
      "spec": "gtfs",
      "id": "f-9rbm-corvallis~or~us",
      "urls": {
        "static_historical": "https://oregon-gtfs.trilliumtransit.com/gtfs_data/corvallis-or-us/corvallis-or-us.zip"
      },
      "license": {
        "url": "https://oregon-gtfs.trilliumtransit.com",
        "use_without_attribution": "yes",
        "create_derived_product": "yes",
        "redistribute": "yes"
      },
      "tags": {
        "gtfs_data_exchange": "corvallis-transit-system"
      },
      "operators": [
        {
          "onestop_id": "o-9rbm-corvallistransitsystem",
          "name": "Corvallis Transit System",
          "short_name": "CTS",
          "website": "http://www.CorvallisTransit.com",
          "associated_feeds": [
            {
              "gtfs_agency_id": "445"
            }
          ],
          "tags": {
            "us_ntd_id": "00047",
            "twitter_general": "cityofcorvallis"
          }
        }
      ]
    },
    {
      "spec": "gtfs",
      "id": "f-9px-currypublictransit",
      "urls": {
        "static_current": "https://oregon-gtfs.trilliumtransit.com/gtfs_data/currypublictransit-or-us/currypublictransit-brookings-or-us.zip"
      },
      "license": {
        "url": "https://oregon-gtfs.trilliumtransit.com",
        "use_without_attribution": "yes",
        "create_derived_product": "yes",
        "redistribute": "yes"
      },
      "tags": {
        "gtfs_data_exchange": "curry-public-transit"
      },
      "operators": [
        {
          "onestop_id": "o-9px-currypublictransit",
          "name": "Curry Public Transit",
          "website": "https://currypublictransit.org/",
          "associated_feeds": [
            {
              "gtfs_agency_id": "827"
            }
          ],
          "tags": {
            "us_ntd_id": "0R02-00308"
          }
        }
      ]
    },
    {
      "spec": "gtfs",
      "id": "f-c21-hoodriver~or~us",
      "urls": {
        "static_current": "https://oregon-gtfs.trilliumtransit.com/gtfs_data/hoodriver-or-us/hoodriver-or-us.zip"
      },
      "license": {
        "url": "https://oregon-gtfs.trilliumtransit.com",
        "use_without_attribution": "yes",
        "create_derived_product": "yes",
        "redistribute": "yes"
      },
      "tags": {
        "gtfs_data_exchange": "columbia-area-transit",
        "managed_by": "trillium"
      },
      "operators": [
        {
          "onestop_id": "o-c21-columbiaareatransit",
          "name": "Columbia Area Transit",
          "short_name": "CAT",
          "website": "https://www.ridecatbus.org/",
          "associated_feeds": [
            {
              "gtfs_agency_id": "37"
            }
          ],
          "tags": {
            "us_ntd_id": "0R02-00319",
            "wikidata_id": "Q96375303",
            "twitter_general": "HRCATBUS"
          }
        },
        {
          "onestop_id": "o-c21-thelink",
          "name": "The Link",
          "website": "https://www.mcedd.org/transportation/the-link-public-transit/",
          "associated_feeds": [
            {
              "gtfs_agency_id": "1491"
            }
          ]
        }
      ]
    },
    {
      "spec": "gtfs",
      "id": "f-c20-columbiacountyrider",
      "urls": {
        "static_current": "https://oregon-gtfs.trilliumtransit.com/gtfs_data/columbiacounty-or-us/columbiacounty-or-us.zip"
      },
      "license": {
        "url": "https://oregon-gtfs.trilliumtransit.com",
        "use_without_attribution": "yes",
        "create_derived_product": "yes",
        "redistribute": "yes"
      },
      "tags": {
        "managed_by": "trillium"
      },
      "operators": [
        {
          "onestop_id": "o-c20-columbiacountyrider",
          "name": "Columbia County Rider",
          "short_name": "CCR",
          "website": "https://www.nworegontransit.org/agencies/columbia-county-rider/",
          "associated_feeds": [
            {
              "gtfs_agency_id": "57"
            }
          ],
          "tags": {
            "us_ntd_id": "0R02-00375"
          }
        }
      ]
    },
    {
      "spec": "gtfs",
      "id": "f-9px-cooscounty~or~us",
      "urls": {
        "static_current": "https://oregon-gtfs.trilliumtransit.com/gtfs_data/cooscounty-or-us/cooscounty-or-us.zip"
      },
      "license": {
        "url": "https://oregon-gtfs.trilliumtransit.com",
        "use_without_attribution": "yes",
        "create_derived_product": "yes",
        "redistribute": "yes"
      },
      "tags": {
        "gtfs_data_exchange": "coos-county-area-transit",
        "managed_by": "trillium"
      },
      "operators": [
        {
          "onestop_id": "o-9px-cooscountyareatransit",
          "name": "Coos County Area Transit",
          "short_name": "CCAT",
          "website": "http://www.coostransit.org/",
          "associated_feeds": [
            {
              "gtfs_agency_id": "84"
            }
          ]
        }
      ]
    },
    {
      "spec": "gtfs",
      "id": "f-9rb-diamondexpress~or~us",
      "urls": {
        "static_current": "https://oregon-gtfs.trilliumtransit.com/gtfs_data/diamondexpress-or-us/diamondexpress-or-us.zip"
      },
      "license": {
        "url": "https://oregon-gtfs.trilliumtransit.com",
        "use_without_attribution": "yes",
        "create_derived_product": "yes",
        "redistribute": "yes"
      },
      "tags": {
        "gtfs_data_exchange": "diamond-express",
        "managed_by": "trillium"
      },
      "operators": [
        {
          "onestop_id": "o-9rb-diamondexpress",
          "name": "Diamond Express",
          "website": "https://www.ltd.org/system-map/route_900/",
          "associated_feeds": [
            {
              "gtfs_agency_id": "184"
            }
          ],
          "tags": {
            "us_ntd_id": "00007",
            "wikidata_id": "Q6485453",
            "twitter_general": "lanetransit"
          }
        }
      ]
    },
    {
      "spec": "gtfs",
      "id": "f-9rc-eugenetobend~or~us",
      "urls": {
        "static_historical": "https://oregon-gtfs.trilliumtransit.com/gtfs_data/eugenetobend-or-us/eugenetobend-or-us.zip"
      },
      "license": {
        "url": "https://oregon-gtfs.trilliumtransit.com",
        "use_without_attribution": "yes",
        "create_derived_product": "yes",
        "redistribute": "yes"
      },
      "tags": {
        "gtfs_data_exchange": "eugene-to-bend"
      }
    },
    {
      "spec": "gtfs",
      "id": "f-9r8-josephinecounty~or~us",
      "urls": {
        "static_current": "https://oregon-gtfs.trilliumtransit.com/gtfs_data/josephinecounty-or-us/josephinecounty-or-us.zip"
      },
      "license": {
        "url": "https://oregon-gtfs.trilliumtransit.com",
        "use_without_attribution": "yes",
        "create_derived_product": "yes",
        "redistribute": "yes"
      },
      "tags": {
        "managed_by": "trillium"
      },
      "operators": [
        {
          "onestop_id": "o-9r8-josephinecommunitytransit",
          "name": "Josephine Community Transit",
          "short_name": "JCT",
          "website": "http://www.co.josephine.or.us/Page.asp?NavID=628",
          "associated_feeds": [
            {
              "gtfs_agency_id": "94"
            }
          ],
          "tags": {
            "us_ntd_id": "00059"
          }
        },
        {
          "onestop_id": "o-9r83-roguevalleycommuterline",
          "name": "Rogue Valley Commuter Line",
          "associated_feeds": [
            {
              "gtfs_agency_id": "225"
            }
          ]
        }
      ]
    },
    {
      "spec": "gtfs",
      "id": "f-c25-ctuir~or~us",
      "urls": {
        "static_current": "https://oregon-gtfs.trilliumtransit.com/gtfs_data/ctuir-or-us/ctuir-or-us.zip"
      },
      "license": {
        "url": "https://oregon-gtfs.trilliumtransit.com",
        "use_without_attribution": "yes",
        "create_derived_product": "yes",
        "redistribute": "yes"
      },
      "tags": {
        "gtfs_data_exchange": "kayak-public-transit",
        "managed_by": "trillium"
      },
      "operators": [
        {
          "onestop_id": "o-c25-kayakpublictransit",
          "name": "Kayak Public Transit",
          "website": "https://ctuir.org/departments/tribal-planning-office/kayak-public-transit/",
          "associated_feeds": [
            {
              "gtfs_agency_id": "451"
            }
          ],
          "tags": {
            "twitter_general": "kayaktransit"
          }
        }
      ]
    },
    {
      "spec": "gtfs",
      "id": "f-klamath~shuttle~or~us",
      "urls": {
        "static_current": "https://oregon-gtfs.trilliumtransit.com/gtfs_data/klamathshuttle-or-us/klamathshuttle-or-us.zip"
      },
      "license": {
        "url": "https://oregon-gtfs.trilliumtransit.com",
        "use_without_attribution": "yes",
        "create_derived_product": "yes",
        "redistribute": "yes"
      },
      "tags": {
        "managed_by": "trillium"
      },
      "operators": [
        {
          "onestop_id": "o-9r9-klamathshuttle",
          "name": "Klamath Shuttle",
          "website": "http://klamathshuttle.com/",
          "associated_feeds": [
            {
              "gtfs_agency_id": "224"
            }
          ]
        }
      ]
    },
    {
      "spec": "gtfs",
      "id": "f-9pz-lincolncounty~or~us",
      "urls": {
        "static_current": "https://oregon-gtfs.trilliumtransit.com/gtfs_data/lincolncounty-or-us/lincolncounty-or-us.zip"
      },
      "license": {
        "url": "https://oregon-gtfs.trilliumtransit.com",
        "use_without_attribution": "yes",
        "create_derived_product": "yes",
        "redistribute": "yes"
      },
      "tags": {
        "gtfs_data_exchange": "lincoln-county-transit",
        "managed_by": "trillium"
      },
      "operators": [
        {
          "onestop_id": "o-9pz-lincolncountytransit",
          "name": "Lincoln County Transit",
          "website": "https://www.co.lincoln.or.us/transit",
          "associated_feeds": [
            {
              "gtfs_agency_id": "89"
            },
            {
              "feed_onstop_id": "f-9pz-lincolncounty~or~us~rt"
            },
            {
              "feed_onestop_id": "f-9pz-lincolncounty~or~us~rt~alerts"
            }
          ],
          "tags": {
            "us_ntd_id": "0R02-00310"
          }
        }
      ]
    },
    {
      "spec": "gtfs",
      "id": "f-9rbs-linnshuttle~or~us",
      "urls": {
        "static_current": "https://oregon-gtfs.trilliumtransit.com/gtfs_data/linnshuttle-or-us/linnshuttle-or-us.zip"
      },
      "license": {
        "url": "https://oregon-gtfs.trilliumtransit.com",
        "use_without_attribution": "yes",
        "create_derived_product": "yes",
        "redistribute": "yes"
      },
      "tags": {
        "gtfs_data_exchange": "linn-shuttle",
        "managed_by": "trillium"
      },
      "operators": [
        {
          "onestop_id": "o-9rbs-linnshuttle",
          "name": "Linn Shuttle",
          "website": "https://www.linnshuttle.com/",
          "associated_feeds": [
            {
              "gtfs_agency_id": "91"
            },
            {
              "feed_onstop_id": "f-9rbs-linnshuttle~or~us~rt"
            }
          ],
          "tags": {
            "us_ntd_id": "0R02-00348",
            "wikidata_id": "Q25001269"
          }
        }
      ]
    },
    {
      "spec": "gtfs",
      "id": "f-9ruf-mcacs~or~us",
      "urls": {
        "static_current": "https://oregon-gtfs.trilliumtransit.com/gtfs_data/mcacs-or-us/mcacs-or-us.zip"
      },
      "license": {
        "url": "https://oregon-gtfs.trilliumtransit.com",
        "use_without_attribution": "yes",
        "create_derived_product": "yes",
        "redistribute": "yes"
      },
      "tags": {
        "managed_by": "trillium"
      },
      "operators": [
        {
          "onestop_id": "o-9ruf-malheurcouncilonaging~communityservices",
          "name": "Malheur Council on Aging & Community Services",
          "website": "https://www.mcoacs.org/",
          "associated_feeds": [
            {
              "gtfs_agency_id": "269"
            }
          ]
        }
      ]
    },
    {
      "spec": "gtfs",
      "id": "f-c25v-milton~freewater~or~us",
      "urls": {
        "static_current": "https://oregon-gtfs.trilliumtransit.com/gtfs_data/milton-freewater-or-us/milton-freewater-or-us.zip"
      },
      "license": {
        "url": "https://oregon-gtfs.trilliumtransit.com",
        "use_without_attribution": "yes",
        "create_derived_product": "yes",
        "redistribute": "yes"
      },
      "tags": {
        "managed_by": "trillium"
      },
      "operators": [
        {
          "onestop_id": "o-c25v-cityofmilton~freewater",
          "name": "City of Milton-Freewater",
          "website": "https://www.mfcity.com/public_transportation",
          "associated_feeds": [
            {
              "gtfs_agency_id": "397"
            }
          ]
        }
      ]
    },
    {
      "spec": "gtfs",
      "id": "f-c2h-northeast~or~us",
      "urls": {
        "static_current": "https://oregon-gtfs.trilliumtransit.com/gtfs_data/northeast-or-us/northeast-or-us.zip"
      },
      "license": {
        "url": "https://oregon-gtfs.trilliumtransit.com",
        "use_without_attribution": "yes",
        "create_derived_product": "yes",
        "redistribute": "yes"
      },
      "tags": {
        "managed_by": "trillium"
      },
      "operators": [
        {
          "onestop_id": "o-c2h-northeastoregonpublictransit",
          "name": "Northeast Oregon Public Transit",
          "website": "https://ccno.org/publictransit/",
          "associated_feeds": [
            {
              "gtfs_agency_id": "157"
            }
          ],
          "tags": {
            "twitter_general": "neotransit"
          }
        }
      ]
    },
    {
      "spec": "gtfs",
      "id": "f-9rb-oregonexpressshuttle",
      "urls": {
        "static_current": "https://oregon-gtfs.trilliumtransit.com/gtfs_data/oregonexpressshuttle-or-us/oregonexpressshuttle-or-us.zip"
      },
      "license": {
        "url": "https://oregon-gtfs.trilliumtransit.com",
        "use_without_attribution": "yes",
        "create_derived_product": "yes",
        "redistribute": "yes"
      },
      "tags": {
        "managed_by": "trillium"
      },
      "operators": [
        {
          "onestop_id": "o-9rb-oregonexpressshuttle",
          "name": "Oregon Express Shuttle",
          "website": "https://groometransportation.com/portland-airport/",
          "associated_feeds": [
            {
              "gtfs_agency_id": "690"
            }
          ]
        }
      ]
    },
    {
      "spec": "gtfs",
      "id": "f-9rb-pacificcrest~or~us",
      "urls": {
        "static_current": "https://oregon-gtfs.trilliumtransit.com/gtfs_data/pacificcrest-or-us/pacificcrest-or-us.zip"
      },
      "license": {
        "url": "https://oregon-gtfs.trilliumtransit.com",
        "use_without_attribution": "yes",
        "create_derived_product": "yes",
        "redistribute": "yes"
      },
      "tags": {
        "managed_by": "trillium"
      },
      "operators": [
        {
          "onestop_id": "o-9rb-pacificcrestlines",
          "name": "Pacific Crest Lines",
          "website": "https://pacificcrestbuslines.net/",
          "associated_feeds": [
            {
              "gtfs_agency_id": "187"
            }
          ]
        }
      ]
    },
    {
      "spec": "gtfs",
      "id": "f-pendleton~or~us",
      "urls": {
        "static_current": "https://oregon-gtfs.trilliumtransit.com/gtfs_data/pendleton-or-us/pendleton-or-us.zip"
      },
      "license": {
        "url": "https://oregon-gtfs.trilliumtransit.com",
        "use_without_attribution": "yes",
        "create_derived_product": "yes",
        "redistribute": "yes"
      },
      "tags": {
        "managed_by": "trillium"
      },
      "operators": [
        {
          "onestop_id": "o-pendleton~or~us",
          "name": "Let'er Bus",
          "website": "https://pendleton.or.us/transportation",
          "associated_feeds": [
            {
<<<<<<< HEAD
              "gtfs_agency_id": "253"
            },
            {
              "feed_onestop_id": "f-sunsetempiretransportationdistrict~rt"
=======
              "gtfs_agency_id": "1496"
>>>>>>> 19d96915
            }
          ]
        }
      ]
    },
    {
      "spec": "gtfs",
      "id": "f-philomathconnection~or~us",
      "urls": {
        "static_historical": "https://oregon-gtfs.trilliumtransit.com/gtfs_data/philomathconnection-or-us/philomathconnection-or-us.zip"
      },
      "license": {
        "url": "https://oregon-gtfs.trilliumtransit.com",
        "use_without_attribution": "yes",
        "create_derived_product": "yes",
        "redistribute": "yes"
      },
      "tags": {
      },
      "operators": [
        {
          "onestop_id": "o-9rbm-philomathconnection",
          "name": "Philomath Connection",
          "website": "https://www.corvallisoregon.gov/cts/page/cts-route-philomath-connection",
          "associated_feeds": [
            {
              "gtfs_agency_id": "1760"
            }
          ],
          "tags": {
            "us_ntd_id": "00047",
            "twitter_general": "cityofcorvallis"
          }
        }
      ]
    },
    {
      "spec": "gtfs",
      "id": "f-9r-peoplemover~or~us",
      "urls": {
        "static_current": "https://oregon-gtfs.trilliumtransit.com/gtfs_data/peoplemover-or-us/peoplemover-or-us.zip"
      },
      "license": {
        "url": "https://oregon-gtfs.trilliumtransit.com",
        "use_without_attribution": "yes",
        "create_derived_product": "yes",
        "redistribute": "yes"
      },
      "tags": {
        "gtfs_data_exchange": "people-mover",
        "managed_by": "trillium"
      },
      "operators": [
        {
          "onestop_id": "o-9r-peoplemover",
          "name": "People Mover",
          "website": "http://www.grantcountypeoplemover.com/",
          "associated_feeds": [
            {
              "gtfs_agency_id": "59"
            }
          ]
        }
      ]
    },
    {
      "spec": "gtfs",
      "id": "f-point~or-us",
      "supersedes_ids": [
        "f-9rb-cascadespoint~or~us",
        "f-9r-easternpoint~or~us",
        "f-c20-northwestpoint~or~us",
        "f-9r2-southwestpoint~or~us",
        "f-9rc-highdesertpoint~or~us"
      ],
      "urls": {
        "static_current": "https://oregon-gtfs.trilliumtransit.com/gtfs_data/point-or-us/point-or-us.zip"
      },
      "license": {
        "url": "https://oregon-gtfs.trilliumtransit.com",
        "use_without_attribution": "yes",
        "create_derived_product": "yes",
        "redistribute": "yes"
      },
      "tags": {
        "managed_by": "trillium"
      },
      "operators": [
        {
          "onestop_id": "o-point~or~us",
          "supersedes_ids": [
            "o-9rb-cascadespoint",
            "o-9r-easternpoint",
            "o-c20-northwestpoint",
            "o-9r2-southwestpoint",
            "o-9rc-highdesertpoint"
          ],
          "name": "The POINT",
          "website": "http://oregon-point.com",
          "associated_feeds": [
            {
              "gtfs_agency_id": "45"
            }
          ]
        }
      ]
    },
    {
      "spec": "gtfs",
      "id": "f-9pzdp-rhodyexpress~or~us",
      "urls": {
        "static_current": "https://oregon-gtfs.trilliumtransit.com/gtfs_data/rhodyexpress-or-us/rhodyexpress-or-us.zip"
      },
      "license": {
        "url": "https://oregon-gtfs.trilliumtransit.com",
        "use_without_attribution": "yes",
        "create_derived_product": "yes",
        "redistribute": "yes"
      },
      "tags": {
        "gtfs_data_exchange": "rhody-express",
        "managed_by": "trillium"
      },
      "operators": [
        {
          "onestop_id": "o-9pzdp-rhodyexpress",
          "name": "Rhody Express",
          "website": "https://www.ltd.org/system-map/route_901/",
          "associated_feeds": [
            {
              "gtfs_agency_id": "185"
            }
          ],
          "tags": {
            "us_ntd_id": "00007",
            "wikidata_id": "Q6485453",
            "twitter_general": "lanetransit"
          }
        }
      ]
    },
    {
      "spec": "gtfs",
      "id": "f-c20d-rideconnection~or~us",
      "urls": {
        "static_current": "https://oregon-gtfs.trilliumtransit.com/gtfs_data/rideconnection-or-us/rideconnection-or-us.zip"
      },
      "license": {
        "url": "https://oregon-gtfs.trilliumtransit.com",
        "use_without_attribution": "yes",
        "create_derived_product": "yes",
        "redistribute": "yes"
      },
      "tags": {
        "gtfs_data_exchange": "ride-connection",
        "managed_by": "trillium"
      },
      "operators": [
        {
          "onestop_id": "o-c20d-rideconnection",
          "name": "Ride Connection",
          "website": "https://rideconnection.org/",
          "associated_feeds": [
            {
<<<<<<< HEAD
              "gtfs_agency_id": "445"
            },
            {
              "feed_onestop_id": "f-corvallis~or~rt"
=======
              "gtfs_agency_id": "133"
>>>>>>> 19d96915
            }
          ],
          "tags": {
            "twitter_general": "ride_connection"
          }
        }
      ]
    },
    {
      "spec": "gtfs",
      "id": "f-c214-sandy~or~us",
      "urls": {
        "static_current": "https://oregon-gtfs.trilliumtransit.com/gtfs_data/sandy-or-us/sandy-or-us.zip"
      },
      "license": {
        "url": "https://oregon-gtfs.trilliumtransit.com",
        "use_without_attribution": "yes",
        "create_derived_product": "yes",
        "redistribute": "yes"
      },
      "tags": {
        "managed_by": "trillium"
      },
      "operators": [
        {
          "onestop_id": "o-c214-sandyareametro",
          "name": "Sandy Area Metro",
          "website": "https://www.ci.sandy.or.us/transit",
          "associated_feeds": [
            {
              "gtfs_agency_id": "86"
            }
          ],
          "tags": {
            "us_ntd_id": "0R02-00389",
            "wikidata_id": "Q7417136",
            "twitter_general": "CityofSandyOR"
          }
        },
        {
          "onestop_id": "o-c213-mthoodexpress",
          "name": "Mt. Hood Express",
          "website": "https://www.mthoodexpress.com/",
          "associated_feeds": [
            {
              "gtfs_agency_id": "188"
            }
          ],
          "tags": {
            "wikidata_id": "Q6924938",
            "twitter_general": "Mthoodexpress"
          }
        }
      ]
    },
    {
      "spec": "gtfs",
      "id": "f-c20c-sctd~or~us",
      "urls": {
        "static_historical": "https://oregon-gtfs.trilliumtransit.com/gtfs_data/sctd-or-us/sctd-or-us.zip"
      },
      "license": {
        "url": "https://oregon-gtfs.trilliumtransit.com",
        "use_without_attribution": "yes",
        "create_derived_product": "yes",
        "redistribute": "yes"
      },
      "tags": {
        "managed_by": "trillium"
      },
      "operators": [
        {
          "onestop_id": "o-c20c-southclackamastransportationdistrict",
          "name": "South Clackamas Transportation District",
          "short_name": "SCTD",
          "website": "http://sctd.org/",
          "associated_feeds": [
            {
              "gtfs_agency_id": "473"
            }
          ],
          "tags": {
            "us_ntd_id": "0R02-00301",
            "wikidata_id": "Q7566833"
          }
        }
      ]
    },
    {
      "spec": "gtfs",
      "id": "f-9rb3p-southlanewheels~or~us",
      "urls": {
        "static_historical": "https://oregon-gtfs.trilliumtransit.com/gtfs_data/southlanewheels-or-us/southlanewheels-or-us.zip"
      },
      "license": {
        "url": "https://oregon-gtfs.trilliumtransit.com",
        "use_without_attribution": "yes",
        "create_derived_product": "yes",
        "redistribute": "yes"
      },
      "tags": {
        "gtfs_data_exchange": "south-lane-wheels",
        "managed_by": "trillium"
      },
      "operators": [
        {
          "onestop_id": "o-9rb3p-southlanewheels",
          "name": "South Lane Wheels",
          "website": "https://southlanetransit.com/",
          "associated_feeds": [
            {
              "gtfs_agency_id": "130"
            }
          ]
        }
      ]
    },
    {
      "spec": "gtfs",
      "id": "f-c0p-sunsetempiretransportationdistrict",
      "urls": {
        "static_historical": "https://oregon-gtfs.trilliumtransit.com/gtfs_data/clatsopcounty-or-us/clatsopcounty-or-us.zip"
      },
      "license": {
        "url": "https://oregon-gtfs.trilliumtransit.com",
        "use_without_attribution": "yes",
        "create_derived_product": "yes",
        "redistribute": "yes"
      },
      "tags": {
        "managed_by": "trillium"
      },
      "operators": [
        {
          "onestop_id": "o-c0p-sunsetempiretransportationdistrict",
          "name": "Sunset Empire Transportation District",
          "website": "https://www.nworegontransit.org/agencies/sunset-empire-transportation-district/",
          "associated_feeds": [
            {
              "gtfs_agency_id": "253"
            }
          ],
          "tags": {
            "us_ntd_id": "0R02-00331",
            "wikidata_id": "Q7641258"
          }
        }
      ]
    },
    {
      "spec": "gtfs",
      "id": "f-c20ep-swanisland~or~us",
      "urls": {
        "static_current": "https://oregon-gtfs.trilliumtransit.com/gtfs_data/swanisland-or-us/swanisland-or-us.zip"
      },
      "license": {
        "url": "https://oregon-gtfs.trilliumtransit.com",
        "use_without_attribution": "yes",
        "create_derived_product": "yes",
        "redistribute": "yes"
      },
      "tags": {
        "gtfs_data_exchange": "swan-island-tma",
        "managed_by": "trillium"
      },
      "operators": [
        {
          "onestop_id": "o-c20ep-swanislandtma",
          "name": "Swan Island TMA",
          "website": "https://www.pcc.edu/transportation/alternatives/shuttles/swan-island-evening-shuttle/",
          "associated_feeds": [
            {
              "gtfs_agency_id": "162"
            }
          ]
        }
      ]
    },
    {
      "spec": "gtfs",
      "id": "f-c20-tillamook~or~us",
      "urls": {
        "static_current": "https://oregon-gtfs.trilliumtransit.com/gtfs_data/tillamookcounty-or-us/tillamookcounty-or-us.zip"
      },
      "license": {
        "url": "https://oregon-gtfs.trilliumtransit.com",
        "use_without_attribution": "yes",
        "create_derived_product": "yes",
        "redistribute": "yes"
      },
      "tags": {
        "managed_by": "trillium"
      },
      "operators": [
        {
          "onestop_id": "o-c0p-tillamookcountytransportationdistrict",
          "name": "Tillamook County Transportation District",
          "short_name": "The Wave",
          "website": "http://www.nworegontransit.org/agencies/tillamook-county-transportation-district/",
          "associated_feeds": [
            {
              "gtfs_agency_id": "22"
            },
            {
              "feed_onstop_id": "f-c20-tillamook~or~us~rt"
            },
            {
              "feed_onstop_id": "f-c20-tillamook~or~us~rt~alerts"
            }
          ],
          "tags": {
            "us_ntd_id": "0R02-00296",
            "wikidata_id": "Q7802245"
          }
        }
      ]
    },
    {
      "spec": "gtfs",
      "id": "f-9r8m-umpquatransit~or~us",
      "urls": {
        "static_current": "https://oregon-gtfs.trilliumtransit.com/gtfs_data/umpquatransit-or-us/umpquatransit-or-us.zip"
      },
      "license": {
        "url": "https://oregon-gtfs.trilliumtransit.com",
        "use_without_attribution": "yes",
        "create_derived_product": "yes",
        "redistribute": "yes"
      },
      "tags": {
        "gtfs_data_exchange": "u-trans",
        "managed_by": "trillium"
      },
      "operators": [
        {
          "onestop_id": "o-9r8m-u~trans",
          "name": "U-Trans",
          "website": "https://umpquatransit.com/",
          "associated_feeds": [
            {
              "gtfs_agency_id": "92"
            }
          ],
          "tags": {
            "us_ntd_id": "0R02-00296",
            "wikidata_id": "Q7802245",
            "twitter_general": "UmpquaTransit"
          }
        }
      ]
    },
    {
      "spec": "gtfs",
      "id": "f-wahkiakumferry~or~us",
      "urls": {
        "static_current": "https://oregon-gtfs.trilliumtransit.com/gtfs_data/wahkiakumferry-or-us/wahkiakumferry-or-us.zip"
      },
      "license": {
        "url": "https://oregon-gtfs.trilliumtransit.com",
        "use_without_attribution": "yes",
        "create_derived_product": "yes",
        "redistribute": "yes"
      },
      "tags": {
        "managed_by": "trillium"
      },
      "operators": [
        {
          "onestop_id": "o-c20q82-wahkiakumferry",
          "name": "Wahkiakum Ferry",
          "website": "https://www.co.wahkiakum.wa.us/252/Ferry",
          "associated_feeds": [
            {
              "gtfs_agency_id": "1732"
            }
          ],
          "tags": {
            "wikidata_id": "Q7959804"
          }
        }
      ]
    },
    {
      "spec": "gtfs",
      "id": "f-c20fb-ceic~or~us",
      "urls": {
        "static_historical": "https://oregon-gtfs.trilliumtransit.com/gtfs_data/ceic-or-us/ceic-or-us.zip"
      },
      "license": {
        "url": "https://oregon-gtfs.trilliumtransit.com",
        "use_without_attribution": "yes",
        "create_derived_product": "yes",
        "redistribute": "yes"
      },
      "tags": {
      },
      "operators": [
        {
          "onestop_id": "o-c20fb-wateravenueshuttle",
          "name": "Water Avenue Shuttle",
          "associated_feeds": [
            {
            }
          ]
        }
      ]
    },
    {
      "spec": "gtfs",
      "id": "f-c20dz-washingtonparkshuttle~or~us",
      "urls": {
        "static_current": "https://oregon-gtfs.trilliumtransit.com/gtfs_data/washingtonparkshuttle-or-us/washingtonparkshuttle-or-us.zip"
      },
      "license": {
        "url": "https://oregon-gtfs.trilliumtransit.com",
        "use_without_attribution": "yes",
        "create_derived_product": "yes",
        "redistribute": "yes"
      },
      "tags": {
        "managed_by": "trillium"
      },
      "operators": [
        {
          "onestop_id": "o-c20dz-washingtonparkshuttle",
          "name": "Washington Park Shuttle",
          "website": "https://explorewashingtonpark.org/free-shuttle/",
          "associated_feeds": [
            {
              "gtfs_agency_id": "501"
            }
          ],
          "tags": {
            "twitter_general": "explorewapark"
          }
        }
      ]
    },
    {
      "spec": "gtfs",
      "id": "f-wheatlandferry~or~us",
      "urls": {
        "static_current": "https://oregon-gtfs.trilliumtransit.com/gtfs_data/wheatlandferry-or-us/wheatlandferry-or-us.zip"
      },
      "license": {
        "url": "https://oregon-gtfs.trilliumtransit.com",
        "use_without_attribution": "yes",
        "create_derived_product": "yes",
        "redistribute": "yes"
      },
      "tags": {
        "managed_by": "trillium"
      },
      "operators": [
        {
          "onestop_id": "o-wheatlandferry~or~us",
          "name": "Wheatland Ferry",
          "website": "https://www.co.marion.or.us/PW/ferries/Pages/wheatlandhours.aspx",
          "associated_feeds": [
            {
              "gtfs_agency_id": "1733"
            }
          ]
        }
      ]
    },
    {
      "spec": "gtfs",
      "id": "f-c208u-woodburn~or~us",
      "urls": {
        "static_current": "https://oregon-gtfs.trilliumtransit.com/gtfs_data/woodburn-or-us/woodburn-or-us.zip"
      },
      "license": {
        "url": "https://oregon-gtfs.trilliumtransit.com",
        "use_without_attribution": "yes",
        "create_derived_product": "yes",
        "redistribute": "yes"
      },
      "tags": {
        "managed_by": "trillium"
      },
      "operators": [
        {
          "onestop_id": "o-c208u-woodburntransit",
          "name": "Woodburn Transit",
          "website": "https://www.woodburn-or.gov/transit",
          "associated_feeds": [
            {
              "gtfs_agency_id": "129"
            }
          ]
        }
      ]
    },
    {
      "spec": "gtfs",
      "id": "f-c20-yamhillcounty~or~us",
      "urls": {
        "static_historical": "https://oregon-gtfs.trilliumtransit.com/gtfs_data/yamhill-or-us/yamhill-or-us.zip"
      },
      "license": {
        "url": "https://oregon-gtfs.trilliumtransit.com",
        "use_without_attribution": "yes",
        "create_derived_product": "yes",
        "redistribute": "yes"
      },
      "tags": {
      },
      "operators": [
        {
          "onestop_id": "o-c20-yamhillcountytransitarea",
          "name": "Yamhill County Transit Area",
          "short_name": "YCTA",
          "website": "https://ycbus.org/",
          "associated_feeds": [
            {
            }
          ],
          "tags": {
            "us_ntd_id": "0R02-00321",
            "wikidata_id": "Q60770365"
          }
        }
      ]
    }
  ],
  "license_spdx_identifier": "CDLA-Permissive-1.0"
}<|MERGE_RESOLUTION|>--- conflicted
+++ resolved
@@ -449,6 +449,9 @@
           "associated_feeds": [
             {
               "gtfs_agency_id": "445"
+            },
+            {
+              "feed_onestop_id": "f-corvallis~or~rt"
             }
           ],
           "tags": {
@@ -986,14 +989,7 @@
           "website": "https://pendleton.or.us/transportation",
           "associated_feeds": [
             {
-<<<<<<< HEAD
-              "gtfs_agency_id": "253"
-            },
-            {
-              "feed_onestop_id": "f-sunsetempiretransportationdistrict~rt"
-=======
               "gtfs_agency_id": "1496"
->>>>>>> 19d96915
             }
           ]
         }
@@ -1158,14 +1154,7 @@
           "website": "https://rideconnection.org/",
           "associated_feeds": [
             {
-<<<<<<< HEAD
-              "gtfs_agency_id": "445"
-            },
-            {
-              "feed_onestop_id": "f-corvallis~or~rt"
-=======
               "gtfs_agency_id": "133"
->>>>>>> 19d96915
             }
           ],
           "tags": {
@@ -1306,6 +1295,9 @@
           "associated_feeds": [
             {
               "gtfs_agency_id": "253"
+            },
+            {
+              "feed_onestop_id": "f-sunsetempiretransportationdistrict~rt"
             }
           ],
           "tags": {
