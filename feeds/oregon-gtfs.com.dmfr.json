{
  "$schema": "https://dmfr.transit.land/json-schema/dmfr.schema-v0.4.0.json",
  "feeds": [
    {
      "id": "f-9px-cooscounty~or~us",
      "spec": "gtfs",
      "urls": {
        "static_current": "https://oregon-gtfs.trilliumtransit.com/gtfs_data/cooscounty-or-us/cooscounty-or-us.zip"
      },
      "license": {
        "url": "https://oregon-gtfs.trilliumtransit.com",
        "use_without_attribution": "yes",
        "create_derived_product": "yes"
      },
      "tags": {
        "gtfs_data_exchange": "coos-county-area-transit",
        "managed_by": "trillium"
      },
      "operators": [
        {
          "onestop_id": "o-9px-cooscountyareatransit",
          "name": "Coos County Area Transit",
          "short_name": "CCAT",
          "website": "http://www.coostransit.org/",
          "associated_feeds": [
            {
              "gtfs_agency_id": "84"
            }
          ]
        }
      ]
    },
    {
      "id": "f-9px-currypublictransit",
      "spec": "gtfs",
      "urls": {
        "static_current": "https://oregon-gtfs.trilliumtransit.com/gtfs_data/currypublictransit-or-us/currypublictransit-brookings-or-us.zip"
      },
      "license": {
        "url": "https://oregon-gtfs.trilliumtransit.com",
        "use_without_attribution": "yes",
        "create_derived_product": "yes"
      },
      "tags": {
        "gtfs_data_exchange": "curry-public-transit"
      },
      "operators": [
        {
          "onestop_id": "o-9px-currypublictransit",
          "name": "Curry Public Transit",
          "website": "https://currypublictransit.org/",
          "associated_feeds": [
            {
              "gtfs_agency_id": "827"
            }
          ],
          "tags": {
            "us_ntd_id": "0R02-00308"
          }
        }
      ]
    },
    {
      "id": "f-9pz-lincolncounty~or~us",
      "spec": "gtfs",
      "urls": {
        "static_current": "https://oregon-gtfs.trilliumtransit.com/gtfs_data/lincolncounty-or-us/lincolncounty-or-us.zip"
      },
      "license": {
        "url": "https://oregon-gtfs.trilliumtransit.com",
        "use_without_attribution": "yes",
        "create_derived_product": "yes"
      },
      "tags": {
        "gtfs_data_exchange": "lincoln-county-transit",
        "managed_by": "trillium"
      },
      "operators": [
        {
          "onestop_id": "o-9pz-lincolncountytransit",
          "name": "Lincoln County Transit",
          "website": "https://www.co.lincoln.or.us/transit",
          "associated_feeds": [
            {
              "gtfs_agency_id": "89"
            },
            {
              "feed_onestop_id": "f-9pz-lincolncounty~or~us~rt~alerts"
            }
          ],
          "tags": {
            "us_ntd_id": "0R02-00310"
          }
        }
      ]
    },
    {
      "id": "f-9pzdp-rhodyexpress~or~us",
      "spec": "gtfs",
      "urls": {
<<<<<<< HEAD
        "static_current": "https://oregon-gtfs.trilliumtransit.com/gtfs_data/rhodyexpress-or-us/rhodyexpress-or-us.zip"
=======
        "static_historical": ["https://oregon-gtfs.trilliumtransit.com/gtfs_data/bluestar-or-us/bluestar-or-us.zip"]
>>>>>>> 4746797b
      },
      "license": {
        "url": "https://oregon-gtfs.trilliumtransit.com",
        "use_without_attribution": "yes",
        "create_derived_product": "yes"
      },
      "tags": {
        "gtfs_data_exchange": "rhody-express",
        "managed_by": "trillium"
      },
      "operators": [
        {
          "onestop_id": "o-9pzdp-rhodyexpress",
          "name": "Rhody Express",
          "website": "https://www.ltd.org/system-map/route_901/",
          "associated_feeds": [
            {
              "gtfs_agency_id": "185"
            }
          ],
          "tags": {
            "twitter_general": "lanetransit",
            "us_ntd_id": "00007",
            "wikidata_id": "Q6485453"
          }
        }
      ]
    },
    {
      "id": "f-9r-peoplemover~or~us",
      "spec": "gtfs",
      "urls": {
        "static_current": "https://oregon-gtfs.trilliumtransit.com/gtfs_data/peoplemover-or-us/peoplemover-or-us.zip"
      },
      "license": {
        "url": "https://oregon-gtfs.trilliumtransit.com",
        "use_without_attribution": "yes",
        "create_derived_product": "yes"
      },
      "tags": {
        "gtfs_data_exchange": "people-mover",
        "managed_by": "trillium"
      },
      "operators": [
        {
          "onestop_id": "o-9r-peoplemover",
          "name": "People Mover",
          "website": "http://www.grantcountypeoplemover.com/",
          "associated_feeds": [
            {
              "gtfs_agency_id": "59"
            }
          ]
        }
      ]
    },
    {
      "id": "f-9r8-josephinecounty~or~us",
      "spec": "gtfs",
      "urls": {
        "static_current": "https://oregon-gtfs.trilliumtransit.com/gtfs_data/josephinecounty-or-us/josephinecounty-or-us.zip"
      },
      "license": {
        "url": "https://oregon-gtfs.trilliumtransit.com",
        "use_without_attribution": "yes",
        "create_derived_product": "yes"
      },
      "tags": {
        "managed_by": "trillium"
      },
      "operators": [
        {
          "onestop_id": "o-9r8-josephinecommunitytransit",
          "name": "Josephine Community Transit",
          "short_name": "JCT",
          "website": "http://www.co.josephine.or.us/Page.asp?NavID=628",
          "associated_feeds": [
            {
              "gtfs_agency_id": "94"
            }
          ],
          "tags": {
            "us_ntd_id": "00059"
          }
        },
        {
          "onestop_id": "o-9r83-roguevalleycommuterline",
          "name": "Rogue Valley Commuter Line",
          "associated_feeds": [
            {
              "gtfs_agency_id": "225"
            }
          ]
        }
      ]
    },
    {
      "id": "f-9r8m-umpquatransit~or~us",
      "spec": "gtfs",
      "urls": {
        "static_current": "https://oregon-gtfs.trilliumtransit.com/gtfs_data/umpquatransit-or-us/umpquatransit-or-us.zip"
      },
      "license": {
        "url": "https://oregon-gtfs.trilliumtransit.com",
        "use_without_attribution": "yes",
        "create_derived_product": "yes"
      },
      "tags": {
        "gtfs_data_exchange": "u-trans",
        "managed_by": "trillium"
      },
      "operators": [
        {
          "onestop_id": "o-9r8m-u~trans",
          "name": "U-Trans",
          "website": "https://umpquatransit.com/",
          "associated_feeds": [
            {
              "gtfs_agency_id": "92"
            }
          ],
          "tags": {
            "twitter_general": "UmpquaTransit",
            "us_ntd_id": "0R02-00296",
            "wikidata_id": "Q7802245"
          }
        }
      ]
    },
    {
      "id": "f-9r92-basin~or~us",
      "spec": "gtfs",
      "urls": {
        "static_current": "https://oregon-gtfs.trilliumtransit.com/gtfs_data/basin-or-us/basin-or-us.zip"
      },
      "license": {
        "url": "https://oregon-gtfs.trilliumtransit.com",
        "use_without_attribution": "yes",
        "create_derived_product": "yes"
      },
      "tags": {
        "gtfs_data_exchange": "basin-transit-service",
        "managed_by": "trillium"
      },
      "operators": [
        {
          "onestop_id": "o-9r9-klamathtribes",
          "name": "Klamath Tribes",
          "website": "https://klamathtribes.org/quail-trail-bus-schedule/",
          "associated_feeds": [
            {
              "gtfs_agency_id": "215"
            }
          ]
        },
        {
          "onestop_id": "o-9r92-basintransitservice",
          "name": "Basin Transit Service",
          "website": "https://www.basintransit.com/",
          "associated_feeds": [
            {
              "gtfs_agency_id": "131"
            }
          ],
          "tags": {
            "us_ntd_id": "0R02-00339"
          }
        }
      ]
    },
    {
      "id": "f-9rb-benton~or~us",
      "spec": "gtfs",
      "urls": {
        "static_current": "https://oregon-gtfs.trilliumtransit.com/gtfs_data/benton-or-us/benton-or-us.zip"
      },
      "license": {
        "url": "https://oregon-gtfs.trilliumtransit.com",
        "use_without_attribution": "yes",
        "create_derived_product": "yes"
      },
      "tags": {
        "gtfs_data_exchange": "benton-county-transportation",
        "managed_by": "trillium"
      },
      "operators": [
        {
          "onestop_id": "o-9rb-bentoncountytransportation",
          "name": "Benton Area Transit",
          "website": "https://www.co.benton.or.us/ridethebat",
          "associated_feeds": [
            {
              "gtfs_agency_id": "148"
            }
          ]
        }
      ]
    },
    {
      "id": "f-9rb-caravan~or~us",
      "spec": "gtfs",
      "urls": {
        "static_current": "https://oregon-gtfs.trilliumtransit.com/gtfs_data/caravan-or-us/caravan-or-us.zip"
      },
      "license": {
        "url": "https://oregon-gtfs.trilliumtransit.com",
        "use_without_attribution": "yes",
        "create_derived_product": "yes"
      },
      "tags": {
        "gtfs_data_exchange": "caravan-airport-transportation",
        "managed_by": "trillium"
      },
      "operators": [
        {
          "onestop_id": "o-9rb-caravanairporttransportation",
          "name": "Caravan Airport Transportation",
          "website": "https://www.caravanairporttransportation.com/",
          "associated_feeds": [
            {
              "gtfs_agency_id": "58"
            }
          ]
        }
      ]
    },
    {
      "id": "f-9rb-citytocityshuttle~or~us",
      "spec": "gtfs",
      "license": {
        "url": "https://oregon-gtfs.trilliumtransit.com",
        "use_without_attribution": "yes",
        "create_derived_product": "yes"
      },
      "operators": [
        {
          "onestop_id": "o-9rb-city2cityshuttle",
          "name": "City2City Shuttle"
        }
      ]
    },
    {
      "id": "f-9rb-diamondexpress~or~us",
      "spec": "gtfs",
      "urls": {
<<<<<<< HEAD
        "static_current": "https://oregon-gtfs.trilliumtransit.com/gtfs_data/diamondexpress-or-us/diamondexpress-or-us.zip"
=======
        "static_historical": ["https://oregon-gtfs.trilliumtransit.com/gtfs_data/citytocityshuttle-or-us/citytocityshuttle-or-us.zip"]
>>>>>>> 4746797b
      },
      "license": {
        "url": "https://oregon-gtfs.trilliumtransit.com",
        "use_without_attribution": "yes",
        "create_derived_product": "yes"
      },
      "tags": {
        "gtfs_data_exchange": "diamond-express",
        "managed_by": "trillium"
      },
      "operators": [
        {
          "onestop_id": "o-9rb-diamondexpress",
          "name": "Diamond Express",
          "website": "https://www.ltd.org/system-map/route_900/",
          "associated_feeds": [
            {
              "gtfs_agency_id": "184"
            }
          ],
          "tags": {
            "twitter_general": "lanetransit",
            "us_ntd_id": "00007",
            "wikidata_id": "Q6485453"
          }
        }
      ]
    },
    {
      "id": "f-9rb-oregonexpressshuttle",
      "spec": "gtfs",
      "urls": {
        "static_current": "https://oregon-gtfs.trilliumtransit.com/gtfs_data/oregonexpressshuttle-or-us/oregonexpressshuttle-or-us.zip"
      },
      "license": {
        "url": "https://oregon-gtfs.trilliumtransit.com",
        "use_without_attribution": "yes",
        "create_derived_product": "yes"
      },
      "tags": {
        "managed_by": "trillium"
      },
      "operators": [
        {
          "onestop_id": "o-9rb-oregonexpressshuttle",
          "name": "Oregon Express Shuttle",
          "website": "https://groometransportation.com/portland-airport/",
          "associated_feeds": [
            {
              "gtfs_agency_id": "690"
            }
          ]
        }
      ]
    },
    {
      "id": "f-9rb-pacificcrest~or~us",
      "spec": "gtfs",
      "urls": {
<<<<<<< HEAD
        "static_current": "https://oregon-gtfs.trilliumtransit.com/gtfs_data/pacificcrest-or-us/pacificcrest-or-us.zip"
=======
        "static_historical": ["https://oregon-gtfs.trilliumtransit.com/gtfs_data/corvallis-or-us/corvallis-or-us.zip"]
>>>>>>> 4746797b
      },
      "license": {
        "url": "https://oregon-gtfs.trilliumtransit.com",
        "use_without_attribution": "yes",
        "create_derived_product": "yes"
      },
      "tags": {
        "managed_by": "trillium"
      },
      "operators": [
        {
          "onestop_id": "o-9rb-pacificcrestlines",
          "name": "Pacific Crest Lines",
          "website": "https://pacificcrestbuslines.net/",
          "associated_feeds": [
            {
              "gtfs_agency_id": "187"
            }
          ]
        }
      ]
    },
    {
      "id": "f-9rb3p-southlanewheels~or~us",
      "spec": "gtfs",
      "license": {
        "url": "https://oregon-gtfs.trilliumtransit.com",
        "use_without_attribution": "yes",
        "create_derived_product": "yes"
      },
      "tags": {
        "gtfs_data_exchange": "south-lane-wheels",
        "managed_by": "trillium"
      },
      "operators": [
        {
          "onestop_id": "o-9rb3p-southlanewheels",
          "name": "South Lane Wheels",
          "website": "https://southlanetransit.com/",
          "associated_feeds": [
            {
              "gtfs_agency_id": "130"
            }
          ]
        }
      ]
    },
    {
      "id": "f-9rbm-albanytransit~or~us",
      "spec": "gtfs",
      "urls": {
        "static_current": "https://oregon-gtfs.trilliumtransit.com/gtfs_data/albanytransit-or-us/albanytransit-or-us.zip"
      },
      "license": {
        "url": "https://oregon-gtfs.trilliumtransit.com",
        "use_without_attribution": "yes",
        "create_derived_product": "yes"
      },
      "tags": {
        "managed_by": "trillium"
      },
      "operators": [
        {
          "onestop_id": "o-9rbm-linn~bentonloop",
          "name": "Linn Benton Loop",
          "website": "https://loop.cityofalbany.net/",
          "associated_feeds": [
            {
              "gtfs_agency_id": "457"
            }
          ]
        },
        {
          "onestop_id": "o-9rbm-linx",
          "name": "Lebanon Inter-Neighborhood Express",
          "short_name": "LINX",
          "website": "https://www.ci.lebanon.or.us/LINX",
          "associated_feeds": [
            {
              "gtfs_agency_id": "1526"
            }
          ]
        },
        {
          "onestop_id": "o-9rbmy-albanytransitsystem",
          "name": "Albany Transit System",
          "short_name": "ATS",
          "website": "https://www.cityofalbany.net/pw/transportation/albany-transit-system",
          "associated_feeds": [
            {
              "gtfs_agency_id": "456"
            }
          ],
          "tags": {
            "twitter_general": "cityofalbany",
            "us_ntd_id": "00061"
          }
        }
      ]
    },
    {
      "id": "f-9rbm-corvallis~or~us",
      "spec": "gtfs",
      "license": {
        "url": "https://oregon-gtfs.trilliumtransit.com",
        "use_without_attribution": "yes",
        "create_derived_product": "yes"
      },
      "tags": {
        "gtfs_data_exchange": "corvallis-transit-system"
      },
      "operators": [
        {
          "onestop_id": "o-9rbm-corvallistransitsystem",
          "name": "Corvallis Transit System",
          "short_name": "CTS",
          "website": "http://www.CorvallisTransit.com",
          "associated_feeds": [
            {
              "gtfs_agency_id": "445"
            },
            {
              "feed_onestop_id": "f-corvallis~or~rt"
            }
          ],
          "tags": {
            "twitter_general": "cityofcorvallis",
            "us_ntd_id": "00047"
          }
        }
      ]
    },
    {
      "id": "f-9rbs-linnshuttle~or~us",
      "spec": "gtfs",
      "urls": {
        "static_current": "https://oregon-gtfs.trilliumtransit.com/gtfs_data/linnshuttle-or-us/linnshuttle-or-us.zip"
      },
      "license": {
        "url": "https://oregon-gtfs.trilliumtransit.com",
        "use_without_attribution": "yes",
        "create_derived_product": "yes"
      },
      "tags": {
        "gtfs_data_exchange": "linn-shuttle",
        "managed_by": "trillium"
      },
      "operators": [
        {
          "onestop_id": "o-9rbs-linnshuttle",
          "name": "Linn Shuttle",
          "website": "https://www.linnshuttle.com/",
          "associated_feeds": [
            {
              "gtfs_agency_id": "91"
            }
          ],
          "tags": {
            "us_ntd_id": "0R02-00348",
            "wikidata_id": "Q25001269"
          }
        }
      ]
    },
    {
      "id": "f-9rc-cascadeseast~or~us",
      "spec": "gtfs",
      "urls": {
        "static_current": "https://oregon-gtfs.trilliumtransit.com/gtfs_data/cascadeseast-or-us/cascadeseast-or-us.zip"
      },
      "license": {
        "url": "https://oregon-gtfs.trilliumtransit.com",
        "use_without_attribution": "yes",
        "create_derived_product": "yes"
      },
      "tags": {
        "gtfs_data_exchange": "cascades-east-transit",
        "managed_by": "trillium"
      },
      "operators": [
        {
          "onestop_id": "o-9rc-cascadeseasttransit",
          "name": "Cascades East Transit",
          "short_name": "CET",
          "website": "https://www.caravanairporttransportation.com/",
          "associated_feeds": [
            {
              "gtfs_agency_id": "61"
            },
            {
              "feed_onestop_id": "f-9rc-cascadeseast~or~us~rt"
            },
            {
              "feed_onestop_id": "f-9rc-cascadeseast~or~us~rt~alerts"
            }
          ],
          "tags": {
            "twitter_general": "ridecet",
            "us_ntd_id": "00057"
          }
        }
      ]
    },
    {
      "id": "f-9rc-cobreeze~or~us",
      "spec": "gtfs",
<<<<<<< HEAD
=======
      "id": "f-9rc-eugenetobend~or~us",
      "urls": {
        "static_historical": ["https://oregon-gtfs.trilliumtransit.com/gtfs_data/eugenetobend-or-us/eugenetobend-or-us.zip"]
      },
      "license": {
        "url": "https://oregon-gtfs.trilliumtransit.com",
        "use_without_attribution": "yes",
        "create_derived_product": "yes",
        "redistribute": "yes"
      },
      "tags": {
        "gtfs_data_exchange": "eugene-to-bend"
      }
    },
    {
      "spec": "gtfs",
      "id": "f-9r8-josephinecounty~or~us",
>>>>>>> 4746797b
      "urls": {
        "static_current": "https://oregon-gtfs.trilliumtransit.com/gtfs_data/cobreeze-or-us/cobreeze-or-us.zip"
      },
      "license": {
        "url": "https://oregon-gtfs.trilliumtransit.com",
        "use_without_attribution": "yes",
        "create_derived_product": "yes"
      },
      "tags": {
        "managed_by": "trillium"
      },
      "operators": [
        {
          "onestop_id": "o-9rc-centraloregonbreeze",
          "name": "Central Oregon Breeze",
          "website": "http://cobreeze.com/",
          "associated_feeds": [
            {
              "gtfs_agency_id": "47"
            }
          ],
          "tags": {
            "us_ntd_id": "0R02-00326"
          }
        }
      ]
    },
    {
      "id": "f-9rc-eugenetobend~or~us",
      "spec": "gtfs",
      "license": {
        "url": "https://oregon-gtfs.trilliumtransit.com",
        "use_without_attribution": "yes",
        "create_derived_product": "yes"
      },
      "tags": {
        "gtfs_data_exchange": "eugene-to-bend"
      }
    },
    {
      "id": "f-9ruf-mcacs~or~us",
      "spec": "gtfs",
      "urls": {
        "static_current": "https://oregon-gtfs.trilliumtransit.com/gtfs_data/mcacs-or-us/mcacs-or-us.zip"
      },
      "license": {
        "url": "https://oregon-gtfs.trilliumtransit.com",
        "use_without_attribution": "yes",
        "create_derived_product": "yes"
      },
      "tags": {
        "managed_by": "trillium"
      },
      "operators": [
        {
          "onestop_id": "o-9ruf-malheurcouncilonaging~communityservices",
          "name": "Malheur Council on Aging \u0026 Community Services",
          "website": "https://www.mcoacs.org/",
          "associated_feeds": [
            {
              "gtfs_agency_id": "269"
            }
          ]
        }
      ]
    },
    {
      "id": "f-buenavistaferry~or~us",
      "spec": "gtfs",
      "urls": {
        "static_current": "https://oregon-gtfs.trilliumtransit.com/gtfs_data/buenavistaferry-or-us/buenavistaferry-or-us.zip"
      },
      "license": {
        "url": "https://oregon-gtfs.trilliumtransit.com",
        "use_without_attribution": "yes",
        "create_derived_product": "yes"
      },
      "operators": [
        {
          "onestop_id": "o-buenavistaferry~or~us",
          "name": "Buena Vista Ferry",
          "website": "https://www.co.marion.or.us/PW/ferries/Pages/buenavista.aspx",
          "associated_feeds": [
            {
              "gtfs_agency_id": "1734"
            }
          ]
        }
      ]
    },
    {
      "id": "f-c0p-sunsetempiretransportationdistrict",
      "spec": "gtfs",
      "license": {
        "url": "https://oregon-gtfs.trilliumtransit.com",
        "use_without_attribution": "yes",
        "create_derived_product": "yes"
      },
      "tags": {
        "managed_by": "trillium"
      },
      "operators": [
        {
          "onestop_id": "o-c0p-sunsetempiretransportationdistrict",
          "name": "Sunset Empire Transportation District",
          "website": "https://www.nworegontransit.org/agencies/sunset-empire-transportation-district/",
          "associated_feeds": [
            {
              "gtfs_agency_id": "253"
            },
            {
              "feed_onestop_id": "f-sunsetempiretransportationdistrict~rt"
            }
          ],
          "tags": {
            "us_ntd_id": "0R02-00331",
            "wikidata_id": "Q7641258"
          }
        }
      ]
    },
    {
      "id": "f-c20-columbiacountyrider",
      "spec": "gtfs",
      "urls": {
        "static_current": "https://oregon-gtfs.trilliumtransit.com/gtfs_data/columbiacounty-or-us/columbiacounty-or-us.zip"
      },
      "license": {
        "url": "https://oregon-gtfs.trilliumtransit.com",
        "use_without_attribution": "yes",
        "create_derived_product": "yes"
      },
      "tags": {
        "managed_by": "trillium"
      },
      "operators": [
        {
          "onestop_id": "o-c20-columbiacountyrider",
          "name": "Columbia County Rider",
          "short_name": "CCR",
          "website": "https://www.nworegontransit.org/agencies/columbia-county-rider/",
          "associated_feeds": [
            {
              "gtfs_agency_id": "57"
            }
          ],
          "tags": {
            "us_ntd_id": "0R02-00375"
          }
        }
      ]
    },
    {
      "id": "f-c20-tillamook~or~us",
      "spec": "gtfs",
      "urls": {
        "static_current": "https://oregon-gtfs.trilliumtransit.com/gtfs_data/tillamookcounty-or-us/tillamookcounty-or-us.zip"
      },
      "license": {
        "url": "https://oregon-gtfs.trilliumtransit.com",
        "use_without_attribution": "yes",
        "create_derived_product": "yes"
      },
      "tags": {
        "managed_by": "trillium"
      },
      "operators": [
        {
          "onestop_id": "o-c0p-tillamookcountytransportationdistrict",
          "name": "Tillamook County Transportation District",
          "short_name": "The Wave",
          "website": "http://www.nworegontransit.org/agencies/tillamook-county-transportation-district/",
          "associated_feeds": [
            {
              "gtfs_agency_id": "22"
            }
          ],
          "tags": {
            "us_ntd_id": "0R02-00296",
            "wikidata_id": "Q7802245"
          }
        }
      ]
    },
    {
      "id": "f-c20-yamhillcounty~or~us",
      "spec": "gtfs",
      "license": {
        "url": "https://oregon-gtfs.trilliumtransit.com",
        "use_without_attribution": "yes",
        "create_derived_product": "yes"
      },
      "operators": [
        {
          "onestop_id": "o-c20-yamhillcountytransitarea",
          "name": "Yamhill County Transit Area",
          "short_name": "YCTA",
          "website": "https://ycbus.org/",
          "tags": {
            "us_ntd_id": "0R02-00321",
            "wikidata_id": "Q60770365"
          }
        }
      ]
    },
    {
      "id": "f-c208u-woodburn~or~us",
      "spec": "gtfs",
      "urls": {
        "static_current": "https://oregon-gtfs.trilliumtransit.com/gtfs_data/woodburn-or-us/woodburn-or-us.zip"
      },
      "license": {
        "url": "https://oregon-gtfs.trilliumtransit.com",
        "use_without_attribution": "yes",
        "create_derived_product": "yes"
      },
      "tags": {
        "managed_by": "trillium"
      },
      "operators": [
        {
          "onestop_id": "o-c208u-woodburntransit",
          "name": "Woodburn Transit",
          "website": "https://www.woodburn-or.gov/transit",
          "associated_feeds": [
            {
              "gtfs_agency_id": "129"
            }
          ]
        }
      ]
    },
    {
      "id": "f-c209-canbytransit~or~us",
      "spec": "gtfs",
      "urls": {
        "static_current": "https://oregon-gtfs.trilliumtransit.com/gtfs_data/canbytransit-or-us/canbytransit-or-us.zip"
      },
      "license": {
        "url": "https://oregon-gtfs.trilliumtransit.com",
        "use_without_attribution": "yes",
        "create_derived_product": "yes"
      },
      "tags": {
        "managed_by": "trillium"
      },
      "operators": [
        {
          "onestop_id": "o-c209-canbyareatransit",
          "name": "Canby Area Transit",
          "website": "https://www.canbyoregon.gov/area-transit",
          "associated_feeds": [
            {
              "gtfs_agency_id": "227"
            }
          ]
        }
      ]
    },
    {
      "id": "f-c20c-sctd~or~us",
      "spec": "gtfs",
      "license": {
        "url": "https://oregon-gtfs.trilliumtransit.com",
        "use_without_attribution": "yes",
        "create_derived_product": "yes"
      },
      "tags": {
        "managed_by": "trillium"
      },
      "operators": [
        {
          "onestop_id": "o-c20c-southclackamastransportationdistrict",
          "name": "South Clackamas Transportation District",
          "short_name": "SCTD",
          "website": "http://sctd.org/",
          "associated_feeds": [
            {
              "gtfs_agency_id": "473"
            }
          ],
          "tags": {
            "us_ntd_id": "0R02-00301",
            "wikidata_id": "Q7566833"
          }
        }
      ]
    },
    {
      "id": "f-c20d-rideconnection~or~us",
      "spec": "gtfs",
      "urls": {
        "static_current": "https://oregon-gtfs.trilliumtransit.com/gtfs_data/rideconnection-or-us/rideconnection-or-us.zip"
      },
      "license": {
        "url": "https://oregon-gtfs.trilliumtransit.com",
        "use_without_attribution": "yes",
        "create_derived_product": "yes"
      },
      "tags": {
        "gtfs_data_exchange": "ride-connection",
        "managed_by": "trillium"
      },
      "operators": [
        {
          "onestop_id": "o-c20d-rideconnection",
          "name": "Ride Connection",
          "website": "https://rideconnection.org/",
          "associated_feeds": [
            {
              "gtfs_agency_id": "133"
            }
          ],
          "tags": {
            "twitter_general": "ride_connection"
          }
        }
      ]
    },
    {
      "id": "f-c20dz-washingtonparkshuttle~or~us",
      "spec": "gtfs",
      "urls": {
<<<<<<< HEAD
        "static_current": "https://oregon-gtfs.trilliumtransit.com/gtfs_data/washingtonparkshuttle-or-us/washingtonparkshuttle-or-us.zip"
=======
        "static_historical": ["https://oregon-gtfs.trilliumtransit.com/gtfs_data/philomathconnection-or-us/philomathconnection-or-us.zip"]
>>>>>>> 4746797b
      },
      "license": {
        "url": "https://oregon-gtfs.trilliumtransit.com",
        "use_without_attribution": "yes",
        "create_derived_product": "yes"
      },
      "tags": {
        "managed_by": "trillium"
      },
      "operators": [
        {
          "onestop_id": "o-c20dz-washingtonparkshuttle",
          "name": "Washington Park Shuttle",
          "website": "https://explorewashingtonpark.org/free-shuttle/",
          "associated_feeds": [
            {
              "gtfs_agency_id": "501"
            }
          ],
          "tags": {
            "twitter_general": "explorewapark"
          }
        }
      ]
    },
    {
      "id": "f-c20ep-swanisland~or~us",
      "spec": "gtfs",
      "urls": {
        "static_current": "https://oregon-gtfs.trilliumtransit.com/gtfs_data/swanisland-or-us/swanisland-or-us.zip"
      },
      "license": {
        "url": "https://oregon-gtfs.trilliumtransit.com",
        "use_without_attribution": "yes",
        "create_derived_product": "yes"
      },
      "tags": {
        "gtfs_data_exchange": "swan-island-tma",
        "managed_by": "trillium"
      },
      "operators": [
        {
          "onestop_id": "o-c20ep-swanislandtma",
          "name": "Swan Island TMA",
          "website": "https://www.pcc.edu/transportation/alternatives/shuttles/swan-island-evening-shuttle/",
          "associated_feeds": [
            {
              "gtfs_agency_id": "162"
            }
          ]
        }
      ]
    },
    {
      "id": "f-c20f-bluestar~or~us",
      "spec": "gtfs",
      "license": {
        "url": "https://oregon-gtfs.trilliumtransit.com",
        "use_without_attribution": "yes",
        "create_derived_product": "yes"
      },
      "tags": {
        "gtfs_data_exchange": "blue-star-bus"
      },
      "operators": [
        {
          "onestop_id": "o-c20f-bluestarbus",
          "name": "Blue Star Bus",
          "website": "https://www.bluestarbus.com/",
          "associated_feeds": [
            {
              "gtfs_agency_id": "169"
            }
          ]
        }
      ]
    },
    {
      "id": "f-c20f-cccxpress~or~us",
      "spec": "gtfs",
      "urls": {
        "static_current": "https://oregon-gtfs.trilliumtransit.com/gtfs_data/cccxpress-or-us/cccxpress-or-us.zip"
      },
      "license": {
        "url": "https://oregon-gtfs.trilliumtransit.com",
        "use_without_attribution": "yes",
        "create_derived_product": "yes"
      },
      "tags": {
        "managed_by": "trillium"
      },
      "operators": [
        {
          "onestop_id": "o-c20f-cccxpress",
          "name": "CCC Xpress",
          "website": "https://www.clackamas.edu/campus-life/transportation",
          "associated_feeds": [
            {
              "gtfs_agency_id": "256"
            }
          ],
          "tags": {
            "twitter_general": "ClackCollege"
          }
        }
      ]
    },
    {
      "id": "f-c20fb-ceic~or~us",
      "spec": "gtfs",
      "license": {
        "url": "https://oregon-gtfs.trilliumtransit.com",
        "use_without_attribution": "yes",
        "create_derived_product": "yes"
      },
      "operators": [
        {
          "onestop_id": "o-c20fb-wateravenueshuttle",
          "name": "Water Avenue Shuttle"
        }
      ]
    },
    {
      "id": "f-c21-hoodriver~or~us",
      "spec": "gtfs",
      "urls": {
        "static_current": "https://oregon-gtfs.trilliumtransit.com/gtfs_data/hoodriver-or-us/hoodriver-or-us.zip"
      },
      "license": {
        "url": "https://oregon-gtfs.trilliumtransit.com",
        "use_without_attribution": "yes",
        "create_derived_product": "yes"
      },
      "tags": {
        "gtfs_data_exchange": "columbia-area-transit",
        "managed_by": "trillium"
      },
      "operators": [
        {
          "onestop_id": "o-c21-columbiaareatransit",
          "name": "Columbia Area Transit",
          "short_name": "CAT",
          "website": "https://www.ridecatbus.org/",
          "associated_feeds": [
            {
              "gtfs_agency_id": "37"
            }
          ],
          "tags": {
            "twitter_general": "HRCATBUS",
            "us_ntd_id": "0R02-00319",
            "wikidata_id": "Q96375303"
          }
        },
        {
          "onestop_id": "o-c21-thelink",
          "name": "The Link",
          "website": "https://www.mcedd.org/transportation/the-link-public-transit/",
          "associated_feeds": [
            {
              "gtfs_agency_id": "1491"
            }
          ]
        }
      ]
    },
    {
      "id": "f-c214-sandy~or~us",
      "spec": "gtfs",
      "urls": {
        "static_current": "https://oregon-gtfs.trilliumtransit.com/gtfs_data/sandy-or-us/sandy-or-us.zip"
      },
      "license": {
        "url": "https://oregon-gtfs.trilliumtransit.com",
        "use_without_attribution": "yes",
        "create_derived_product": "yes"
      },
      "tags": {
        "managed_by": "trillium"
      },
      "operators": [
        {
          "onestop_id": "o-c213-mthoodexpress",
          "name": "Mt. Hood Express",
          "website": "https://www.mthoodexpress.com/",
          "associated_feeds": [
            {
              "gtfs_agency_id": "188"
            }
          ],
          "tags": {
            "twitter_general": "Mthoodexpress",
            "wikidata_id": "Q6924938"
          }
        },
        {
          "onestop_id": "o-c214-sandyareametro",
          "name": "Sandy Area Metro",
          "website": "https://www.ci.sandy.or.us/transit",
          "associated_feeds": [
            {
              "gtfs_agency_id": "86"
            }
          ],
          "tags": {
            "twitter_general": "CityofSandyOR",
            "us_ntd_id": "0R02-00389",
            "wikidata_id": "Q7417136"
          }
        }
      ]
    },
    {
      "id": "f-c25-ctuir~or~us",
      "spec": "gtfs",
      "urls": {
<<<<<<< HEAD
        "static_current": "https://oregon-gtfs.trilliumtransit.com/gtfs_data/ctuir-or-us/ctuir-or-us.zip"
=======
        "static_historical": ["https://oregon-gtfs.trilliumtransit.com/gtfs_data/sctd-or-us/sctd-or-us.zip"]
>>>>>>> 4746797b
      },
      "license": {
        "url": "https://oregon-gtfs.trilliumtransit.com",
        "use_without_attribution": "yes",
        "create_derived_product": "yes"
      },
      "tags": {
        "gtfs_data_exchange": "kayak-public-transit",
        "managed_by": "trillium"
      },
      "operators": [
        {
          "onestop_id": "o-c25-kayakpublictransit",
          "name": "Kayak Public Transit",
          "website": "https://ctuir.org/departments/tribal-planning-office/kayak-public-transit/",
          "associated_feeds": [
            {
              "gtfs_agency_id": "451"
            }
          ],
          "tags": {
            "twitter_general": "kayaktransit"
          }
        }
      ]
    },
    {
      "id": "f-c25v-milton~freewater~or~us",
      "spec": "gtfs",
      "urls": {
<<<<<<< HEAD
        "static_current": "https://oregon-gtfs.trilliumtransit.com/gtfs_data/milton-freewater-or-us/milton-freewater-or-us.zip"
=======
        "static_historical": ["https://oregon-gtfs.trilliumtransit.com/gtfs_data/southlanewheels-or-us/southlanewheels-or-us.zip"]
>>>>>>> 4746797b
      },
      "license": {
        "url": "https://oregon-gtfs.trilliumtransit.com",
        "use_without_attribution": "yes",
        "create_derived_product": "yes"
      },
      "tags": {
        "managed_by": "trillium"
      },
      "operators": [
        {
          "onestop_id": "o-c25v-cityofmilton~freewater",
          "name": "City of Milton-Freewater",
          "website": "https://www.mfcity.com/public_transportation",
          "associated_feeds": [
            {
              "gtfs_agency_id": "397"
            }
          ]
        }
      ]
    },
    {
      "id": "f-c2h-northeast~or~us",
      "spec": "gtfs",
      "urls": {
<<<<<<< HEAD
        "static_current": "https://oregon-gtfs.trilliumtransit.com/gtfs_data/northeast-or-us/northeast-or-us.zip"
=======
        "static_historical": ["https://oregon-gtfs.trilliumtransit.com/gtfs_data/clatsopcounty-or-us/clatsopcounty-or-us.zip"]
>>>>>>> 4746797b
      },
      "license": {
        "url": "https://oregon-gtfs.trilliumtransit.com",
        "use_without_attribution": "yes",
        "create_derived_product": "yes"
      },
      "tags": {
        "managed_by": "trillium"
      },
      "operators": [
        {
          "onestop_id": "o-c2h-northeastoregonpublictransit",
          "name": "Northeast Oregon Public Transit",
          "website": "https://ccno.org/publictransit/",
          "associated_feeds": [
            {
              "gtfs_agency_id": "157"
            }
          ],
          "tags": {
            "twitter_general": "neotransit"
          }
        }
      ]
    },
    {
      "id": "f-canbyferry~or~us",
      "spec": "gtfs",
      "urls": {
        "static_current": "https://oregon-gtfs.trilliumtransit.com/gtfs_data/canbyferry-or-us/canbyferry-or-us.zip"
      },
      "license": {
        "url": "https://oregon-gtfs.trilliumtransit.com",
        "use_without_attribution": "yes",
        "create_derived_product": "yes"
      },
      "tags": {
        "managed_by": "trillium"
      },
      "operators": [
        {
          "onestop_id": "o-canbyferry~or~us",
          "name": "Canby Ferry",
          "website": "https://www.clackamas.us/roads/ferry.html#faresandhours",
          "associated_feeds": [
            {
              "gtfs_agency_id": "1731"
            }
          ]
        }
      ]
    },
    {
      "id": "f-clackamascounty~or~us",
      "spec": "gtfs",
      "urls": {
        "static_current": "https://oregon-gtfs.trilliumtransit.com/gtfs_data/clackamascounty-or-us/clackamascounty-or-us.zip"
      },
      "license": {
        "url": "https://oregon-gtfs.trilliumtransit.com",
        "use_without_attribution": "yes",
        "create_derived_product": "yes"
      },
      "tags": {
        "managed_by": "trillium"
      },
      "operators": [
        {
          "onestop_id": "o-clackamascounty~or~us",
          "name": "Clackamas County Social Services",
          "website": "https://www.clackamas.us/h3s/connects-shuttle",
          "associated_feeds": [
            {
              "gtfs_agency_id": "1807"
            }
          ]
        }
      ]
    },
    {
      "id": "f-klamath~shuttle~or~us",
      "spec": "gtfs",
      "urls": {
        "static_current": "https://oregon-gtfs.trilliumtransit.com/gtfs_data/klamathshuttle-or-us/klamathshuttle-or-us.zip"
      },
      "license": {
        "url": "https://oregon-gtfs.trilliumtransit.com",
        "use_without_attribution": "yes",
        "create_derived_product": "yes"
      },
      "tags": {
        "managed_by": "trillium"
      },
      "operators": [
        {
          "onestop_id": "o-9r9-klamathshuttle",
          "name": "Klamath Shuttle",
          "website": "http://klamathshuttle.com/",
          "associated_feeds": [
            {
              "gtfs_agency_id": "224"
            }
          ]
        }
      ]
    },
    {
      "id": "f-pendleton~or~us",
      "spec": "gtfs",
      "urls": {
        "static_current": "https://oregon-gtfs.trilliumtransit.com/gtfs_data/pendleton-or-us/pendleton-or-us.zip"
      },
      "license": {
        "url": "https://oregon-gtfs.trilliumtransit.com",
        "use_without_attribution": "yes",
        "create_derived_product": "yes"
      },
      "tags": {
        "managed_by": "trillium"
      },
      "operators": [
        {
<<<<<<< HEAD
          "onestop_id": "o-pendleton~or~us",
          "name": "Let'er Bus",
          "website": "https://pendleton.or.us/transportation",
=======
          "onestop_id": "o-c20q82-wahkiakumferry",
          "name": "Wahkiakum Ferry",
          "website": "https://www.co.wahkiakum.wa.us/252/Ferry",
          "associated_feeds": [
            {
              "gtfs_agency_id": "1732"
            }
          ],
          "tags": {
            "wikidata_id": "Q7959804"
          }
        }
      ]
    },
    {
      "spec": "gtfs",
      "id": "f-c20fb-ceic~or~us",
      "urls": {
        "static_historical": ["https://oregon-gtfs.trilliumtransit.com/gtfs_data/ceic-or-us/ceic-or-us.zip"]
      },
      "license": {
        "url": "https://oregon-gtfs.trilliumtransit.com",
        "use_without_attribution": "yes",
        "create_derived_product": "yes",
        "redistribute": "yes"
      },
      "tags": {
      },
      "operators": [
        {
          "onestop_id": "o-c20fb-wateravenueshuttle",
          "name": "Water Avenue Shuttle",
>>>>>>> 4746797b
          "associated_feeds": [
            {
              "gtfs_agency_id": "1496"
            }
          ]
        }
      ]
    },
    {
      "id": "f-philomathconnection~or~us",
      "spec": "gtfs",
      "license": {
        "url": "https://oregon-gtfs.trilliumtransit.com",
        "use_without_attribution": "yes",
        "create_derived_product": "yes"
      },
      "operators": [
        {
          "onestop_id": "o-9rbm-philomathconnection",
          "name": "Philomath Connection",
          "website": "https://www.corvallisoregon.gov/cts/page/cts-route-philomath-connection",
          "associated_feeds": [
            {
              "gtfs_agency_id": "1760"
            }
          ],
          "tags": {
            "twitter_general": "cityofcorvallis",
            "us_ntd_id": "00047"
          }
        }
      ]
    },
    {
      "id": "f-point~or-us",
      "spec": "gtfs",
      "urls": {
        "static_current": "https://oregon-gtfs.trilliumtransit.com/gtfs_data/point-or-us/point-or-us.zip"
      },
      "license": {
        "url": "https://oregon-gtfs.trilliumtransit.com",
        "use_without_attribution": "yes",
        "create_derived_product": "yes"
      },
      "tags": {
        "managed_by": "trillium"
      },
      "operators": [
        {
          "onestop_id": "o-point~or~us",
          "name": "The POINT",
          "website": "http://oregon-point.com",
          "associated_feeds": [
            {
              "gtfs_agency_id": "45"
            }
          ]
        }
      ]
    },
    {
      "id": "f-wahkiakumferry~or~us",
      "spec": "gtfs",
      "urls": {
        "static_current": "https://oregon-gtfs.trilliumtransit.com/gtfs_data/wahkiakumferry-or-us/wahkiakumferry-or-us.zip"
      },
      "license": {
        "url": "https://oregon-gtfs.trilliumtransit.com",
        "use_without_attribution": "yes",
        "create_derived_product": "yes"
      },
      "tags": {
        "managed_by": "trillium"
      },
      "operators": [
        {
          "onestop_id": "o-c20q82-wahkiakumferry",
          "name": "Wahkiakum Ferry",
          "website": "https://www.co.wahkiakum.wa.us/252/Ferry",
          "associated_feeds": [
            {
              "gtfs_agency_id": "1732"
            }
          ],
          "tags": {
            "wikidata_id": "Q7959804"
          }
        }
      ]
    },
    {
      "id": "f-wheatlandferry~or~us",
      "spec": "gtfs",
      "urls": {
<<<<<<< HEAD
        "static_current": "https://oregon-gtfs.trilliumtransit.com/gtfs_data/wheatlandferry-or-us/wheatlandferry-or-us.zip"
=======
        "static_historical": ["https://oregon-gtfs.trilliumtransit.com/gtfs_data/yamhill-or-us/yamhill-or-us.zip"]
>>>>>>> 4746797b
      },
      "license": {
        "url": "https://oregon-gtfs.trilliumtransit.com",
        "use_without_attribution": "yes",
        "create_derived_product": "yes"
      },
      "tags": {
        "managed_by": "trillium"
      },
      "operators": [
        {
          "onestop_id": "o-wheatlandferry~or~us",
          "name": "Wheatland Ferry",
          "website": "https://www.co.marion.or.us/PW/ferries/Pages/wheatlandhours.aspx",
          "associated_feeds": [
            {
              "gtfs_agency_id": "1733"
            }
          ]
        }
      ]
    }
  ],
  "license_spdx_identifier": "CDLA-Permissive-1.0"
}<|MERGE_RESOLUTION|>--- conflicted
+++ resolved
@@ -2,15 +2,584 @@
   "$schema": "https://dmfr.transit.land/json-schema/dmfr.schema-v0.4.0.json",
   "feeds": [
     {
+      "spec": "gtfs",
+      "id": "f-9rbm-albanytransit~or~us",
+      "urls": {
+        "static_current": "https://oregon-gtfs.trilliumtransit.com/gtfs_data/albanytransit-or-us/albanytransit-or-us.zip"
+      },
+      "license": {
+        "url": "https://oregon-gtfs.trilliumtransit.com",
+        "use_without_attribution": "yes",
+        "create_derived_product": "yes",
+        "redistribute": "yes"
+      },
+      "tags": {
+        "managed_by": "trillium"
+      },
+      "operators": [
+        {
+          "onestop_id": "o-9rbmy-albanytransitsystem",
+          "name": "Albany Transit System",
+          "short_name": "ATS",
+          "website": "https://www.cityofalbany.net/pw/transportation/albany-transit-system",
+          "associated_feeds": [
+            {
+              "gtfs_agency_id": "456"
+            }
+          ],
+          "tags": {
+            "us_ntd_id": "00061",
+            "twitter_general": "cityofalbany"
+          }
+        },
+        {
+          "onestop_id": "o-9rbm-linn~bentonloop",
+          "name": "Linn Benton Loop",
+          "website": "https://loop.cityofalbany.net/",
+          "associated_feeds": [
+            {
+              "gtfs_agency_id": "457"
+            }
+          ]
+        },
+        {
+          "onestop_id": "o-9rbm-linx",
+          "name": "Lebanon Inter-Neighborhood Express",
+          "short_name": "LINX",
+          "website": "https://www.ci.lebanon.or.us/LINX",
+          "associated_feeds": [
+            {
+              "gtfs_agency_id": "1526"
+            }
+          ]
+        }
+      ]
+    },
+    {
+      "spec": "gtfs",
+      "id": "f-9r92-basin~or~us",
+      "urls": {
+        "static_current": "https://oregon-gtfs.trilliumtransit.com/gtfs_data/basin-or-us/basin-or-us.zip"
+      },
+      "license": {
+        "url": "https://oregon-gtfs.trilliumtransit.com",
+        "use_without_attribution": "yes",
+        "create_derived_product": "yes",
+        "redistribute": "yes"
+      },
+      "tags": {
+        "gtfs_data_exchange": "basin-transit-service",
+        "managed_by": "trillium"
+      },
+      "operators": [
+        {
+          "onestop_id": "o-9r92-basintransitservice",
+          "name": "Basin Transit Service",
+          "website": "https://www.basintransit.com/",
+          "associated_feeds": [
+            {
+              "gtfs_agency_id": "131"
+            }
+          ],
+          "tags": {
+            "us_ntd_id": "0R02-00339"
+          }
+        },
+        {
+          "onestop_id": "o-9r9-klamathtribes",
+          "name": "Klamath Tribes",
+          "website": "https://klamathtribes.org/quail-trail-bus-schedule/",
+          "associated_feeds": [
+            {
+              "gtfs_agency_id": "215"
+            }
+          ]
+        }
+      ]
+    },
+    {
+      "spec": "gtfs",
+      "id": "f-9rb-benton~or~us",
+      "urls": {
+        "static_current": "https://oregon-gtfs.trilliumtransit.com/gtfs_data/benton-or-us/benton-or-us.zip"
+      },
+      "license": {
+        "url": "https://oregon-gtfs.trilliumtransit.com",
+        "use_without_attribution": "yes",
+        "create_derived_product": "yes",
+        "redistribute": "yes"
+      },
+      "tags": {
+        "gtfs_data_exchange": "benton-county-transportation",
+        "managed_by": "trillium"
+      },
+      "operators": [
+        {
+          "onestop_id": "o-9rb-bentoncountytransportation",
+          "name": "Benton Area Transit",
+          "website": "https://www.co.benton.or.us/ridethebat",
+          "associated_feeds": [
+            {
+              "gtfs_agency_id": "148"
+            },
+            {
+              "feed_onstop_id": "f-9rb-benton~or~us~alerts"
+            },
+            {
+              "feed_onstop_id": "f-9rb-benton~or~us~rt"
+            }
+          ]
+        }
+      ]
+    },
+    {
+      "spec": "gtfs",
+      "id": "f-c20f-bluestar~or~us",
+      "urls": {
+        "static_historical": ["https://oregon-gtfs.trilliumtransit.com/gtfs_data/bluestar-or-us/bluestar-or-us.zip"]
+      },
+      "license": {
+        "url": "https://oregon-gtfs.trilliumtransit.com",
+        "use_without_attribution": "yes",
+        "create_derived_product": "yes",
+        "redistribute": "yes"
+      },
+      "tags": {
+        "gtfs_data_exchange": "blue-star-bus"
+      },
+      "operators": [
+        {
+          "onestop_id": "o-c20f-bluestarbus",
+          "name": "Blue Star Bus",
+          "website": "https://www.bluestarbus.com/",
+          "associated_feeds": [
+            {
+              "gtfs_agency_id": "169"
+            }
+          ]
+        }
+      ]
+    },
+    {
+      "spec": "gtfs",
+      "id": "f-buenavistaferry~or~us",
+      "urls": {
+        "static_current": "https://oregon-gtfs.trilliumtransit.com/gtfs_data/buenavistaferry-or-us/buenavistaferry-or-us.zip"
+      },
+      "license": {
+        "url": "https://oregon-gtfs.trilliumtransit.com",
+        "use_without_attribution": "yes",
+        "create_derived_product": "yes",
+        "redistribute": "yes"
+      },
+      "tags": {
+      },
+      "operators": [
+        {
+          "onestop_id": "o-buenavistaferry~or~us",
+          "name": "Buena Vista Ferry",
+          "website": "https://www.co.marion.or.us/PW/ferries/Pages/buenavista.aspx",
+          "associated_feeds": [
+            {
+              "gtfs_agency_id": "1734"
+            }
+          ]
+        }
+      ]
+    },
+    {
+      "spec": "gtfs",
+      "id": "f-c209-canbytransit~or~us",
+      "urls": {
+        "static_current": "https://oregon-gtfs.trilliumtransit.com/gtfs_data/canbytransit-or-us/canbytransit-or-us.zip"
+      },
+      "license": {
+        "url": "https://oregon-gtfs.trilliumtransit.com",
+        "use_without_attribution": "yes",
+        "create_derived_product": "yes",
+        "redistribute": "yes"
+      },
+      "tags": {
+        "managed_by": "trillium"
+      },
+      "operators": [
+        {
+          "onestop_id": "o-c209-canbyareatransit",
+          "name": "Canby Area Transit",
+          "website": "https://www.canbyoregon.gov/area-transit",
+          "associated_feeds": [
+            {
+              "gtfs_agency_id": "227"
+            }
+          ]
+        }
+      ]
+    },
+    {
+      "spec": "gtfs",
+      "id": "f-canbyferry~or~us",
+      "urls": {
+        "static_current": "https://oregon-gtfs.trilliumtransit.com/gtfs_data/canbyferry-or-us/canbyferry-or-us.zip"
+      },
+      "license": {
+        "url": "https://oregon-gtfs.trilliumtransit.com",
+        "use_without_attribution": "yes",
+        "create_derived_product": "yes",
+        "redistribute": "yes"
+      },
+      "tags": {
+        "managed_by": "trillium"
+      },
+      "operators": [
+        {
+          "onestop_id": "o-canbyferry~or~us",
+          "name": "Canby Ferry",
+          "website": "https://www.clackamas.us/roads/ferry.html#faresandhours",
+          "associated_feeds": [
+            {
+              "gtfs_agency_id": "1731"
+            }
+          ]
+        }
+      ]
+    },
+    {
+      "spec": "gtfs",
+      "id": "f-9rb-caravan~or~us",
+      "urls": {
+        "static_current": "https://oregon-gtfs.trilliumtransit.com/gtfs_data/caravan-or-us/caravan-or-us.zip"
+      },
+      "license": {
+        "url": "https://oregon-gtfs.trilliumtransit.com",
+        "use_without_attribution": "yes",
+        "create_derived_product": "yes",
+        "redistribute": "yes"
+      },
+      "tags": {
+        "gtfs_data_exchange": "caravan-airport-transportation",
+        "managed_by": "trillium"
+      },
+      "operators": [
+        {
+          "onestop_id": "o-9rb-caravanairporttransportation",
+          "name": "Caravan Airport Transportation",
+          "website": "https://www.caravanairporttransportation.com/",
+          "associated_feeds": [
+            {
+              "gtfs_agency_id": "58"
+            }
+          ]
+        }
+      ]
+    },
+    {
+      "spec": "gtfs",
+      "id": "f-9rc-cascadeseast~or~us",
+      "urls": {
+        "static_current": "https://oregon-gtfs.trilliumtransit.com/gtfs_data/cascadeseast-or-us/cascadeseast-or-us.zip"
+      },
+      "license": {
+        "url": "https://oregon-gtfs.trilliumtransit.com",
+        "use_without_attribution": "yes",
+        "create_derived_product": "yes",
+        "redistribute": "yes"
+      },
+      "tags": {
+        "gtfs_data_exchange": "cascades-east-transit",
+        "managed_by": "trillium"
+      },
+      "operators": [
+        {
+          "onestop_id": "o-9rc-cascadeseasttransit",
+          "name": "Cascades East Transit",
+          "short_name": "CET",
+          "website": "https://www.caravanairporttransportation.com/",
+          "associated_feeds": [
+            {
+              "gtfs_agency_id": "61"
+            },
+            {
+              "feed_onestop_id": "f-9rc-cascadeseast~or~us~rt"
+            },
+            {
+              "feed_onestop_id": "f-9rc-cascadeseast~or~us~rt~alerts"
+            }
+          ],
+          "tags": {
+            "us_ntd_id": "00057",
+            "twitter_general": "ridecet"
+          }
+        }
+      ]
+    },
+    {
+      "spec": "gtfs",
+      "id": "f-9rc-cobreeze~or~us",
+      "urls": {
+        "static_current": "https://oregon-gtfs.trilliumtransit.com/gtfs_data/cobreeze-or-us/cobreeze-or-us.zip"
+      },
+      "license": {
+        "url": "https://oregon-gtfs.trilliumtransit.com",
+        "use_without_attribution": "yes",
+        "create_derived_product": "yes",
+        "redistribute": "yes"
+      },
+      "tags": {
+        "managed_by": "trillium"
+      },
+      "operators": [
+        {
+          "onestop_id": "o-9rc-centraloregonbreeze",
+          "name": "Central Oregon Breeze",
+          "website": "http://cobreeze.com/",
+          "associated_feeds": [
+            {
+              "gtfs_agency_id": "47"
+            }
+          ],
+          "tags": {
+            "us_ntd_id": "0R02-00326"
+          }
+        }
+      ]
+    },
+    {
+      "spec": "gtfs",
+      "id": "f-c20f-cccxpress~or~us",
+      "urls": {
+        "static_current": "https://oregon-gtfs.trilliumtransit.com/gtfs_data/cccxpress-or-us/cccxpress-or-us.zip"
+      },
+      "license": {
+        "url": "https://oregon-gtfs.trilliumtransit.com",
+        "use_without_attribution": "yes",
+        "create_derived_product": "yes",
+        "redistribute": "yes"
+      },
+      "tags": {
+        "managed_by": "trillium"
+      },
+      "operators": [
+        {
+          "onestop_id": "o-c20f-cccxpress",
+          "name": "CCC Xpress",
+          "website": "https://www.clackamas.edu/campus-life/transportation",
+          "associated_feeds": [
+            {
+              "gtfs_agency_id": "256"
+            }
+          ],
+          "tags": {
+            "twitter_general": "ClackCollege"
+          }
+        }
+      ]
+    },
+    {
+      "spec": "gtfs",
+      "id": "f-9rb-citytocityshuttle~or~us",
+      "urls": {
+        "static_historical": ["https://oregon-gtfs.trilliumtransit.com/gtfs_data/citytocityshuttle-or-us/citytocityshuttle-or-us.zip"]
+      },
+      "license": {
+        "url": "https://oregon-gtfs.trilliumtransit.com",
+        "use_without_attribution": "yes",
+        "create_derived_product": "yes",
+        "redistribute": "yes"
+      },
+      "operators": [
+        {
+          "onestop_id": "o-9rb-city2cityshuttle",
+          "name": "City2City Shuttle",
+          "associated_feeds": [
+            {
+            }
+          ]
+        }
+      ]
+    },
+    {
+      "spec": "gtfs",
+      "id": "f-clackamascounty~or~us",
+      "urls": {
+        "static_current": "https://oregon-gtfs.trilliumtransit.com/gtfs_data/clackamascounty-or-us/clackamascounty-or-us.zip"
+      },
+      "license": {
+        "url": "https://oregon-gtfs.trilliumtransit.com",
+        "use_without_attribution": "yes",
+        "create_derived_product": "yes",
+        "redistribute": "yes"
+      },
+      "tags": {
+        "managed_by": "trillium"
+      },
+      "operators": [
+        {
+          "onestop_id": "o-clackamascounty~or~us",
+          "name": "Clackamas County Social Services",
+          "website": "https://www.clackamas.us/h3s/connects-shuttle",
+          "associated_feeds": [
+            {
+              "gtfs_agency_id": "1807"
+            }
+          ]
+        }
+      ]
+    },
+    {
+      "spec": "gtfs",
+      "id": "f-9rbm-corvallis~or~us",
+      "urls": {
+        "static_historical": ["https://oregon-gtfs.trilliumtransit.com/gtfs_data/corvallis-or-us/corvallis-or-us.zip"]
+      },
+      "license": {
+        "url": "https://oregon-gtfs.trilliumtransit.com",
+        "use_without_attribution": "yes",
+        "create_derived_product": "yes",
+        "redistribute": "yes"
+      },
+      "tags": {
+        "gtfs_data_exchange": "corvallis-transit-system"
+      },
+      "operators": [
+        {
+          "onestop_id": "o-9rbm-corvallistransitsystem",
+          "name": "Corvallis Transit System",
+          "short_name": "CTS",
+          "website": "http://www.CorvallisTransit.com",
+          "associated_feeds": [
+            {
+              "gtfs_agency_id": "445"
+            },
+            {
+              "feed_onestop_id": "f-corvallis~or~rt"
+            }
+          ],
+          "tags": {
+            "us_ntd_id": "00047",
+            "twitter_general": "cityofcorvallis"
+          }
+        }
+      ]
+    },
+    {
+      "spec": "gtfs",
+      "id": "f-9px-currypublictransit",
+      "urls": {
+        "static_current": "https://oregon-gtfs.trilliumtransit.com/gtfs_data/currypublictransit-or-us/currypublictransit-brookings-or-us.zip"
+      },
+      "license": {
+        "url": "https://oregon-gtfs.trilliumtransit.com",
+        "use_without_attribution": "yes",
+        "create_derived_product": "yes",
+        "redistribute": "yes"
+      },
+      "tags": {
+        "gtfs_data_exchange": "curry-public-transit"
+      },
+      "operators": [
+        {
+          "onestop_id": "o-9px-currypublictransit",
+          "name": "Curry Public Transit",
+          "website": "https://currypublictransit.org/",
+          "associated_feeds": [
+            {
+              "gtfs_agency_id": "827"
+            }
+          ],
+          "tags": {
+            "us_ntd_id": "0R02-00308"
+          }
+        }
+      ]
+    },
+    {
+      "spec": "gtfs",
+      "id": "f-c21-hoodriver~or~us",
+      "urls": {
+        "static_current": "https://oregon-gtfs.trilliumtransit.com/gtfs_data/hoodriver-or-us/hoodriver-or-us.zip"
+      },
+      "license": {
+        "url": "https://oregon-gtfs.trilliumtransit.com",
+        "use_without_attribution": "yes",
+        "create_derived_product": "yes",
+        "redistribute": "yes"
+      },
+      "tags": {
+        "gtfs_data_exchange": "columbia-area-transit",
+        "managed_by": "trillium"
+      },
+      "operators": [
+        {
+          "onestop_id": "o-c21-columbiaareatransit",
+          "name": "Columbia Area Transit",
+          "short_name": "CAT",
+          "website": "https://www.ridecatbus.org/",
+          "associated_feeds": [
+            {
+              "gtfs_agency_id": "37"
+            }
+          ],
+          "tags": {
+            "us_ntd_id": "0R02-00319",
+            "wikidata_id": "Q96375303",
+            "twitter_general": "HRCATBUS"
+          }
+        },
+        {
+          "onestop_id": "o-c21-thelink",
+          "name": "The Link",
+          "website": "https://www.mcedd.org/transportation/the-link-public-transit/",
+          "associated_feeds": [
+            {
+              "gtfs_agency_id": "1491"
+            }
+          ]
+        }
+      ]
+    },
+    {
+      "spec": "gtfs",
+      "id": "f-c20-columbiacountyrider",
+      "urls": {
+        "static_current": "https://oregon-gtfs.trilliumtransit.com/gtfs_data/columbiacounty-or-us/columbiacounty-or-us.zip"
+      },
+      "license": {
+        "url": "https://oregon-gtfs.trilliumtransit.com",
+        "use_without_attribution": "yes",
+        "create_derived_product": "yes",
+        "redistribute": "yes"
+      },
+      "tags": {
+        "managed_by": "trillium"
+      },
+      "operators": [
+        {
+          "onestop_id": "o-c20-columbiacountyrider",
+          "name": "Columbia County Rider",
+          "short_name": "CCR",
+          "website": "https://www.nworegontransit.org/agencies/columbia-county-rider/",
+          "associated_feeds": [
+            {
+              "gtfs_agency_id": "57"
+            }
+          ],
+          "tags": {
+            "us_ntd_id": "0R02-00375"
+          }
+        }
+      ]
+    },
+    {
+      "spec": "gtfs",
       "id": "f-9px-cooscounty~or~us",
-      "spec": "gtfs",
       "urls": {
         "static_current": "https://oregon-gtfs.trilliumtransit.com/gtfs_data/cooscounty-or-us/cooscounty-or-us.zip"
       },
       "license": {
         "url": "https://oregon-gtfs.trilliumtransit.com",
         "use_without_attribution": "yes",
-        "create_derived_product": "yes"
+        "create_derived_product": "yes",
+        "redistribute": "yes"
       },
       "tags": {
         "gtfs_data_exchange": "coos-county-area-transit",
@@ -31,144 +600,66 @@
       ]
     },
     {
-      "id": "f-9px-currypublictransit",
-      "spec": "gtfs",
-      "urls": {
-        "static_current": "https://oregon-gtfs.trilliumtransit.com/gtfs_data/currypublictransit-or-us/currypublictransit-brookings-or-us.zip"
-      },
-      "license": {
-        "url": "https://oregon-gtfs.trilliumtransit.com",
-        "use_without_attribution": "yes",
-        "create_derived_product": "yes"
-      },
-      "tags": {
-        "gtfs_data_exchange": "curry-public-transit"
-      },
-      "operators": [
-        {
-          "onestop_id": "o-9px-currypublictransit",
-          "name": "Curry Public Transit",
-          "website": "https://currypublictransit.org/",
-          "associated_feeds": [
-            {
-              "gtfs_agency_id": "827"
-            }
-          ],
-          "tags": {
-            "us_ntd_id": "0R02-00308"
-          }
-        }
-      ]
-    },
-    {
-      "id": "f-9pz-lincolncounty~or~us",
-      "spec": "gtfs",
-      "urls": {
-        "static_current": "https://oregon-gtfs.trilliumtransit.com/gtfs_data/lincolncounty-or-us/lincolncounty-or-us.zip"
-      },
-      "license": {
-        "url": "https://oregon-gtfs.trilliumtransit.com",
-        "use_without_attribution": "yes",
-        "create_derived_product": "yes"
-      },
-      "tags": {
-        "gtfs_data_exchange": "lincoln-county-transit",
-        "managed_by": "trillium"
-      },
-      "operators": [
-        {
-          "onestop_id": "o-9pz-lincolncountytransit",
-          "name": "Lincoln County Transit",
-          "website": "https://www.co.lincoln.or.us/transit",
-          "associated_feeds": [
-            {
-              "gtfs_agency_id": "89"
-            },
-            {
-              "feed_onestop_id": "f-9pz-lincolncounty~or~us~rt~alerts"
-            }
-          ],
-          "tags": {
-            "us_ntd_id": "0R02-00310"
-          }
-        }
-      ]
-    },
-    {
-      "id": "f-9pzdp-rhodyexpress~or~us",
-      "spec": "gtfs",
-      "urls": {
-<<<<<<< HEAD
-        "static_current": "https://oregon-gtfs.trilliumtransit.com/gtfs_data/rhodyexpress-or-us/rhodyexpress-or-us.zip"
-=======
-        "static_historical": ["https://oregon-gtfs.trilliumtransit.com/gtfs_data/bluestar-or-us/bluestar-or-us.zip"]
->>>>>>> 4746797b
-      },
-      "license": {
-        "url": "https://oregon-gtfs.trilliumtransit.com",
-        "use_without_attribution": "yes",
-        "create_derived_product": "yes"
-      },
-      "tags": {
-        "gtfs_data_exchange": "rhody-express",
-        "managed_by": "trillium"
-      },
-      "operators": [
-        {
-          "onestop_id": "o-9pzdp-rhodyexpress",
-          "name": "Rhody Express",
-          "website": "https://www.ltd.org/system-map/route_901/",
-          "associated_feeds": [
-            {
-              "gtfs_agency_id": "185"
-            }
-          ],
-          "tags": {
-            "twitter_general": "lanetransit",
+      "spec": "gtfs",
+      "id": "f-9rb-diamondexpress~or~us",
+      "urls": {
+        "static_current": "https://oregon-gtfs.trilliumtransit.com/gtfs_data/diamondexpress-or-us/diamondexpress-or-us.zip"
+      },
+      "license": {
+        "url": "https://oregon-gtfs.trilliumtransit.com",
+        "use_without_attribution": "yes",
+        "create_derived_product": "yes",
+        "redistribute": "yes"
+      },
+      "tags": {
+        "gtfs_data_exchange": "diamond-express",
+        "managed_by": "trillium"
+      },
+      "operators": [
+        {
+          "onestop_id": "o-9rb-diamondexpress",
+          "name": "Diamond Express",
+          "website": "https://www.ltd.org/system-map/route_900/",
+          "associated_feeds": [
+            {
+              "gtfs_agency_id": "184"
+            }
+          ],
+          "tags": {
             "us_ntd_id": "00007",
-            "wikidata_id": "Q6485453"
-          }
-        }
-      ]
-    },
-    {
-      "id": "f-9r-peoplemover~or~us",
-      "spec": "gtfs",
-      "urls": {
-        "static_current": "https://oregon-gtfs.trilliumtransit.com/gtfs_data/peoplemover-or-us/peoplemover-or-us.zip"
-      },
-      "license": {
-        "url": "https://oregon-gtfs.trilliumtransit.com",
-        "use_without_attribution": "yes",
-        "create_derived_product": "yes"
-      },
-      "tags": {
-        "gtfs_data_exchange": "people-mover",
-        "managed_by": "trillium"
-      },
-      "operators": [
-        {
-          "onestop_id": "o-9r-peoplemover",
-          "name": "People Mover",
-          "website": "http://www.grantcountypeoplemover.com/",
-          "associated_feeds": [
-            {
-              "gtfs_agency_id": "59"
-            }
-          ]
-        }
-      ]
-    },
-    {
+            "wikidata_id": "Q6485453",
+            "twitter_general": "lanetransit"
+          }
+        }
+      ]
+    },
+    {
+      "spec": "gtfs",
+      "id": "f-9rc-eugenetobend~or~us",
+      "urls": {
+        "static_historical": ["https://oregon-gtfs.trilliumtransit.com/gtfs_data/eugenetobend-or-us/eugenetobend-or-us.zip"]
+      },
+      "license": {
+        "url": "https://oregon-gtfs.trilliumtransit.com",
+        "use_without_attribution": "yes",
+        "create_derived_product": "yes",
+        "redistribute": "yes"
+      },
+      "tags": {
+        "gtfs_data_exchange": "eugene-to-bend"
+      }
+    },
+    {
+      "spec": "gtfs",
       "id": "f-9r8-josephinecounty~or~us",
-      "spec": "gtfs",
       "urls": {
         "static_current": "https://oregon-gtfs.trilliumtransit.com/gtfs_data/josephinecounty-or-us/josephinecounty-or-us.zip"
       },
       "license": {
         "url": "https://oregon-gtfs.trilliumtransit.com",
         "use_without_attribution": "yes",
-        "create_derived_product": "yes"
+        "create_derived_product": "yes",
+        "redistribute": "yes"
       },
       "tags": {
         "managed_by": "trillium"
@@ -200,197 +691,237 @@
       ]
     },
     {
-      "id": "f-9r8m-umpquatransit~or~us",
-      "spec": "gtfs",
-      "urls": {
-        "static_current": "https://oregon-gtfs.trilliumtransit.com/gtfs_data/umpquatransit-or-us/umpquatransit-or-us.zip"
-      },
-      "license": {
-        "url": "https://oregon-gtfs.trilliumtransit.com",
-        "use_without_attribution": "yes",
-        "create_derived_product": "yes"
-      },
-      "tags": {
-        "gtfs_data_exchange": "u-trans",
-        "managed_by": "trillium"
-      },
-      "operators": [
-        {
-          "onestop_id": "o-9r8m-u~trans",
-          "name": "U-Trans",
-          "website": "https://umpquatransit.com/",
-          "associated_feeds": [
-            {
-              "gtfs_agency_id": "92"
-            }
-          ],
-          "tags": {
-            "twitter_general": "UmpquaTransit",
-            "us_ntd_id": "0R02-00296",
-            "wikidata_id": "Q7802245"
-          }
-        }
-      ]
-    },
-    {
-      "id": "f-9r92-basin~or~us",
-      "spec": "gtfs",
-      "urls": {
-        "static_current": "https://oregon-gtfs.trilliumtransit.com/gtfs_data/basin-or-us/basin-or-us.zip"
-      },
-      "license": {
-        "url": "https://oregon-gtfs.trilliumtransit.com",
-        "use_without_attribution": "yes",
-        "create_derived_product": "yes"
-      },
-      "tags": {
-        "gtfs_data_exchange": "basin-transit-service",
-        "managed_by": "trillium"
-      },
-      "operators": [
-        {
-          "onestop_id": "o-9r9-klamathtribes",
-          "name": "Klamath Tribes",
-          "website": "https://klamathtribes.org/quail-trail-bus-schedule/",
-          "associated_feeds": [
-            {
-              "gtfs_agency_id": "215"
-            }
-          ]
-        },
-        {
-          "onestop_id": "o-9r92-basintransitservice",
-          "name": "Basin Transit Service",
-          "website": "https://www.basintransit.com/",
-          "associated_feeds": [
-            {
-              "gtfs_agency_id": "131"
-            }
-          ],
-          "tags": {
-            "us_ntd_id": "0R02-00339"
-          }
-        }
-      ]
-    },
-    {
-      "id": "f-9rb-benton~or~us",
-      "spec": "gtfs",
-      "urls": {
-        "static_current": "https://oregon-gtfs.trilliumtransit.com/gtfs_data/benton-or-us/benton-or-us.zip"
-      },
-      "license": {
-        "url": "https://oregon-gtfs.trilliumtransit.com",
-        "use_without_attribution": "yes",
-        "create_derived_product": "yes"
-      },
-      "tags": {
-        "gtfs_data_exchange": "benton-county-transportation",
-        "managed_by": "trillium"
-      },
-      "operators": [
-        {
-          "onestop_id": "o-9rb-bentoncountytransportation",
-          "name": "Benton Area Transit",
-          "website": "https://www.co.benton.or.us/ridethebat",
-          "associated_feeds": [
-            {
-              "gtfs_agency_id": "148"
-            }
-          ]
-        }
-      ]
-    },
-    {
-      "id": "f-9rb-caravan~or~us",
-      "spec": "gtfs",
-      "urls": {
-        "static_current": "https://oregon-gtfs.trilliumtransit.com/gtfs_data/caravan-or-us/caravan-or-us.zip"
-      },
-      "license": {
-        "url": "https://oregon-gtfs.trilliumtransit.com",
-        "use_without_attribution": "yes",
-        "create_derived_product": "yes"
-      },
-      "tags": {
-        "gtfs_data_exchange": "caravan-airport-transportation",
-        "managed_by": "trillium"
-      },
-      "operators": [
-        {
-          "onestop_id": "o-9rb-caravanairporttransportation",
-          "name": "Caravan Airport Transportation",
-          "website": "https://www.caravanairporttransportation.com/",
-          "associated_feeds": [
-            {
-              "gtfs_agency_id": "58"
-            }
-          ]
-        }
-      ]
-    },
-    {
-      "id": "f-9rb-citytocityshuttle~or~us",
-      "spec": "gtfs",
-      "license": {
-        "url": "https://oregon-gtfs.trilliumtransit.com",
-        "use_without_attribution": "yes",
-        "create_derived_product": "yes"
-      },
-      "operators": [
-        {
-          "onestop_id": "o-9rb-city2cityshuttle",
-          "name": "City2City Shuttle"
-        }
-      ]
-    },
-    {
-      "id": "f-9rb-diamondexpress~or~us",
-      "spec": "gtfs",
-      "urls": {
-<<<<<<< HEAD
-        "static_current": "https://oregon-gtfs.trilliumtransit.com/gtfs_data/diamondexpress-or-us/diamondexpress-or-us.zip"
-=======
-        "static_historical": ["https://oregon-gtfs.trilliumtransit.com/gtfs_data/citytocityshuttle-or-us/citytocityshuttle-or-us.zip"]
->>>>>>> 4746797b
-      },
-      "license": {
-        "url": "https://oregon-gtfs.trilliumtransit.com",
-        "use_without_attribution": "yes",
-        "create_derived_product": "yes"
-      },
-      "tags": {
-        "gtfs_data_exchange": "diamond-express",
-        "managed_by": "trillium"
-      },
-      "operators": [
-        {
-          "onestop_id": "o-9rb-diamondexpress",
-          "name": "Diamond Express",
-          "website": "https://www.ltd.org/system-map/route_900/",
-          "associated_feeds": [
-            {
-              "gtfs_agency_id": "184"
-            }
-          ],
-          "tags": {
-            "twitter_general": "lanetransit",
-            "us_ntd_id": "00007",
-            "wikidata_id": "Q6485453"
-          }
-        }
-      ]
-    },
-    {
+      "spec": "gtfs",
+      "id": "f-c25-ctuir~or~us",
+      "urls": {
+        "static_current": "https://oregon-gtfs.trilliumtransit.com/gtfs_data/ctuir-or-us/ctuir-or-us.zip"
+      },
+      "license": {
+        "url": "https://oregon-gtfs.trilliumtransit.com",
+        "use_without_attribution": "yes",
+        "create_derived_product": "yes",
+        "redistribute": "yes"
+      },
+      "tags": {
+        "gtfs_data_exchange": "kayak-public-transit",
+        "managed_by": "trillium"
+      },
+      "operators": [
+        {
+          "onestop_id": "o-c25-kayakpublictransit",
+          "name": "Kayak Public Transit",
+          "website": "https://ctuir.org/departments/tribal-planning-office/kayak-public-transit/",
+          "associated_feeds": [
+            {
+              "gtfs_agency_id": "451"
+            }
+          ],
+          "tags": {
+            "twitter_general": "kayaktransit"
+          }
+        }
+      ]
+    },
+    {
+      "spec": "gtfs",
+      "id": "f-klamath~shuttle~or~us",
+      "urls": {
+        "static_current": "https://oregon-gtfs.trilliumtransit.com/gtfs_data/klamathshuttle-or-us/klamathshuttle-or-us.zip"
+      },
+      "license": {
+        "url": "https://oregon-gtfs.trilliumtransit.com",
+        "use_without_attribution": "yes",
+        "create_derived_product": "yes",
+        "redistribute": "yes"
+      },
+      "tags": {
+        "managed_by": "trillium"
+      },
+      "operators": [
+        {
+          "onestop_id": "o-9r9-klamathshuttle",
+          "name": "Klamath Shuttle",
+          "website": "http://klamathshuttle.com/",
+          "associated_feeds": [
+            {
+              "gtfs_agency_id": "224"
+            }
+          ]
+        }
+      ]
+    },
+    {
+      "spec": "gtfs",
+      "id": "f-9pz-lincolncounty~or~us",
+      "urls": {
+        "static_current": "https://oregon-gtfs.trilliumtransit.com/gtfs_data/lincolncounty-or-us/lincolncounty-or-us.zip"
+      },
+      "license": {
+        "url": "https://oregon-gtfs.trilliumtransit.com",
+        "use_without_attribution": "yes",
+        "create_derived_product": "yes",
+        "redistribute": "yes"
+      },
+      "tags": {
+        "gtfs_data_exchange": "lincoln-county-transit",
+        "managed_by": "trillium"
+      },
+      "operators": [
+        {
+          "onestop_id": "o-9pz-lincolncountytransit",
+          "name": "Lincoln County Transit",
+          "website": "https://www.co.lincoln.or.us/transit",
+          "associated_feeds": [
+            {
+              "gtfs_agency_id": "89"
+            },
+            {
+              "feed_onstop_id": "f-9pz-lincolncounty~or~us~rt"
+            },
+            {
+              "feed_onestop_id": "f-9pz-lincolncounty~or~us~rt~alerts"
+            }
+          ],
+          "tags": {
+            "us_ntd_id": "0R02-00310"
+          }
+        }
+      ]
+    },
+    {
+      "spec": "gtfs",
+      "id": "f-9rbs-linnshuttle~or~us",
+      "urls": {
+        "static_current": "https://oregon-gtfs.trilliumtransit.com/gtfs_data/linnshuttle-or-us/linnshuttle-or-us.zip"
+      },
+      "license": {
+        "url": "https://oregon-gtfs.trilliumtransit.com",
+        "use_without_attribution": "yes",
+        "create_derived_product": "yes",
+        "redistribute": "yes"
+      },
+      "tags": {
+        "gtfs_data_exchange": "linn-shuttle",
+        "managed_by": "trillium"
+      },
+      "operators": [
+        {
+          "onestop_id": "o-9rbs-linnshuttle",
+          "name": "Linn Shuttle",
+          "website": "https://www.linnshuttle.com/",
+          "associated_feeds": [
+            {
+              "gtfs_agency_id": "91"
+            },
+            {
+              "feed_onstop_id": "f-9rbs-linnshuttle~or~us~rt"
+            }
+          ],
+          "tags": {
+            "us_ntd_id": "0R02-00348",
+            "wikidata_id": "Q25001269"
+          }
+        }
+      ]
+    },
+    {
+      "spec": "gtfs",
+      "id": "f-9ruf-mcacs~or~us",
+      "urls": {
+        "static_current": "https://oregon-gtfs.trilliumtransit.com/gtfs_data/mcacs-or-us/mcacs-or-us.zip"
+      },
+      "license": {
+        "url": "https://oregon-gtfs.trilliumtransit.com",
+        "use_without_attribution": "yes",
+        "create_derived_product": "yes",
+        "redistribute": "yes"
+      },
+      "tags": {
+        "managed_by": "trillium"
+      },
+      "operators": [
+        {
+          "onestop_id": "o-9ruf-malheurcouncilonaging~communityservices",
+          "name": "Malheur Council on Aging & Community Services",
+          "website": "https://www.mcoacs.org/",
+          "associated_feeds": [
+            {
+              "gtfs_agency_id": "269"
+            }
+          ]
+        }
+      ]
+    },
+    {
+      "spec": "gtfs",
+      "id": "f-c25v-milton~freewater~or~us",
+      "urls": {
+        "static_current": "https://oregon-gtfs.trilliumtransit.com/gtfs_data/milton-freewater-or-us/milton-freewater-or-us.zip"
+      },
+      "license": {
+        "url": "https://oregon-gtfs.trilliumtransit.com",
+        "use_without_attribution": "yes",
+        "create_derived_product": "yes",
+        "redistribute": "yes"
+      },
+      "tags": {
+        "managed_by": "trillium"
+      },
+      "operators": [
+        {
+          "onestop_id": "o-c25v-cityofmilton~freewater",
+          "name": "City of Milton-Freewater",
+          "website": "https://www.mfcity.com/public_transportation",
+          "associated_feeds": [
+            {
+              "gtfs_agency_id": "397"
+            }
+          ]
+        }
+      ]
+    },
+    {
+      "spec": "gtfs",
+      "id": "f-c2h-northeast~or~us",
+      "urls": {
+        "static_current": "https://oregon-gtfs.trilliumtransit.com/gtfs_data/northeast-or-us/northeast-or-us.zip"
+      },
+      "license": {
+        "url": "https://oregon-gtfs.trilliumtransit.com",
+        "use_without_attribution": "yes",
+        "create_derived_product": "yes",
+        "redistribute": "yes"
+      },
+      "tags": {
+        "managed_by": "trillium"
+      },
+      "operators": [
+        {
+          "onestop_id": "o-c2h-northeastoregonpublictransit",
+          "name": "Northeast Oregon Public Transit",
+          "website": "https://ccno.org/publictransit/",
+          "associated_feeds": [
+            {
+              "gtfs_agency_id": "157"
+            }
+          ],
+          "tags": {
+            "twitter_general": "neotransit"
+          }
+        }
+      ]
+    },
+    {
+      "spec": "gtfs",
       "id": "f-9rb-oregonexpressshuttle",
-      "spec": "gtfs",
       "urls": {
         "static_current": "https://oregon-gtfs.trilliumtransit.com/gtfs_data/oregonexpressshuttle-or-us/oregonexpressshuttle-or-us.zip"
       },
       "license": {
         "url": "https://oregon-gtfs.trilliumtransit.com",
         "use_without_attribution": "yes",
-        "create_derived_product": "yes"
+        "create_derived_product": "yes",
+        "redistribute": "yes"
       },
       "tags": {
         "managed_by": "trillium"
@@ -409,19 +940,16 @@
       ]
     },
     {
+      "spec": "gtfs",
       "id": "f-9rb-pacificcrest~or~us",
-      "spec": "gtfs",
-      "urls": {
-<<<<<<< HEAD
+      "urls": {
         "static_current": "https://oregon-gtfs.trilliumtransit.com/gtfs_data/pacificcrest-or-us/pacificcrest-or-us.zip"
-=======
-        "static_historical": ["https://oregon-gtfs.trilliumtransit.com/gtfs_data/corvallis-or-us/corvallis-or-us.zip"]
->>>>>>> 4746797b
-      },
-      "license": {
-        "url": "https://oregon-gtfs.trilliumtransit.com",
-        "use_without_attribution": "yes",
-        "create_derived_product": "yes"
+      },
+      "license": {
+        "url": "https://oregon-gtfs.trilliumtransit.com",
+        "use_without_attribution": "yes",
+        "create_derived_product": "yes",
+        "redistribute": "yes"
       },
       "tags": {
         "managed_by": "trillium"
@@ -440,12 +968,292 @@
       ]
     },
     {
+      "spec": "gtfs",
+      "id": "f-pendleton~or~us",
+      "urls": {
+        "static_current": "https://oregon-gtfs.trilliumtransit.com/gtfs_data/pendleton-or-us/pendleton-or-us.zip"
+      },
+      "license": {
+        "url": "https://oregon-gtfs.trilliumtransit.com",
+        "use_without_attribution": "yes",
+        "create_derived_product": "yes",
+        "redistribute": "yes"
+      },
+      "tags": {
+        "managed_by": "trillium"
+      },
+      "operators": [
+        {
+          "onestop_id": "o-pendleton~or~us",
+          "name": "Let'er Bus",
+          "website": "https://pendleton.or.us/transportation",
+          "associated_feeds": [
+            {
+              "gtfs_agency_id": "1496"
+            }
+          ]
+        }
+      ]
+    },
+    {
+      "spec": "gtfs",
+      "id": "f-philomathconnection~or~us",
+      "urls": {
+        "static_historical": ["https://oregon-gtfs.trilliumtransit.com/gtfs_data/philomathconnection-or-us/philomathconnection-or-us.zip"]
+      },
+      "license": {
+        "url": "https://oregon-gtfs.trilliumtransit.com",
+        "use_without_attribution": "yes",
+        "create_derived_product": "yes",
+        "redistribute": "yes"
+      },
+      "tags": {
+      },
+      "operators": [
+        {
+          "onestop_id": "o-9rbm-philomathconnection",
+          "name": "Philomath Connection",
+          "website": "https://www.corvallisoregon.gov/cts/page/cts-route-philomath-connection",
+          "associated_feeds": [
+            {
+              "gtfs_agency_id": "1760"
+            }
+          ],
+          "tags": {
+            "us_ntd_id": "00047",
+            "twitter_general": "cityofcorvallis"
+          }
+        }
+      ]
+    },
+    {
+      "spec": "gtfs",
+      "id": "f-9r-peoplemover~or~us",
+      "urls": {
+        "static_current": "https://oregon-gtfs.trilliumtransit.com/gtfs_data/peoplemover-or-us/peoplemover-or-us.zip"
+      },
+      "license": {
+        "url": "https://oregon-gtfs.trilliumtransit.com",
+        "use_without_attribution": "yes",
+        "create_derived_product": "yes",
+        "redistribute": "yes"
+      },
+      "tags": {
+        "gtfs_data_exchange": "people-mover",
+        "managed_by": "trillium"
+      },
+      "operators": [
+        {
+          "onestop_id": "o-9r-peoplemover",
+          "name": "People Mover",
+          "website": "http://www.grantcountypeoplemover.com/",
+          "associated_feeds": [
+            {
+              "gtfs_agency_id": "59"
+            }
+          ]
+        }
+      ]
+    },
+    {
+      "spec": "gtfs",
+      "id": "f-point~or-us",
+      "supersedes_ids": [
+        "f-9rb-cascadespoint~or~us",
+        "f-9r-easternpoint~or~us",
+        "f-c20-northwestpoint~or~us",
+        "f-9r2-southwestpoint~or~us",
+        "f-9rc-highdesertpoint~or~us"
+      ],
+      "urls": {
+        "static_current": "https://oregon-gtfs.trilliumtransit.com/gtfs_data/point-or-us/point-or-us.zip"
+      },
+      "license": {
+        "url": "https://oregon-gtfs.trilliumtransit.com",
+        "use_without_attribution": "yes",
+        "create_derived_product": "yes",
+        "redistribute": "yes"
+      },
+      "tags": {
+        "managed_by": "trillium"
+      },
+      "operators": [
+        {
+          "onestop_id": "o-point~or~us",
+          "supersedes_ids": [
+            "o-9rb-cascadespoint",
+            "o-9r-easternpoint",
+            "o-c20-northwestpoint",
+            "o-9r2-southwestpoint",
+            "o-9rc-highdesertpoint"
+          ],
+          "name": "The POINT",
+          "website": "http://oregon-point.com",
+          "associated_feeds": [
+            {
+              "gtfs_agency_id": "45"
+            }
+          ]
+        }
+      ]
+    },
+    {
+      "spec": "gtfs",
+      "id": "f-9pzdp-rhodyexpress~or~us",
+      "urls": {
+        "static_current": "https://oregon-gtfs.trilliumtransit.com/gtfs_data/rhodyexpress-or-us/rhodyexpress-or-us.zip"
+      },
+      "license": {
+        "url": "https://oregon-gtfs.trilliumtransit.com",
+        "use_without_attribution": "yes",
+        "create_derived_product": "yes",
+        "redistribute": "yes"
+      },
+      "tags": {
+        "gtfs_data_exchange": "rhody-express",
+        "managed_by": "trillium"
+      },
+      "operators": [
+        {
+          "onestop_id": "o-9pzdp-rhodyexpress",
+          "name": "Rhody Express",
+          "website": "https://www.ltd.org/system-map/route_901/",
+          "associated_feeds": [
+            {
+              "gtfs_agency_id": "185"
+            }
+          ],
+          "tags": {
+            "us_ntd_id": "00007",
+            "wikidata_id": "Q6485453",
+            "twitter_general": "lanetransit"
+          }
+        }
+      ]
+    },
+    {
+      "spec": "gtfs",
+      "id": "f-c20d-rideconnection~or~us",
+      "urls": {
+        "static_current": "https://oregon-gtfs.trilliumtransit.com/gtfs_data/rideconnection-or-us/rideconnection-or-us.zip"
+      },
+      "license": {
+        "url": "https://oregon-gtfs.trilliumtransit.com",
+        "use_without_attribution": "yes",
+        "create_derived_product": "yes",
+        "redistribute": "yes"
+      },
+      "tags": {
+        "gtfs_data_exchange": "ride-connection",
+        "managed_by": "trillium"
+      },
+      "operators": [
+        {
+          "onestop_id": "o-c20d-rideconnection",
+          "name": "Ride Connection",
+          "website": "https://rideconnection.org/",
+          "associated_feeds": [
+            {
+              "gtfs_agency_id": "133"
+            }
+          ],
+          "tags": {
+            "twitter_general": "ride_connection"
+          }
+        }
+      ]
+    },
+    {
+      "spec": "gtfs",
+      "id": "f-c214-sandy~or~us",
+      "urls": {
+        "static_current": "https://oregon-gtfs.trilliumtransit.com/gtfs_data/sandy-or-us/sandy-or-us.zip"
+      },
+      "license": {
+        "url": "https://oregon-gtfs.trilliumtransit.com",
+        "use_without_attribution": "yes",
+        "create_derived_product": "yes",
+        "redistribute": "yes"
+      },
+      "tags": {
+        "managed_by": "trillium"
+      },
+      "operators": [
+        {
+          "onestop_id": "o-c214-sandyareametro",
+          "name": "Sandy Area Metro",
+          "website": "https://www.ci.sandy.or.us/transit",
+          "associated_feeds": [
+            {
+              "gtfs_agency_id": "86"
+            }
+          ],
+          "tags": {
+            "us_ntd_id": "0R02-00389",
+            "wikidata_id": "Q7417136",
+            "twitter_general": "CityofSandyOR"
+          }
+        },
+        {
+          "onestop_id": "o-c213-mthoodexpress",
+          "name": "Mt. Hood Express",
+          "website": "https://www.mthoodexpress.com/",
+          "associated_feeds": [
+            {
+              "gtfs_agency_id": "188"
+            }
+          ],
+          "tags": {
+            "wikidata_id": "Q6924938",
+            "twitter_general": "Mthoodexpress"
+          }
+        }
+      ]
+    },
+    {
+      "spec": "gtfs",
+      "id": "f-c20c-sctd~or~us",
+      "urls": {
+        "static_historical": ["https://oregon-gtfs.trilliumtransit.com/gtfs_data/sctd-or-us/sctd-or-us.zip"]
+      },
+      "license": {
+        "url": "https://oregon-gtfs.trilliumtransit.com",
+        "use_without_attribution": "yes",
+        "create_derived_product": "yes",
+        "redistribute": "yes"
+      },
+      "tags": {
+        "managed_by": "trillium"
+      },
+      "operators": [
+        {
+          "onestop_id": "o-c20c-southclackamastransportationdistrict",
+          "name": "South Clackamas Transportation District",
+          "short_name": "SCTD",
+          "website": "http://sctd.org/",
+          "associated_feeds": [
+            {
+              "gtfs_agency_id": "473"
+            }
+          ],
+          "tags": {
+            "us_ntd_id": "0R02-00301",
+            "wikidata_id": "Q7566833"
+          }
+        }
+      ]
+    },
+    {
+      "spec": "gtfs",
       "id": "f-9rb3p-southlanewheels~or~us",
-      "spec": "gtfs",
-      "license": {
-        "url": "https://oregon-gtfs.trilliumtransit.com",
-        "use_without_attribution": "yes",
-        "create_derived_product": "yes"
+      "urls": {
+        "static_historical": ["https://oregon-gtfs.trilliumtransit.com/gtfs_data/southlanewheels-or-us/southlanewheels-or-us.zip"]
+      },
+      "license": {
+        "url": "https://oregon-gtfs.trilliumtransit.com",
+        "use_without_attribution": "yes",
+        "create_derived_product": "yes",
+        "redistribute": "yes"
       },
       "tags": {
         "gtfs_data_exchange": "south-lane-wheels",
@@ -465,281 +1273,16 @@
       ]
     },
     {
-      "id": "f-9rbm-albanytransit~or~us",
-      "spec": "gtfs",
-      "urls": {
-        "static_current": "https://oregon-gtfs.trilliumtransit.com/gtfs_data/albanytransit-or-us/albanytransit-or-us.zip"
-      },
-      "license": {
-        "url": "https://oregon-gtfs.trilliumtransit.com",
-        "use_without_attribution": "yes",
-        "create_derived_product": "yes"
-      },
-      "tags": {
-        "managed_by": "trillium"
-      },
-      "operators": [
-        {
-          "onestop_id": "o-9rbm-linn~bentonloop",
-          "name": "Linn Benton Loop",
-          "website": "https://loop.cityofalbany.net/",
-          "associated_feeds": [
-            {
-              "gtfs_agency_id": "457"
-            }
-          ]
-        },
-        {
-          "onestop_id": "o-9rbm-linx",
-          "name": "Lebanon Inter-Neighborhood Express",
-          "short_name": "LINX",
-          "website": "https://www.ci.lebanon.or.us/LINX",
-          "associated_feeds": [
-            {
-              "gtfs_agency_id": "1526"
-            }
-          ]
-        },
-        {
-          "onestop_id": "o-9rbmy-albanytransitsystem",
-          "name": "Albany Transit System",
-          "short_name": "ATS",
-          "website": "https://www.cityofalbany.net/pw/transportation/albany-transit-system",
-          "associated_feeds": [
-            {
-              "gtfs_agency_id": "456"
-            }
-          ],
-          "tags": {
-            "twitter_general": "cityofalbany",
-            "us_ntd_id": "00061"
-          }
-        }
-      ]
-    },
-    {
-      "id": "f-9rbm-corvallis~or~us",
-      "spec": "gtfs",
-      "license": {
-        "url": "https://oregon-gtfs.trilliumtransit.com",
-        "use_without_attribution": "yes",
-        "create_derived_product": "yes"
-      },
-      "tags": {
-        "gtfs_data_exchange": "corvallis-transit-system"
-      },
-      "operators": [
-        {
-          "onestop_id": "o-9rbm-corvallistransitsystem",
-          "name": "Corvallis Transit System",
-          "short_name": "CTS",
-          "website": "http://www.CorvallisTransit.com",
-          "associated_feeds": [
-            {
-              "gtfs_agency_id": "445"
-            },
-            {
-              "feed_onestop_id": "f-corvallis~or~rt"
-            }
-          ],
-          "tags": {
-            "twitter_general": "cityofcorvallis",
-            "us_ntd_id": "00047"
-          }
-        }
-      ]
-    },
-    {
-      "id": "f-9rbs-linnshuttle~or~us",
-      "spec": "gtfs",
-      "urls": {
-        "static_current": "https://oregon-gtfs.trilliumtransit.com/gtfs_data/linnshuttle-or-us/linnshuttle-or-us.zip"
-      },
-      "license": {
-        "url": "https://oregon-gtfs.trilliumtransit.com",
-        "use_without_attribution": "yes",
-        "create_derived_product": "yes"
-      },
-      "tags": {
-        "gtfs_data_exchange": "linn-shuttle",
-        "managed_by": "trillium"
-      },
-      "operators": [
-        {
-          "onestop_id": "o-9rbs-linnshuttle",
-          "name": "Linn Shuttle",
-          "website": "https://www.linnshuttle.com/",
-          "associated_feeds": [
-            {
-              "gtfs_agency_id": "91"
-            }
-          ],
-          "tags": {
-            "us_ntd_id": "0R02-00348",
-            "wikidata_id": "Q25001269"
-          }
-        }
-      ]
-    },
-    {
-      "id": "f-9rc-cascadeseast~or~us",
-      "spec": "gtfs",
-      "urls": {
-        "static_current": "https://oregon-gtfs.trilliumtransit.com/gtfs_data/cascadeseast-or-us/cascadeseast-or-us.zip"
-      },
-      "license": {
-        "url": "https://oregon-gtfs.trilliumtransit.com",
-        "use_without_attribution": "yes",
-        "create_derived_product": "yes"
-      },
-      "tags": {
-        "gtfs_data_exchange": "cascades-east-transit",
-        "managed_by": "trillium"
-      },
-      "operators": [
-        {
-          "onestop_id": "o-9rc-cascadeseasttransit",
-          "name": "Cascades East Transit",
-          "short_name": "CET",
-          "website": "https://www.caravanairporttransportation.com/",
-          "associated_feeds": [
-            {
-              "gtfs_agency_id": "61"
-            },
-            {
-              "feed_onestop_id": "f-9rc-cascadeseast~or~us~rt"
-            },
-            {
-              "feed_onestop_id": "f-9rc-cascadeseast~or~us~rt~alerts"
-            }
-          ],
-          "tags": {
-            "twitter_general": "ridecet",
-            "us_ntd_id": "00057"
-          }
-        }
-      ]
-    },
-    {
-      "id": "f-9rc-cobreeze~or~us",
-      "spec": "gtfs",
-<<<<<<< HEAD
-=======
-      "id": "f-9rc-eugenetobend~or~us",
-      "urls": {
-        "static_historical": ["https://oregon-gtfs.trilliumtransit.com/gtfs_data/eugenetobend-or-us/eugenetobend-or-us.zip"]
-      },
-      "license": {
-        "url": "https://oregon-gtfs.trilliumtransit.com",
-        "use_without_attribution": "yes",
-        "create_derived_product": "yes",
-        "redistribute": "yes"
-      },
-      "tags": {
-        "gtfs_data_exchange": "eugene-to-bend"
-      }
-    },
-    {
-      "spec": "gtfs",
-      "id": "f-9r8-josephinecounty~or~us",
->>>>>>> 4746797b
-      "urls": {
-        "static_current": "https://oregon-gtfs.trilliumtransit.com/gtfs_data/cobreeze-or-us/cobreeze-or-us.zip"
-      },
-      "license": {
-        "url": "https://oregon-gtfs.trilliumtransit.com",
-        "use_without_attribution": "yes",
-        "create_derived_product": "yes"
-      },
-      "tags": {
-        "managed_by": "trillium"
-      },
-      "operators": [
-        {
-          "onestop_id": "o-9rc-centraloregonbreeze",
-          "name": "Central Oregon Breeze",
-          "website": "http://cobreeze.com/",
-          "associated_feeds": [
-            {
-              "gtfs_agency_id": "47"
-            }
-          ],
-          "tags": {
-            "us_ntd_id": "0R02-00326"
-          }
-        }
-      ]
-    },
-    {
-      "id": "f-9rc-eugenetobend~or~us",
-      "spec": "gtfs",
-      "license": {
-        "url": "https://oregon-gtfs.trilliumtransit.com",
-        "use_without_attribution": "yes",
-        "create_derived_product": "yes"
-      },
-      "tags": {
-        "gtfs_data_exchange": "eugene-to-bend"
-      }
-    },
-    {
-      "id": "f-9ruf-mcacs~or~us",
-      "spec": "gtfs",
-      "urls": {
-        "static_current": "https://oregon-gtfs.trilliumtransit.com/gtfs_data/mcacs-or-us/mcacs-or-us.zip"
-      },
-      "license": {
-        "url": "https://oregon-gtfs.trilliumtransit.com",
-        "use_without_attribution": "yes",
-        "create_derived_product": "yes"
-      },
-      "tags": {
-        "managed_by": "trillium"
-      },
-      "operators": [
-        {
-          "onestop_id": "o-9ruf-malheurcouncilonaging~communityservices",
-          "name": "Malheur Council on Aging \u0026 Community Services",
-          "website": "https://www.mcoacs.org/",
-          "associated_feeds": [
-            {
-              "gtfs_agency_id": "269"
-            }
-          ]
-        }
-      ]
-    },
-    {
-      "id": "f-buenavistaferry~or~us",
-      "spec": "gtfs",
-      "urls": {
-        "static_current": "https://oregon-gtfs.trilliumtransit.com/gtfs_data/buenavistaferry-or-us/buenavistaferry-or-us.zip"
-      },
-      "license": {
-        "url": "https://oregon-gtfs.trilliumtransit.com",
-        "use_without_attribution": "yes",
-        "create_derived_product": "yes"
-      },
-      "operators": [
-        {
-          "onestop_id": "o-buenavistaferry~or~us",
-          "name": "Buena Vista Ferry",
-          "website": "https://www.co.marion.or.us/PW/ferries/Pages/buenavista.aspx",
-          "associated_feeds": [
-            {
-              "gtfs_agency_id": "1734"
-            }
-          ]
-        }
-      ]
-    },
-    {
+      "spec": "gtfs",
       "id": "f-c0p-sunsetempiretransportationdistrict",
-      "spec": "gtfs",
-      "license": {
-        "url": "https://oregon-gtfs.trilliumtransit.com",
-        "use_without_attribution": "yes",
-        "create_derived_product": "yes"
+      "urls": {
+        "static_historical": ["https://oregon-gtfs.trilliumtransit.com/gtfs_data/clatsopcounty-or-us/clatsopcounty-or-us.zip"]
+      },
+      "license": {
+        "url": "https://oregon-gtfs.trilliumtransit.com",
+        "use_without_attribution": "yes",
+        "create_derived_product": "yes",
+        "redistribute": "yes"
       },
       "tags": {
         "managed_by": "trillium"
@@ -765,46 +1308,45 @@
       ]
     },
     {
-      "id": "f-c20-columbiacountyrider",
-      "spec": "gtfs",
-      "urls": {
-        "static_current": "https://oregon-gtfs.trilliumtransit.com/gtfs_data/columbiacounty-or-us/columbiacounty-or-us.zip"
-      },
-      "license": {
-        "url": "https://oregon-gtfs.trilliumtransit.com",
-        "use_without_attribution": "yes",
-        "create_derived_product": "yes"
-      },
-      "tags": {
-        "managed_by": "trillium"
-      },
-      "operators": [
-        {
-          "onestop_id": "o-c20-columbiacountyrider",
-          "name": "Columbia County Rider",
-          "short_name": "CCR",
-          "website": "https://www.nworegontransit.org/agencies/columbia-county-rider/",
-          "associated_feeds": [
-            {
-              "gtfs_agency_id": "57"
-            }
-          ],
-          "tags": {
-            "us_ntd_id": "0R02-00375"
-          }
-        }
-      ]
-    },
-    {
+      "spec": "gtfs",
+      "id": "f-c20ep-swanisland~or~us",
+      "urls": {
+        "static_current": "https://oregon-gtfs.trilliumtransit.com/gtfs_data/swanisland-or-us/swanisland-or-us.zip"
+      },
+      "license": {
+        "url": "https://oregon-gtfs.trilliumtransit.com",
+        "use_without_attribution": "yes",
+        "create_derived_product": "yes",
+        "redistribute": "yes"
+      },
+      "tags": {
+        "gtfs_data_exchange": "swan-island-tma",
+        "managed_by": "trillium"
+      },
+      "operators": [
+        {
+          "onestop_id": "o-c20ep-swanislandtma",
+          "name": "Swan Island TMA",
+          "website": "https://www.pcc.edu/transportation/alternatives/shuttles/swan-island-evening-shuttle/",
+          "associated_feeds": [
+            {
+              "gtfs_agency_id": "162"
+            }
+          ]
+        }
+      ]
+    },
+    {
+      "spec": "gtfs",
       "id": "f-c20-tillamook~or~us",
-      "spec": "gtfs",
       "urls": {
         "static_current": "https://oregon-gtfs.trilliumtransit.com/gtfs_data/tillamookcounty-or-us/tillamookcounty-or-us.zip"
       },
       "license": {
         "url": "https://oregon-gtfs.trilliumtransit.com",
         "use_without_attribution": "yes",
-        "create_derived_product": "yes"
+        "create_derived_product": "yes",
+        "redistribute": "yes"
       },
       "tags": {
         "managed_by": "trillium"
@@ -818,6 +1360,12 @@
           "associated_feeds": [
             {
               "gtfs_agency_id": "22"
+            },
+            {
+              "feed_onstop_id": "f-c20-tillamook~or~us~rt"
+            },
+            {
+              "feed_onstop_id": "f-c20-tillamook~or~us~rt~alerts"
             }
           ],
           "tags": {
@@ -828,12 +1376,195 @@
       ]
     },
     {
+      "spec": "gtfs",
+      "id": "f-9r8m-umpquatransit~or~us",
+      "urls": {
+        "static_current": "https://oregon-gtfs.trilliumtransit.com/gtfs_data/umpquatransit-or-us/umpquatransit-or-us.zip"
+      },
+      "license": {
+        "url": "https://oregon-gtfs.trilliumtransit.com",
+        "use_without_attribution": "yes",
+        "create_derived_product": "yes",
+        "redistribute": "yes"
+      },
+      "tags": {
+        "gtfs_data_exchange": "u-trans",
+        "managed_by": "trillium"
+      },
+      "operators": [
+        {
+          "onestop_id": "o-9r8m-u~trans",
+          "name": "U-Trans",
+          "website": "https://umpquatransit.com/",
+          "associated_feeds": [
+            {
+              "gtfs_agency_id": "92"
+            }
+          ],
+          "tags": {
+            "us_ntd_id": "0R02-00296",
+            "wikidata_id": "Q7802245",
+            "twitter_general": "UmpquaTransit"
+          }
+        }
+      ]
+    },
+    {
+      "spec": "gtfs",
+      "id": "f-wahkiakumferry~or~us",
+      "urls": {
+        "static_current": "https://oregon-gtfs.trilliumtransit.com/gtfs_data/wahkiakumferry-or-us/wahkiakumferry-or-us.zip"
+      },
+      "license": {
+        "url": "https://oregon-gtfs.trilliumtransit.com",
+        "use_without_attribution": "yes",
+        "create_derived_product": "yes",
+        "redistribute": "yes"
+      },
+      "tags": {
+        "managed_by": "trillium"
+      },
+      "operators": [
+        {
+          "onestop_id": "o-c20q82-wahkiakumferry",
+          "name": "Wahkiakum Ferry",
+          "website": "https://www.co.wahkiakum.wa.us/252/Ferry",
+          "associated_feeds": [
+            {
+              "gtfs_agency_id": "1732"
+            }
+          ],
+          "tags": {
+            "wikidata_id": "Q7959804"
+          }
+        }
+      ]
+    },
+    {
+      "spec": "gtfs",
+      "id": "f-c20fb-ceic~or~us",
+      "urls": {
+        "static_historical": ["https://oregon-gtfs.trilliumtransit.com/gtfs_data/ceic-or-us/ceic-or-us.zip"]
+      },
+      "license": {
+        "url": "https://oregon-gtfs.trilliumtransit.com",
+        "use_without_attribution": "yes",
+        "create_derived_product": "yes",
+        "redistribute": "yes"
+      },
+      "tags": {
+      },
+      "operators": [
+        {
+          "onestop_id": "o-c20fb-wateravenueshuttle",
+          "name": "Water Avenue Shuttle",
+          "associated_feeds": [
+            {
+            }
+          ]
+        }
+      ]
+    },
+    {
+      "spec": "gtfs",
+      "id": "f-c20dz-washingtonparkshuttle~or~us",
+      "urls": {
+        "static_current": "https://oregon-gtfs.trilliumtransit.com/gtfs_data/washingtonparkshuttle-or-us/washingtonparkshuttle-or-us.zip"
+      },
+      "license": {
+        "url": "https://oregon-gtfs.trilliumtransit.com",
+        "use_without_attribution": "yes",
+        "create_derived_product": "yes",
+        "redistribute": "yes"
+      },
+      "tags": {
+        "managed_by": "trillium"
+      },
+      "operators": [
+        {
+          "onestop_id": "o-c20dz-washingtonparkshuttle",
+          "name": "Washington Park Shuttle",
+          "website": "https://explorewashingtonpark.org/free-shuttle/",
+          "associated_feeds": [
+            {
+              "gtfs_agency_id": "501"
+            }
+          ],
+          "tags": {
+            "twitter_general": "explorewapark"
+          }
+        }
+      ]
+    },
+    {
+      "spec": "gtfs",
+      "id": "f-wheatlandferry~or~us",
+      "urls": {
+        "static_current": "https://oregon-gtfs.trilliumtransit.com/gtfs_data/wheatlandferry-or-us/wheatlandferry-or-us.zip"
+      },
+      "license": {
+        "url": "https://oregon-gtfs.trilliumtransit.com",
+        "use_without_attribution": "yes",
+        "create_derived_product": "yes",
+        "redistribute": "yes"
+      },
+      "tags": {
+        "managed_by": "trillium"
+      },
+      "operators": [
+        {
+          "onestop_id": "o-wheatlandferry~or~us",
+          "name": "Wheatland Ferry",
+          "website": "https://www.co.marion.or.us/PW/ferries/Pages/wheatlandhours.aspx",
+          "associated_feeds": [
+            {
+              "gtfs_agency_id": "1733"
+            }
+          ]
+        }
+      ]
+    },
+    {
+      "spec": "gtfs",
+      "id": "f-c208u-woodburn~or~us",
+      "urls": {
+        "static_current": "https://oregon-gtfs.trilliumtransit.com/gtfs_data/woodburn-or-us/woodburn-or-us.zip"
+      },
+      "license": {
+        "url": "https://oregon-gtfs.trilliumtransit.com",
+        "use_without_attribution": "yes",
+        "create_derived_product": "yes",
+        "redistribute": "yes"
+      },
+      "tags": {
+        "managed_by": "trillium"
+      },
+      "operators": [
+        {
+          "onestop_id": "o-c208u-woodburntransit",
+          "name": "Woodburn Transit",
+          "website": "https://www.woodburn-or.gov/transit",
+          "associated_feeds": [
+            {
+              "gtfs_agency_id": "129"
+            }
+          ]
+        }
+      ]
+    },
+    {
+      "spec": "gtfs",
       "id": "f-c20-yamhillcounty~or~us",
-      "spec": "gtfs",
-      "license": {
-        "url": "https://oregon-gtfs.trilliumtransit.com",
-        "use_without_attribution": "yes",
-        "create_derived_product": "yes"
+      "urls": {
+        "static_historical": ["https://oregon-gtfs.trilliumtransit.com/gtfs_data/yamhill-or-us/yamhill-or-us.zip"]
+      },
+      "license": {
+        "url": "https://oregon-gtfs.trilliumtransit.com",
+        "use_without_attribution": "yes",
+        "create_derived_product": "yes",
+        "redistribute": "yes"
+      },
+      "tags": {
       },
       "operators": [
         {
@@ -841,701 +1572,14 @@
           "name": "Yamhill County Transit Area",
           "short_name": "YCTA",
           "website": "https://ycbus.org/",
+          "associated_feeds": [
+            {
+            }
+          ],
           "tags": {
             "us_ntd_id": "0R02-00321",
             "wikidata_id": "Q60770365"
           }
-        }
-      ]
-    },
-    {
-      "id": "f-c208u-woodburn~or~us",
-      "spec": "gtfs",
-      "urls": {
-        "static_current": "https://oregon-gtfs.trilliumtransit.com/gtfs_data/woodburn-or-us/woodburn-or-us.zip"
-      },
-      "license": {
-        "url": "https://oregon-gtfs.trilliumtransit.com",
-        "use_without_attribution": "yes",
-        "create_derived_product": "yes"
-      },
-      "tags": {
-        "managed_by": "trillium"
-      },
-      "operators": [
-        {
-          "onestop_id": "o-c208u-woodburntransit",
-          "name": "Woodburn Transit",
-          "website": "https://www.woodburn-or.gov/transit",
-          "associated_feeds": [
-            {
-              "gtfs_agency_id": "129"
-            }
-          ]
-        }
-      ]
-    },
-    {
-      "id": "f-c209-canbytransit~or~us",
-      "spec": "gtfs",
-      "urls": {
-        "static_current": "https://oregon-gtfs.trilliumtransit.com/gtfs_data/canbytransit-or-us/canbytransit-or-us.zip"
-      },
-      "license": {
-        "url": "https://oregon-gtfs.trilliumtransit.com",
-        "use_without_attribution": "yes",
-        "create_derived_product": "yes"
-      },
-      "tags": {
-        "managed_by": "trillium"
-      },
-      "operators": [
-        {
-          "onestop_id": "o-c209-canbyareatransit",
-          "name": "Canby Area Transit",
-          "website": "https://www.canbyoregon.gov/area-transit",
-          "associated_feeds": [
-            {
-              "gtfs_agency_id": "227"
-            }
-          ]
-        }
-      ]
-    },
-    {
-      "id": "f-c20c-sctd~or~us",
-      "spec": "gtfs",
-      "license": {
-        "url": "https://oregon-gtfs.trilliumtransit.com",
-        "use_without_attribution": "yes",
-        "create_derived_product": "yes"
-      },
-      "tags": {
-        "managed_by": "trillium"
-      },
-      "operators": [
-        {
-          "onestop_id": "o-c20c-southclackamastransportationdistrict",
-          "name": "South Clackamas Transportation District",
-          "short_name": "SCTD",
-          "website": "http://sctd.org/",
-          "associated_feeds": [
-            {
-              "gtfs_agency_id": "473"
-            }
-          ],
-          "tags": {
-            "us_ntd_id": "0R02-00301",
-            "wikidata_id": "Q7566833"
-          }
-        }
-      ]
-    },
-    {
-      "id": "f-c20d-rideconnection~or~us",
-      "spec": "gtfs",
-      "urls": {
-        "static_current": "https://oregon-gtfs.trilliumtransit.com/gtfs_data/rideconnection-or-us/rideconnection-or-us.zip"
-      },
-      "license": {
-        "url": "https://oregon-gtfs.trilliumtransit.com",
-        "use_without_attribution": "yes",
-        "create_derived_product": "yes"
-      },
-      "tags": {
-        "gtfs_data_exchange": "ride-connection",
-        "managed_by": "trillium"
-      },
-      "operators": [
-        {
-          "onestop_id": "o-c20d-rideconnection",
-          "name": "Ride Connection",
-          "website": "https://rideconnection.org/",
-          "associated_feeds": [
-            {
-              "gtfs_agency_id": "133"
-            }
-          ],
-          "tags": {
-            "twitter_general": "ride_connection"
-          }
-        }
-      ]
-    },
-    {
-      "id": "f-c20dz-washingtonparkshuttle~or~us",
-      "spec": "gtfs",
-      "urls": {
-<<<<<<< HEAD
-        "static_current": "https://oregon-gtfs.trilliumtransit.com/gtfs_data/washingtonparkshuttle-or-us/washingtonparkshuttle-or-us.zip"
-=======
-        "static_historical": ["https://oregon-gtfs.trilliumtransit.com/gtfs_data/philomathconnection-or-us/philomathconnection-or-us.zip"]
->>>>>>> 4746797b
-      },
-      "license": {
-        "url": "https://oregon-gtfs.trilliumtransit.com",
-        "use_without_attribution": "yes",
-        "create_derived_product": "yes"
-      },
-      "tags": {
-        "managed_by": "trillium"
-      },
-      "operators": [
-        {
-          "onestop_id": "o-c20dz-washingtonparkshuttle",
-          "name": "Washington Park Shuttle",
-          "website": "https://explorewashingtonpark.org/free-shuttle/",
-          "associated_feeds": [
-            {
-              "gtfs_agency_id": "501"
-            }
-          ],
-          "tags": {
-            "twitter_general": "explorewapark"
-          }
-        }
-      ]
-    },
-    {
-      "id": "f-c20ep-swanisland~or~us",
-      "spec": "gtfs",
-      "urls": {
-        "static_current": "https://oregon-gtfs.trilliumtransit.com/gtfs_data/swanisland-or-us/swanisland-or-us.zip"
-      },
-      "license": {
-        "url": "https://oregon-gtfs.trilliumtransit.com",
-        "use_without_attribution": "yes",
-        "create_derived_product": "yes"
-      },
-      "tags": {
-        "gtfs_data_exchange": "swan-island-tma",
-        "managed_by": "trillium"
-      },
-      "operators": [
-        {
-          "onestop_id": "o-c20ep-swanislandtma",
-          "name": "Swan Island TMA",
-          "website": "https://www.pcc.edu/transportation/alternatives/shuttles/swan-island-evening-shuttle/",
-          "associated_feeds": [
-            {
-              "gtfs_agency_id": "162"
-            }
-          ]
-        }
-      ]
-    },
-    {
-      "id": "f-c20f-bluestar~or~us",
-      "spec": "gtfs",
-      "license": {
-        "url": "https://oregon-gtfs.trilliumtransit.com",
-        "use_without_attribution": "yes",
-        "create_derived_product": "yes"
-      },
-      "tags": {
-        "gtfs_data_exchange": "blue-star-bus"
-      },
-      "operators": [
-        {
-          "onestop_id": "o-c20f-bluestarbus",
-          "name": "Blue Star Bus",
-          "website": "https://www.bluestarbus.com/",
-          "associated_feeds": [
-            {
-              "gtfs_agency_id": "169"
-            }
-          ]
-        }
-      ]
-    },
-    {
-      "id": "f-c20f-cccxpress~or~us",
-      "spec": "gtfs",
-      "urls": {
-        "static_current": "https://oregon-gtfs.trilliumtransit.com/gtfs_data/cccxpress-or-us/cccxpress-or-us.zip"
-      },
-      "license": {
-        "url": "https://oregon-gtfs.trilliumtransit.com",
-        "use_without_attribution": "yes",
-        "create_derived_product": "yes"
-      },
-      "tags": {
-        "managed_by": "trillium"
-      },
-      "operators": [
-        {
-          "onestop_id": "o-c20f-cccxpress",
-          "name": "CCC Xpress",
-          "website": "https://www.clackamas.edu/campus-life/transportation",
-          "associated_feeds": [
-            {
-              "gtfs_agency_id": "256"
-            }
-          ],
-          "tags": {
-            "twitter_general": "ClackCollege"
-          }
-        }
-      ]
-    },
-    {
-      "id": "f-c20fb-ceic~or~us",
-      "spec": "gtfs",
-      "license": {
-        "url": "https://oregon-gtfs.trilliumtransit.com",
-        "use_without_attribution": "yes",
-        "create_derived_product": "yes"
-      },
-      "operators": [
-        {
-          "onestop_id": "o-c20fb-wateravenueshuttle",
-          "name": "Water Avenue Shuttle"
-        }
-      ]
-    },
-    {
-      "id": "f-c21-hoodriver~or~us",
-      "spec": "gtfs",
-      "urls": {
-        "static_current": "https://oregon-gtfs.trilliumtransit.com/gtfs_data/hoodriver-or-us/hoodriver-or-us.zip"
-      },
-      "license": {
-        "url": "https://oregon-gtfs.trilliumtransit.com",
-        "use_without_attribution": "yes",
-        "create_derived_product": "yes"
-      },
-      "tags": {
-        "gtfs_data_exchange": "columbia-area-transit",
-        "managed_by": "trillium"
-      },
-      "operators": [
-        {
-          "onestop_id": "o-c21-columbiaareatransit",
-          "name": "Columbia Area Transit",
-          "short_name": "CAT",
-          "website": "https://www.ridecatbus.org/",
-          "associated_feeds": [
-            {
-              "gtfs_agency_id": "37"
-            }
-          ],
-          "tags": {
-            "twitter_general": "HRCATBUS",
-            "us_ntd_id": "0R02-00319",
-            "wikidata_id": "Q96375303"
-          }
-        },
-        {
-          "onestop_id": "o-c21-thelink",
-          "name": "The Link",
-          "website": "https://www.mcedd.org/transportation/the-link-public-transit/",
-          "associated_feeds": [
-            {
-              "gtfs_agency_id": "1491"
-            }
-          ]
-        }
-      ]
-    },
-    {
-      "id": "f-c214-sandy~or~us",
-      "spec": "gtfs",
-      "urls": {
-        "static_current": "https://oregon-gtfs.trilliumtransit.com/gtfs_data/sandy-or-us/sandy-or-us.zip"
-      },
-      "license": {
-        "url": "https://oregon-gtfs.trilliumtransit.com",
-        "use_without_attribution": "yes",
-        "create_derived_product": "yes"
-      },
-      "tags": {
-        "managed_by": "trillium"
-      },
-      "operators": [
-        {
-          "onestop_id": "o-c213-mthoodexpress",
-          "name": "Mt. Hood Express",
-          "website": "https://www.mthoodexpress.com/",
-          "associated_feeds": [
-            {
-              "gtfs_agency_id": "188"
-            }
-          ],
-          "tags": {
-            "twitter_general": "Mthoodexpress",
-            "wikidata_id": "Q6924938"
-          }
-        },
-        {
-          "onestop_id": "o-c214-sandyareametro",
-          "name": "Sandy Area Metro",
-          "website": "https://www.ci.sandy.or.us/transit",
-          "associated_feeds": [
-            {
-              "gtfs_agency_id": "86"
-            }
-          ],
-          "tags": {
-            "twitter_general": "CityofSandyOR",
-            "us_ntd_id": "0R02-00389",
-            "wikidata_id": "Q7417136"
-          }
-        }
-      ]
-    },
-    {
-      "id": "f-c25-ctuir~or~us",
-      "spec": "gtfs",
-      "urls": {
-<<<<<<< HEAD
-        "static_current": "https://oregon-gtfs.trilliumtransit.com/gtfs_data/ctuir-or-us/ctuir-or-us.zip"
-=======
-        "static_historical": ["https://oregon-gtfs.trilliumtransit.com/gtfs_data/sctd-or-us/sctd-or-us.zip"]
->>>>>>> 4746797b
-      },
-      "license": {
-        "url": "https://oregon-gtfs.trilliumtransit.com",
-        "use_without_attribution": "yes",
-        "create_derived_product": "yes"
-      },
-      "tags": {
-        "gtfs_data_exchange": "kayak-public-transit",
-        "managed_by": "trillium"
-      },
-      "operators": [
-        {
-          "onestop_id": "o-c25-kayakpublictransit",
-          "name": "Kayak Public Transit",
-          "website": "https://ctuir.org/departments/tribal-planning-office/kayak-public-transit/",
-          "associated_feeds": [
-            {
-              "gtfs_agency_id": "451"
-            }
-          ],
-          "tags": {
-            "twitter_general": "kayaktransit"
-          }
-        }
-      ]
-    },
-    {
-      "id": "f-c25v-milton~freewater~or~us",
-      "spec": "gtfs",
-      "urls": {
-<<<<<<< HEAD
-        "static_current": "https://oregon-gtfs.trilliumtransit.com/gtfs_data/milton-freewater-or-us/milton-freewater-or-us.zip"
-=======
-        "static_historical": ["https://oregon-gtfs.trilliumtransit.com/gtfs_data/southlanewheels-or-us/southlanewheels-or-us.zip"]
->>>>>>> 4746797b
-      },
-      "license": {
-        "url": "https://oregon-gtfs.trilliumtransit.com",
-        "use_without_attribution": "yes",
-        "create_derived_product": "yes"
-      },
-      "tags": {
-        "managed_by": "trillium"
-      },
-      "operators": [
-        {
-          "onestop_id": "o-c25v-cityofmilton~freewater",
-          "name": "City of Milton-Freewater",
-          "website": "https://www.mfcity.com/public_transportation",
-          "associated_feeds": [
-            {
-              "gtfs_agency_id": "397"
-            }
-          ]
-        }
-      ]
-    },
-    {
-      "id": "f-c2h-northeast~or~us",
-      "spec": "gtfs",
-      "urls": {
-<<<<<<< HEAD
-        "static_current": "https://oregon-gtfs.trilliumtransit.com/gtfs_data/northeast-or-us/northeast-or-us.zip"
-=======
-        "static_historical": ["https://oregon-gtfs.trilliumtransit.com/gtfs_data/clatsopcounty-or-us/clatsopcounty-or-us.zip"]
->>>>>>> 4746797b
-      },
-      "license": {
-        "url": "https://oregon-gtfs.trilliumtransit.com",
-        "use_without_attribution": "yes",
-        "create_derived_product": "yes"
-      },
-      "tags": {
-        "managed_by": "trillium"
-      },
-      "operators": [
-        {
-          "onestop_id": "o-c2h-northeastoregonpublictransit",
-          "name": "Northeast Oregon Public Transit",
-          "website": "https://ccno.org/publictransit/",
-          "associated_feeds": [
-            {
-              "gtfs_agency_id": "157"
-            }
-          ],
-          "tags": {
-            "twitter_general": "neotransit"
-          }
-        }
-      ]
-    },
-    {
-      "id": "f-canbyferry~or~us",
-      "spec": "gtfs",
-      "urls": {
-        "static_current": "https://oregon-gtfs.trilliumtransit.com/gtfs_data/canbyferry-or-us/canbyferry-or-us.zip"
-      },
-      "license": {
-        "url": "https://oregon-gtfs.trilliumtransit.com",
-        "use_without_attribution": "yes",
-        "create_derived_product": "yes"
-      },
-      "tags": {
-        "managed_by": "trillium"
-      },
-      "operators": [
-        {
-          "onestop_id": "o-canbyferry~or~us",
-          "name": "Canby Ferry",
-          "website": "https://www.clackamas.us/roads/ferry.html#faresandhours",
-          "associated_feeds": [
-            {
-              "gtfs_agency_id": "1731"
-            }
-          ]
-        }
-      ]
-    },
-    {
-      "id": "f-clackamascounty~or~us",
-      "spec": "gtfs",
-      "urls": {
-        "static_current": "https://oregon-gtfs.trilliumtransit.com/gtfs_data/clackamascounty-or-us/clackamascounty-or-us.zip"
-      },
-      "license": {
-        "url": "https://oregon-gtfs.trilliumtransit.com",
-        "use_without_attribution": "yes",
-        "create_derived_product": "yes"
-      },
-      "tags": {
-        "managed_by": "trillium"
-      },
-      "operators": [
-        {
-          "onestop_id": "o-clackamascounty~or~us",
-          "name": "Clackamas County Social Services",
-          "website": "https://www.clackamas.us/h3s/connects-shuttle",
-          "associated_feeds": [
-            {
-              "gtfs_agency_id": "1807"
-            }
-          ]
-        }
-      ]
-    },
-    {
-      "id": "f-klamath~shuttle~or~us",
-      "spec": "gtfs",
-      "urls": {
-        "static_current": "https://oregon-gtfs.trilliumtransit.com/gtfs_data/klamathshuttle-or-us/klamathshuttle-or-us.zip"
-      },
-      "license": {
-        "url": "https://oregon-gtfs.trilliumtransit.com",
-        "use_without_attribution": "yes",
-        "create_derived_product": "yes"
-      },
-      "tags": {
-        "managed_by": "trillium"
-      },
-      "operators": [
-        {
-          "onestop_id": "o-9r9-klamathshuttle",
-          "name": "Klamath Shuttle",
-          "website": "http://klamathshuttle.com/",
-          "associated_feeds": [
-            {
-              "gtfs_agency_id": "224"
-            }
-          ]
-        }
-      ]
-    },
-    {
-      "id": "f-pendleton~or~us",
-      "spec": "gtfs",
-      "urls": {
-        "static_current": "https://oregon-gtfs.trilliumtransit.com/gtfs_data/pendleton-or-us/pendleton-or-us.zip"
-      },
-      "license": {
-        "url": "https://oregon-gtfs.trilliumtransit.com",
-        "use_without_attribution": "yes",
-        "create_derived_product": "yes"
-      },
-      "tags": {
-        "managed_by": "trillium"
-      },
-      "operators": [
-        {
-<<<<<<< HEAD
-          "onestop_id": "o-pendleton~or~us",
-          "name": "Let'er Bus",
-          "website": "https://pendleton.or.us/transportation",
-=======
-          "onestop_id": "o-c20q82-wahkiakumferry",
-          "name": "Wahkiakum Ferry",
-          "website": "https://www.co.wahkiakum.wa.us/252/Ferry",
-          "associated_feeds": [
-            {
-              "gtfs_agency_id": "1732"
-            }
-          ],
-          "tags": {
-            "wikidata_id": "Q7959804"
-          }
-        }
-      ]
-    },
-    {
-      "spec": "gtfs",
-      "id": "f-c20fb-ceic~or~us",
-      "urls": {
-        "static_historical": ["https://oregon-gtfs.trilliumtransit.com/gtfs_data/ceic-or-us/ceic-or-us.zip"]
-      },
-      "license": {
-        "url": "https://oregon-gtfs.trilliumtransit.com",
-        "use_without_attribution": "yes",
-        "create_derived_product": "yes",
-        "redistribute": "yes"
-      },
-      "tags": {
-      },
-      "operators": [
-        {
-          "onestop_id": "o-c20fb-wateravenueshuttle",
-          "name": "Water Avenue Shuttle",
->>>>>>> 4746797b
-          "associated_feeds": [
-            {
-              "gtfs_agency_id": "1496"
-            }
-          ]
-        }
-      ]
-    },
-    {
-      "id": "f-philomathconnection~or~us",
-      "spec": "gtfs",
-      "license": {
-        "url": "https://oregon-gtfs.trilliumtransit.com",
-        "use_without_attribution": "yes",
-        "create_derived_product": "yes"
-      },
-      "operators": [
-        {
-          "onestop_id": "o-9rbm-philomathconnection",
-          "name": "Philomath Connection",
-          "website": "https://www.corvallisoregon.gov/cts/page/cts-route-philomath-connection",
-          "associated_feeds": [
-            {
-              "gtfs_agency_id": "1760"
-            }
-          ],
-          "tags": {
-            "twitter_general": "cityofcorvallis",
-            "us_ntd_id": "00047"
-          }
-        }
-      ]
-    },
-    {
-      "id": "f-point~or-us",
-      "spec": "gtfs",
-      "urls": {
-        "static_current": "https://oregon-gtfs.trilliumtransit.com/gtfs_data/point-or-us/point-or-us.zip"
-      },
-      "license": {
-        "url": "https://oregon-gtfs.trilliumtransit.com",
-        "use_without_attribution": "yes",
-        "create_derived_product": "yes"
-      },
-      "tags": {
-        "managed_by": "trillium"
-      },
-      "operators": [
-        {
-          "onestop_id": "o-point~or~us",
-          "name": "The POINT",
-          "website": "http://oregon-point.com",
-          "associated_feeds": [
-            {
-              "gtfs_agency_id": "45"
-            }
-          ]
-        }
-      ]
-    },
-    {
-      "id": "f-wahkiakumferry~or~us",
-      "spec": "gtfs",
-      "urls": {
-        "static_current": "https://oregon-gtfs.trilliumtransit.com/gtfs_data/wahkiakumferry-or-us/wahkiakumferry-or-us.zip"
-      },
-      "license": {
-        "url": "https://oregon-gtfs.trilliumtransit.com",
-        "use_without_attribution": "yes",
-        "create_derived_product": "yes"
-      },
-      "tags": {
-        "managed_by": "trillium"
-      },
-      "operators": [
-        {
-          "onestop_id": "o-c20q82-wahkiakumferry",
-          "name": "Wahkiakum Ferry",
-          "website": "https://www.co.wahkiakum.wa.us/252/Ferry",
-          "associated_feeds": [
-            {
-              "gtfs_agency_id": "1732"
-            }
-          ],
-          "tags": {
-            "wikidata_id": "Q7959804"
-          }
-        }
-      ]
-    },
-    {
-      "id": "f-wheatlandferry~or~us",
-      "spec": "gtfs",
-      "urls": {
-<<<<<<< HEAD
-        "static_current": "https://oregon-gtfs.trilliumtransit.com/gtfs_data/wheatlandferry-or-us/wheatlandferry-or-us.zip"
-=======
-        "static_historical": ["https://oregon-gtfs.trilliumtransit.com/gtfs_data/yamhill-or-us/yamhill-or-us.zip"]
->>>>>>> 4746797b
-      },
-      "license": {
-        "url": "https://oregon-gtfs.trilliumtransit.com",
-        "use_without_attribution": "yes",
-        "create_derived_product": "yes"
-      },
-      "tags": {
-        "managed_by": "trillium"
-      },
-      "operators": [
-        {
-          "onestop_id": "o-wheatlandferry~or~us",
-          "name": "Wheatland Ferry",
-          "website": "https://www.co.marion.or.us/PW/ferries/Pages/wheatlandhours.aspx",
-          "associated_feeds": [
-            {
-              "gtfs_agency_id": "1733"
-            }
-          ]
         }
       ]
     }
