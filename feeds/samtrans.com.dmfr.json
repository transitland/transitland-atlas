{
  "$schema": "https://dmfr.transit.land/json-schema/dmfr.schema-v0.4.0.json",
  "feeds": [
    {
      "id": "f-9q8-samtrans",
      "spec": "gtfs",
      "urls": {
        "static_current": "http://www.samtrans.com/Assets/GTFS/samtrans/ST-GTFS.zip"
      },
      "license": {
        "url": "http://www.samtrans.com/Developer.html",
        "use_without_attribution": "yes",
        "create_derived_product": "unknown",
        "commercial_use_allowed": "yes",
        "share_alike_optional": "yes"
      }
    }
  ],
  "operators": [
    {
      "onestop_id": "o-9q8-samtrans",
      "tags": {
        "us_ntd_id": "90009",
        "omd_provider_id": "samtrans",
        "wikidata_id": "Q7407040",
        "twitter_general": "SamTrans"
      },
      "name": "San Mateo County Transit District",
      "short_name": "samTrans",
      "associated_feeds": [
        {
          "feed_onestop_id": "f-9q8-samtrans"
        },
        {
<<<<<<< HEAD
          "gtfs_agency_id": "2295",
          "feed_onestop_id": "f-9q9j-commute~ca~us"
=======
          "onestop_id": "o-9q8-samtrans",
          "name": "San Mateo County Transit District",
          "short_name": "samTrans",
          "tags": {
            "omd_provider_id": "samtrans",
            "twitter_general": "SamTrans",
            "us_ntd_id": "90009",
            "wikidata_id": "Q7407040"
          }
>>>>>>> e8e64479
        }
      ]
    }
  ],
  "license_spdx_identifier": "CDLA-Permissive-1.0"
}<|MERGE_RESOLUTION|>--- conflicted
+++ resolved
@@ -32,20 +32,8 @@
           "feed_onestop_id": "f-9q8-samtrans"
         },
         {
-<<<<<<< HEAD
           "gtfs_agency_id": "2295",
           "feed_onestop_id": "f-9q9j-commute~ca~us"
-=======
-          "onestop_id": "o-9q8-samtrans",
-          "name": "San Mateo County Transit District",
-          "short_name": "samTrans",
-          "tags": {
-            "omd_provider_id": "samtrans",
-            "twitter_general": "SamTrans",
-            "us_ntd_id": "90009",
-            "wikidata_id": "Q7407040"
-          }
->>>>>>> e8e64479
         }
       ]
     }
