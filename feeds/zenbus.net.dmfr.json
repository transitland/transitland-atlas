{
  "$schema": "https://dmfr.transit.land/json-schema/dmfr.schema-v0.4.1.json",
  "feeds": [
    {
      "id": "f-mont~tremblant~qc~ca",
      "spec": "gtfs",
      "urls": {
        "static_current": "https://zenbus.net/gtfs/static/download.zip?dataset=tcmt6w8qbuxm"
      },
      "license": {
        "spdx_identifier": "ODbL-1.0",
        "url": "http://opendatacommons.org/licenses/odbl/summary/"
      },
      "operators": [
        {
          "onestop_id": "o-mont~tremblant~qc~ca",
          "name": "Bus Mont-Tremblant",
          "website": "https://www.villedemont-tremblant.qc.ca/citoyens/transport/bus-mont-tremblant",
          "associated_feeds": [
            {
              "feed_onestop_id": "f-zenbus~mont~tremblant"
            },
            {
              "feed_onestop_id": "f-zenbus~mont~tremblant~rt"
            }
          ]
        }
      ]
    },
    {
      "id": "f-zenbus~bigorre~mongie",
      "spec": "gtfs",
      "urls": {
        "static_current": "https://zenbus.net/gtfs/static/download.zip?dataset=bigorre-mongie"
      },
      "license": {
        "spdx_identifier": "ODbL-1.0",
        "url": "http://opendatacommons.org/licenses/odbl/summary/"
      },
      "operators": [
        {
          "onestop_id": "o-zenbus~bigorre~mongie",
          "name": "Skibus",
          "website": "https://www.haute-bigorre.fr/vivre-sur-le-territoire/mobilite/se-deplacer-sans-voiture/se-deplacer-vers-la-mongie/",
          "associated_feeds": [
            {
              "feed_onestop_id": "f-zenbus~bigorre~mongie"
            },
            {
              "feed_onestop_id": "f-zenbus~bigorre~mongie~rt"
            }
          ]
        }
      ]
    },
    {
      "id": "f-zenbus~bigorre~mongie~rt",
      "spec": "gtfs-rt",
      "urls": {
        "realtime_vehicle_positions": "https://zenbus.net/gtfs/rt/poll.proto?file=tu&dataset=bigorre-mongie",
        "realtime_trip_updates": "https://zenbus.net/gtfs/rt/poll.proto?file=vp&dataset=bigorre-mongie"
      },
      "license": {
        "spdx_identifier": "ODbL-1.0",
        "url": "http://opendatacommons.org/licenses/odbl/summary/"
      }
    },
    {
      "id": "f-zenbus~bordeaux~navettes~aeroport",
      "spec": "gtfs",
      "urls": {
        "static_current": "https://zenbus.net/gtfs/static/download.zip?dataset=bordeaux-navettes-aeroport"
      },
      "license": {
        "spdx_identifier": "ODbL-1.0",
        "url": "http://opendatacommons.org/licenses/odbl/summary/"
      },
      "operators": [
        {
          "onestop_id": "o-bordeaux~navettes~aeroport",
          "name": "Bordeaux - Navettes aéroport - 30 Direct",
          "website": "https://30direct.com",
          "associated_feeds": [
            {
              "feed_onestop_id": "f-zenbus~bordeaux~navettes~aeroport"
            },
            {
              "feed_onestop_id": "f-zenbus~bordeaux~navettes~aeroport~rt"
            }
          ]
        }
      ]
    },
    {
      "id": "f-zenbus~bordeaux~navettes~aeroport~rt",
      "spec": "gtfs-rt",
      "urls": {
        "realtime_vehicle_positions": "https://zenbus.net/gtfs/rt/poll.proto?dataset=bordeaux-navettes-aeroport",
        "realtime_trip_updates": "https://zenbus.net/gtfs/rt/poll.proto?dataset=bordeaux-navettes-aeroport"
      },
      "license": {
        "spdx_identifier": "ODbL-1.0",
        "url": "http://opendatacommons.org/licenses/odbl/summary/"
      }
    },
    {
<<<<<<< HEAD
      "id": "f-zenbus~coeur~de~tarentaise",
      "spec": "gtfs",
      "urls": {
        "static_current": "https://zenbus.net/gtfs/static/download.zip?dataset=coeur-de-tarentaise"
      },
      "license": {
        "spdx_identifier": "ODbL-1.0",
        "url": "http://opendatacommons.org/licenses/odbl/summary/"
      },
      "operators": [
        {
          "onestop_id": "o-zenbus~coeur~de~tarentaise",
          "name": "Navettes Coeur de Tarentaise",
          "website": "https://www.coeurdetarentaise.fr/navettes/",
          "associated_feeds": [
            {
              "feed_onestop_id": "f-zenbus~coeur~de~tarentaise"
            },
            {
              "feed_onestop_id": "f-zenbus~coeur~de~tarentaise~rt"
            }
          ]
        }
      ]
    },
    {
      "id": "f-zenbus~coeur~de~tarentaise~rt",
      "spec": "gtfs-rt",
      "urls": {
        "realtime_vehicle_positions": "https://zenbus.net/gtfs/rt/poll.proto?file=tu&dataset=coeur-de-tarentaise",
        "realtime_trip_updates": "https://zenbus.net/gtfs/rt/poll.proto?file=vp&dataset=coeur-de-tarentaise"
      },
      "license": {
        "spdx_identifier": "ODbL-1.0",
        "url": "http://opendatacommons.org/licenses/odbl/summary/"
      }
    },
    {
      "id": "f-zenbus~mont~tremblant",
      "spec": "gtfs",
      "urls": {
        "static_current": "https://zenbus.net/gtfs/static/download.zip?dataset=tcmt6w8qbuxm"
      },
      "license": {
        "spdx_identifier": "ODbL-1.0",
        "url": "http://opendatacommons.org/licenses/odbl/summary/"
      },
      "operators": [
        {
          "onestop_id": "o-zenbus~mont~tremblant",
          "name": "Bus Mont-Tremblant",
          "website": "https://www.villedemont-tremblant.qc.ca/citoyens/transport/bus-mont-tremblant",
          "associated_feeds": [
            {
              "feed_onestop_id": "f-zenbus~mont~tremblant"
            },
            {
              "feed_onestop_id": "f-zenbus~mont~tremblant~rt"
            }
          ]
        }
      ]
    },
    {
=======
>>>>>>> ff8d2e90
      "id": "f-zenbus~mont~tremblant~rt",
      "spec": "gtfs-rt",
      "urls": {
        "realtime_vehicle_positions": "https://zenbus.net/gtfs/rt/poll.proto?file=vp&dataset=tcmt6w8qbuxm",
        "realtime_trip_updates": "https://zenbus.net/gtfs/rt/poll.proto?file=tu&dataset=tcmt6w8qbuxm"
      },
      "license": {
        "spdx_identifier": "ODbL-1.0",
        "url": "http://opendatacommons.org/licenses/odbl/summary/"
      }
    },
    {
      "id": "f-zenbus~paris~saclay",
      "spec": "gtfs",
      "urls": {
        "static_current": "https://zenbus.net/gtfs/static/download.zip?dataset=caee"
      },
      "license": {
        "spdx_identifier": "ODbL-1.0",
        "url": "http://opendatacommons.org/licenses/odbl/summary/"
      },
      "operators": [
        {
          "onestop_id": "o-paris~saclay",
          "name": "Paris Saclay",
          "website": "http://www.paris-saclay.com/vivre-ici/mobilite/navettes-gratuites-418.html",
          "associated_feeds": [
            {
              "feed_onestop_id": "f-zenbus~paris~saclay"
            },
            {
              "feed_onestop_id": "f-zenbus~paris~saclay~rt"
            }
          ]
        }
      ]
    },
    {
      "id": "f-zenbus~paris~saclay~rt",
      "spec": "gtfs-rt",
      "urls": {
        "realtime_vehicle_positions": "https://zenbus.net/gtfs/rt/poll.proto?dataset=caee",
        "realtime_trip_updates": "https://zenbus.net/gtfs/rt/poll.proto?dataset=caee"
      },
      "license": {
        "spdx_identifier": "ODbL-1.0",
        "url": "http://opendatacommons.org/licenses/odbl/summary/"
      }
    },
    {
      "id": "f-zenbus~saint~jean~sur~richelieu",
      "spec": "gtfs",
      "urls": {
        "static_current": "https://zenbus.net/gtfs/static/download.zip?dataset=saint-jean-sur-richelieu"
      },
      "license": {
        "spdx_identifier": "ODbL-1.0",
        "url": "http://opendatacommons.org/licenses/odbl/summary/"
      },
      "operators": [
        {
          "onestop_id": "o-zenbus~saint~jean~sur~richelieu",
          "name": "Saint Jean Sur Richelieu",
          "website": "https://sjsr.ca/transport-collectif/",
          "associated_feeds": [
            {
              "feed_onestop_id": "f-zenbus~saint~jean~sur~richelieu"
            },
            {
              "feed_onestop_id": "f-zenbus~saint~jean~sur~richelieu~rt"
            }
          ]
        }
      ]
    },
    {
      "id": "f-zenbus~saint~jean~sur~richelieu~rt",
      "spec": "gtfs-rt",
      "urls": {
        "realtime_vehicle_positions": "https://zenbus.net/gtfs/rt/poll.proto?file=tu&dataset=saint-jean-sur-richelieu",
        "realtime_trip_updates": "https://zenbus.net/gtfs/rt/poll.proto?file=vp&dataset=saint-jean-sur-richelieu"
      },
      "license": {
        "spdx_identifier": "ODbL-1.0",
        "url": "http://opendatacommons.org/licenses/odbl/summary/"
      }
    }
  ],
  "license_spdx_identifier": "CDLA-Permissive-1.0"
}<|MERGE_RESOLUTION|>--- conflicted
+++ resolved
@@ -104,7 +104,6 @@
       }
     },
     {
-<<<<<<< HEAD
       "id": "f-zenbus~coeur~de~tarentaise",
       "spec": "gtfs",
       "urls": {
@@ -143,34 +142,6 @@
       }
     },
     {
-      "id": "f-zenbus~mont~tremblant",
-      "spec": "gtfs",
-      "urls": {
-        "static_current": "https://zenbus.net/gtfs/static/download.zip?dataset=tcmt6w8qbuxm"
-      },
-      "license": {
-        "spdx_identifier": "ODbL-1.0",
-        "url": "http://opendatacommons.org/licenses/odbl/summary/"
-      },
-      "operators": [
-        {
-          "onestop_id": "o-zenbus~mont~tremblant",
-          "name": "Bus Mont-Tremblant",
-          "website": "https://www.villedemont-tremblant.qc.ca/citoyens/transport/bus-mont-tremblant",
-          "associated_feeds": [
-            {
-              "feed_onestop_id": "f-zenbus~mont~tremblant"
-            },
-            {
-              "feed_onestop_id": "f-zenbus~mont~tremblant~rt"
-            }
-          ]
-        }
-      ]
-    },
-    {
-=======
->>>>>>> ff8d2e90
       "id": "f-zenbus~mont~tremblant~rt",
       "spec": "gtfs-rt",
       "urls": {
