{
  "$schema": "https://dmfr.transit.land/json-schema/dmfr.schema-v0.4.0.json",
  "feeds": [
    {
      "id": "f-9q8z-goldengateferry",
      "spec": "gtfs",
<<<<<<< HEAD
      "id": "f-sf~bay~area~rg",
      "supersedes_ids": [
        "f-9q8z-goldengateferry",
        "f-9q9j-dumbartonexpress",
        "f-9qc2-trideltatransit",
        "f-9q9p-sanfranciscobayferry",
        "f-9qc-vinenapacounty",
        "f-9qb-smart",
        "f-9qc60-vacavillecitycoach",
        "f-9q9jy-unioncitytransit",
        "f-sfo~airtrain~shuttles",
        "f-9qbdx-santarosacitybus",
        "f-9q9-acealtamontcorridorexpress"
      ],
=======
>>>>>>> e8bedfc3
      "urls": {
        "static_current": "http://api.511.org/transit/datafeeds?operator_id=GF"
      },
      "license": {
        "url": "http://assets.511.org/pdf/nextgen/developers/511_Data_Agreement_Final.pdf",
        "use_without_attribution": "no",
        "create_derived_product": "yes",
        "commercial_use_allowed": "yes",
        "share_alike_optional": "yes",
        "attribution_text": "data provided by 511.org",
        "attribution_instructions": "MUST acknowledge the source of the Provided Data with the tag line \"powered by 511.org,\" or \"data provided by 511.org,\" or a variant approved in writing by MTC, and a link to http://www.511.org.  The acknowledgement must be in visual proximity to the user's access to the Provided Data.  If space allows, Registered Data Disseminators are encouraged to provide the MTC 511 + Design logo with the link to 511.org."
      },
      "authorization": {
        "type": "query_param",
        "param_name": "api_key",
        "info_url": "https://511.org/open-data/token"
      },
      "tags": {
<<<<<<< HEAD
        "managed_by": "mtc-ca"
      }
    },
    {
      "spec": "gtfs-rt",
      "id": "f-sf~bay~area~rgrt",
      "urls": {
        "realtime_alerts": "https://api.511.org/Transit/servicealerts?&agency=RG",
        "realtime_trip_updates": "https://api.511.org/Transit/TripUpdates?&agency=RG",
        "realtime_vehicle_positions": "https://api.511.org/Transit/VehiclePositions?&agency=RG"
=======
        "gtfs_data_exchange": "golden-gate-ferry",
        "managed_by": "mtc-ca"
      },
      "operators": [
        {
          "onestop_id": "o-9q8z-goldengateferry",
          "name": "Golden Gate Ferry",
          "website": "http://www.goldengateferry.org",
          "associated_feeds": [
            {
              "gtfs_agency_id": "GF"
            }
          ],
          "tags": {
            "twitter_general": "GGBridge",
            "twitter_service_alerts": "GGBridgeAlerts",
            "wikidata_id": "Q5579447"
          }
        }
      ]
    },
    {
      "id": "f-9q8zm-blue~goldfleet",
      "spec": "gtfs",
      "urls": {
        "static_historic": [
          "http://api.511.org/transit/datafeeds?operator_id=BG"
        ]
>>>>>>> e8bedfc3
      },
      "license": {
        "url": "http://assets.511.org/pdf/nextgen/developers/511_Data_Agreement_Final.pdf",
        "use_without_attribution": "no",
        "create_derived_product": "yes",
        "commercial_use_allowed": "yes",
        "share_alike_optional": "yes",
        "attribution_text": "data provided by 511.org",
        "attribution_instructions": "MUST acknowledge the source of the Provided Data with the tag line \"powered by 511.org,\" or \"data provided by 511.org,\" or a variant approved in writing by MTC, and a link to http://www.511.org.  The acknowledgement must be in visual proximity to the user's access to the Provided Data.  If space allows, Registered Data Disseminators are encouraged to provide the MTC 511 + Design logo with the link to 511.org."
      },
      "authorization": {
        "type": "query_param",
<<<<<<< HEAD
        "info_url": "https://511.org/open-data/token",
        "param_name": "api_key"
      }
    }
  ],
  "operators": [
    {
      "onestop_id": "o-9q8z-goldengateferry",
=======
        "param_name": "api_key",
        "info_url": "https://511.org/open-data/token"
      },
      "tags": {
        "gtfs_data_exchange": "blue-gold-fleet",
        "managed_by": "mtc-ca",
        "status": "archived"
      },
      "operators": [
        {
          "onestop_id": "o-9q8zm-blue~goldfleet",
          "name": "Blue & Gold Fleet",
          "website": "http://www.blueandgoldfleet.com/",
          "associated_feeds": [
            {
              "gtfs_agency_id": "BG"
            }
          ],
          "tags": {
            "omd_provider_id": "blue-gold-fleet",
            "twitter_general": "bgfleet",
            "wikidata_id": "Q4928780"
          }
        }
      ]
    },
    {
      "id": "f-9q8zmw-angelislandtiburonferry",
      "spec": "gtfs",
      "urls": {
        "static_current": "http://api.511.org/transit/datafeeds?operator_id=AT"
      },
      "license": {
        "url": "http://assets.511.org/pdf/nextgen/developers/511_Data_Agreement_Final.pdf",
        "use_without_attribution": "no",
        "create_derived_product": "yes",
        "commercial_use_allowed": "yes",
        "share_alike_optional": "yes",
        "attribution_text": "data provided by 511.org",
        "attribution_instructions": "MUST acknowledge the source of the Provided Data with the tag line \"powered by 511.org,\" or \"data provided by 511.org,\" or a variant approved in writing by MTC, and a link to http://www.511.org.  The acknowledgement must be in visual proximity to the user's access to the Provided Data.  If space allows, Registered Data Disseminators are encouraged to provide the MTC 511 + Design logo with the link to 511.org."
      },
      "authorization": {
        "type": "query_param",
        "param_name": "api_key",
        "info_url": "https://511.org/open-data/token"
      },
>>>>>>> e8bedfc3
      "tags": {
        "wikidata_id": "Q5579447",
        "twitter_general": "GGBridge",
        "twitter_service_alerts": "GGBridgeAlerts"
      },
<<<<<<< HEAD
      "name": "Golden Gate Ferry",
      "website": "http://www.goldengateferry.org",
      "associated_feeds": [
        {
          "gtfs_agency_id": "GF",
          "feed_onestop_id": "f-sf~bay~area~rg"
        }
      ]
    },
    {
      "onestop_id": "o-9qb-goldengatetransit",
=======
      "operators": [
        {
          "onestop_id": "o-9q8zmw-angelislandtiburonferry",
          "name": "Angel Island Tiburon Ferry",
          "website": "http://www.angelislandferry.com",
          "associated_feeds": [
            {
              "gtfs_agency_id": "AT"
            }
          ],
          "tags": {
            "twitter_general": "AITFerry",
            "wikidata_id": "Q4762195"
          }
        }
      ]
    },
    {
      "id": "f-9q8zn-alcatrazhornblowerferry",
      "spec": "gtfs",
      "urls": {
        "static_current": "http://api.511.org/transit/datafeeds?operator_id=HF"
      },
      "license": {
        "url": "http://assets.511.org/pdf/nextgen/developers/511_Data_Agreement_Final.pdf",
        "use_without_attribution": "no",
        "create_derived_product": "yes",
        "commercial_use_allowed": "yes",
        "share_alike_optional": "yes",
        "attribution_text": "data provided by 511.org",
        "attribution_instructions": "MUST acknowledge the source of the Provided Data with the tag line \"powered by 511.org,\" or \"data provided by 511.org,\" or a variant approved in writing by MTC, and a link to http://www.511.org.  The acknowledgement must be in visual proximity to the user's access to the Provided Data.  If space allows, Registered Data Disseminators are encouraged to provide the MTC 511 + Design logo with the link to 511.org."
      },
      "authorization": {
        "type": "query_param",
        "param_name": "api_key",
        "info_url": "https://511.org/open-data/token"
      },
>>>>>>> e8bedfc3
      "tags": {
        "omd_provider_id": "golden-gate-bridge-highway-transportation-district",
        "wikidata_id": "Q525895",
        "us_ntd_id": "90016",
        "twitter_general": "GGBridge",
        "twitter_service_alerts": "GGBridgeAlerts"
      },
      "short_name": "GGT",
      "name": "Golden Gate Bridge, Highway and Transportation District",
      "website": "http://www.goldengate.org",
      "associated_feeds": [
        {
<<<<<<< HEAD
          "feed_onestop_id": "f-9qb-goldengatetransit"
        },
        {
          "gtfs_agency_id": "GG",
          "feed_onestop_id": "f-sf~bay~area~rg"
        }
      ]
    },
    {
      "onestop_id": "o-9q9j-dumbartonexpress",
=======
          "onestop_id": "o-9q8zn-alcatrazhornblowerferry",
          "name": "Alcatraz Hornblower Ferry",
          "website": "http://www.alcatrazcruises.com/index.aspx",
          "associated_feeds": [
            {
              "gtfs_agency_id": "HF"
            }
          ]
        }
      ]
    },
    {
      "id": "f-9q9-acealtamontcorridorexpress",
      "spec": "gtfs",
      "urls": {
        "static_current": "http://api.511.org/transit/datafeeds?operator_id=CE"
      },
      "license": {
        "url": "http://assets.511.org/pdf/nextgen/developers/511_Data_Agreement_Final.pdf",
        "use_without_attribution": "no",
        "create_derived_product": "yes",
        "commercial_use_allowed": "yes",
        "share_alike_optional": "yes",
        "attribution_text": "data provided by 511.org",
        "attribution_instructions": "MUST acknowledge the source of the Provided Data with the tag line \"powered by 511.org,\" or \"data provided by 511.org,\" or a variant approved in writing by MTC, and a link to http://www.511.org.  The acknowledgement must be in visual proximity to the user's access to the Provided Data.  If space allows, Registered Data Disseminators are encouraged to provide the MTC 511 + Design logo with the link to 511.org."
      },
      "authorization": {
        "type": "query_param",
        "param_name": "api_key",
        "info_url": "https://511.org/open-data/token"
      },
>>>>>>> e8bedfc3
      "tags": {
        "wikidata_id": "Q5313687",
        "twitter_general": "rideact"
      },
<<<<<<< HEAD
      "name": "Dumbarton Express",
      "website": "http://www.dumbartonexpress.com",
      "associated_feeds": [
        {
          "gtfs_agency_id": "DE",
          "feed_onestop_id": "f-sf~bay~area~rg"
        },
        {
          "gtfs_agency_id": "DE",
          "feed_onestop_id": "f-sf~bay~area~rg~rt"
        }
      ]
    },
    {
      "onestop_id": "o-9q9-actransit",
=======
      "operators": [
        {
          "onestop_id": "o-9q9-acealtamontcorridorexpress",
          "name": "Altamont Corridor Express",
          "short_name": "ACE",
          "website": "http://www.acerail.com/",
          "associated_feeds": [
            {
              "gtfs_agency_id": "CE"
            },
            {
              "feed_onestop_id": "f-acealtamontcorridorexpress~rt"
            }
          ],
          "tags": {
            "twitter_general": "ACE_train",
            "us_ntd_id": "90182",
            "wikidata_id": "Q434302"
          }
        }
      ]
    },
    {
      "id": "f-9q9j-dumbartonexpress",
      "spec": "gtfs",
      "urls": {
        "static_current": "http://api.511.org/transit/datafeeds?operator_id=DE"
      },
      "license": {
        "url": "http://assets.511.org/pdf/nextgen/developers/511_Data_Agreement_Final.pdf",
        "use_without_attribution": "no",
        "create_derived_product": "yes",
        "commercial_use_allowed": "yes",
        "share_alike_optional": "yes",
        "attribution_text": "data provided by 511.org",
        "attribution_instructions": "MUST acknowledge the source of the Provided Data with the tag line \"powered by 511.org,\" or \"data provided by 511.org,\" or a variant approved in writing by MTC, and a link to http://www.511.org.  The acknowledgement must be in visual proximity to the user's access to the Provided Data.  If space allows, Registered Data Disseminators are encouraged to provide the MTC 511 + Design logo with the link to 511.org."
      },
      "authorization": {
        "type": "query_param",
        "param_name": "api_key",
        "info_url": "https://511.org/open-data/token"
      },
>>>>>>> e8bedfc3
      "tags": {
        "us_ntd_id": "90014",
        "wikidata_id": "Q4353850",
        "twitter_general": "rideact"
      },
<<<<<<< HEAD
      "name": "Alameda-Contra Costa Transit District",
      "short_name": "AC Transit",
      "associated_feeds": [
        {
          "feed_onestop_id": "f-actransit~rt"
        },
        {
          "feed_onestop_id": "f-9q9-actransit"
        },
        {
          "gtfs_agency_id": "AC",
          "feed_onestop_id": "f-sf~bay~area~rg"
        },
        {
          "gtfs_agency_id": "AC",
          "feed_onestop_id": "f-sf~bay~area~rg~rt"
        }
      ]
    },
    {
      "onestop_id": "o-9qb-sonomacountytransit",
      "tags": {
        "us_ntd_id": "90089",
        "wikidata_id": "Q7562177",
        "twitter_general": "SoCo_TPW"
      },
      "name": "Sonoma County Transit",
      "website": "http://www.sctransit.com",
      "associated_feeds": [
        {
          "gtfs_agency_id": "175",
          "feed_onestop_id": "f-9qb-sonomacounty~ca~us"
        },
        {
          "gtfs_agency_id": "SO",
          "feed_onestop_id": "f-sf~bay~area~rg"
        },
        {
          "gtfs_agency_id": "SO",
          "feed_onestop_id": "f-sf~bay~area~rg~rt"
        }
      ]
    },
    {
      "onestop_id": "o-9qc2-trideltatransit",
      "tags": {
        "us_ntd_id": "90162",
        "wikidata_id": "Q7839840",
        "twitter_general": "TriDeltaTransit"
      },
      "name": "Tri Delta Transit",
      "associated_feeds": [
        {
          "gtfs_agency_id": "3D",
          "feed_onestop_id": "f-sf~bay~area~rg"
        },
        {
          "gtfs_agency_id": "3D",
          "feed_onestop_id": "f-sf~bay~area~rg~rt"
        }
      ]
    },
    {
      "onestop_id": "o-9q9-bart",
      "tags": {
        "us_ntd_id": "90003",
        "omd_provider_id": "bart",
        "wikidata_id": "Q610120",
        "twitter_general": "sfbart",
        "twitter_service_alerts": "SFBARTalert"
      },
      "name": "Bay Area Rapid Transit",
      "short_name": "BART",
      "associated_feeds": [
        {
          "feed_onestop_id": "f-bart~rt"
        },
        {
          "feed_onestop_id": "f-9q9-bart"
        },
        {
          "gtfs_agency_id": "BA",
          "feed_onestop_id": "f-sf~bay~area~rg"
        },
        {
          "gtfs_agency_id": "BA",
          "feed_onestop_id": "f-sf~bay~area~rg~rt"
        }
      ]
    },
    {
      "onestop_id": "o-9q9p-sanfranciscobayferry",
=======
      "operators": [
        {
          "onestop_id": "o-9q9j-dumbartonexpress",
          "name": "Dumbarton Express",
          "website": "http://www.dumbartonexpress.com",
          "associated_feeds": [
            {
              "gtfs_agency_id": "DE"
            }
          ],
          "tags": {
            "twitter_general": "rideact",
            "wikidata_id": "Q5313687"
          }
        }
      ]
    },
    {
      "id": "f-9q9jy-unioncitytransit",
      "spec": "gtfs",
      "urls": {
        "static_current": "http://api.511.org/transit/datafeeds?operator_id=UC"
      },
      "license": {
        "url": "http://assets.511.org/pdf/nextgen/developers/511_Data_Agreement_Final.pdf",
        "use_without_attribution": "no",
        "create_derived_product": "yes",
        "commercial_use_allowed": "yes",
        "share_alike_optional": "yes",
        "attribution_text": "data provided by 511.org",
        "attribution_instructions": "MUST acknowledge the source of the Provided Data with the tag line \"powered by 511.org,\" or \"data provided by 511.org,\" or a variant approved in writing by MTC, and a link to http://www.511.org.  The acknowledgement must be in visual proximity to the user's access to the Provided Data.  If space allows, Registered Data Disseminators are encouraged to provide the MTC 511 + Design logo with the link to 511.org."
      },
      "authorization": {
        "type": "query_param",
        "param_name": "api_key",
        "info_url": "https://511.org/open-data/token"
      },
      "tags": {
        "managed_by": "mtc-ca"
      },
      "operators": [
        {
          "onestop_id": "o-9q9jy-unioncitytransit",
          "name": "Union City Transit",
          "website": "http://www.uctransit.org",
          "associated_feeds": [
            {
              "gtfs_agency_id": "UC"
            },
            {
              "feed_onestop_id": "f-unioncitytransit~rt"
            }
          ],
          "tags": {
            "twitter_general": "UnionCityCA_Gov",
            "us_ntd_id": "90161",
            "wikidata_id": "Q7885556"
          }
        }
      ]
    },
    {
      "id": "f-9q9p-sanfranciscobayferry",
      "spec": "gtfs",
      "urls": {
        "static_current": "http://api.511.org/transit/datafeeds?operator_id=SB"
      },
      "license": {
        "url": "http://assets.511.org/pdf/nextgen/developers/511_Data_Agreement_Final.pdf",
        "use_without_attribution": "no",
        "create_derived_product": "yes",
        "commercial_use_allowed": "yes",
        "share_alike_optional": "yes",
        "attribution_text": "data provided by 511.org",
        "attribution_instructions": "MUST acknowledge the source of the Provided Data with the tag line \"powered by 511.org,\" or \"data provided by 511.org,\" or a variant approved in writing by MTC, and a link to http://www.511.org.  The acknowledgement must be in visual proximity to the user's access to the Provided Data.  If space allows, Registered Data Disseminators are encouraged to provide the MTC 511 + Design logo with the link to 511.org."
      },
      "authorization": {
        "type": "query_param",
        "param_name": "api_key",
        "info_url": "https://511.org/open-data/token"
      },
>>>>>>> e8bedfc3
      "tags": {
        "us_ntd_id": "90225",
        "wikidata_id": "Q7413935",
        "twitter_general": "SFBayFerry",
        "twitter_service_alerts": "SFBFBayAlerts"
      },
      "name": "San Francisco Bay Ferry",
      "website": "http://www.sanfranciscobayferry.com",
      "associated_feeds": [
        {
<<<<<<< HEAD
          "gtfs_agency_id": "SB",
          "feed_onestop_id": "f-sf~bay~area~rg"
        }
      ]
    },
    {
      "onestop_id": "o-9qc-capitolcorridor",
      "tags": {
        "wikidata_id": "Q510836",
        "twitter_general": "CapitolCorridor"
      },
      "name": "Capitol Corridor Joint Powers Authority",
      "short_name": "Capitol Corridor",
      "website": "http://www.capitolcorridor.org",
      "associated_feeds": [
        {
          "gtfs_agency_id": "Capitol Corridor",
          "feed_onestop_id": "f-9qc-capitolcorridor"
        },
        {
          "gtfs_agency_id": "AM",
          "feed_onestop_id": "f-sf~bay~area~rg"
        },
        {
          "gtfs_agency_id": "AM",
          "feed_onestop_id": "f-sf~bay~area~rg~rt"
        }
      ]
    },
    {
      "onestop_id": "o-9qc-fairfieldandsuisuntransit",
      "tags": {
        "us_ntd_id": "90092",
        "wikidata_id": "Q5430409",
        "twitter_general": "fast_transit"
      },
      "name": "Fairfield and Suisun Transit",
      "short_name": "FAST",
      "website": "http://www.fasttransit.org/",
      "associated_feeds": [
        {
          "gtfs_agency_id": "36",
          "feed_onestop_id": "f-9qc-fairfield~ca~us"
        },
        {
          "gtfs_agency_id": "FS",
          "feed_onestop_id": "f-sf~bay~area~rg"
        },
        {
          "gtfs_agency_id": "FS",
          "feed_onestop_id": "f-sf~bay~area~rg~rt"
        }
      ]
    },
    {
      "onestop_id": "o-9qc-vinenapacounty",
=======
          "onestop_id": "o-9q9p-sanfranciscobayferry",
          "name": "San Francisco Bay Ferry",
          "website": "http://www.sanfranciscobayferry.com",
          "associated_feeds": [
            {
              "gtfs_agency_id": "SB"
            }
          ],
          "tags": {
            "twitter_general": "SFBayFerry",
            "twitter_service_alerts": "SFBFBayAlerts",
            "us_ntd_id": "90225",
            "wikidata_id": "Q7413935"
          }
        }
      ]
    },
    {
      "id": "f-9qb-smart",
      "spec": "gtfs",
      "urls": {
        "static_current": "http://api.511.org/transit/datafeeds?operator_id=SA"
      },
      "license": {
        "url": "http://assets.511.org/pdf/nextgen/developers/511_Data_Agreement_Final.pdf",
        "use_without_attribution": "no",
        "create_derived_product": "yes",
        "commercial_use_allowed": "yes",
        "share_alike_optional": "yes",
        "attribution_text": "data provided by 511.org",
        "attribution_instructions": "MUST acknowledge the source of the Provided Data with the tag line \"powered by 511.org,\" or \"data provided by 511.org,\" or a variant approved in writing by MTC, and a link to http://www.511.org.  The acknowledgement must be in visual proximity to the user's access to the Provided Data.  If space allows, Registered Data Disseminators are encouraged to provide the MTC 511 + Design logo with the link to 511.org."
      },
      "authorization": {
        "type": "query_param",
        "param_name": "api_key",
        "info_url": "https://511.org/open-data/token"
      },
      "tags": {
        "gtfs_data_exchange": "smart",
        "managed_by": "mtc-ca"
      },
      "operators": [
        {
          "onestop_id": "o-9qb-smart",
          "name": "Sonoma–Marin Area Rail Transit",
          "short_name": "SMART",
          "website": "http://www.transit.511.org/schedules?m1=A&m2=bus&cid=SA",
          "associated_feeds": [
            {
              "gtfs_agency_id": "SA"
            }
          ],
          "tags": {
            "twitter_general": "smarttrain",
            "us_ntd_id": "90299",
            "wikidata_id": "Q7562166"
          }
        }
      ]
    },
    {
      "id": "f-9qc-vinenapacounty",
      "spec": "gtfs",
      "urls": {
        "static_current": "http://api.511.org/transit/datafeeds?operator_id=VN"
      },
      "license": {
        "url": "http://assets.511.org/pdf/nextgen/developers/511_Data_Agreement_Final.pdf",
        "use_without_attribution": "no",
        "create_derived_product": "yes",
        "commercial_use_allowed": "yes",
        "share_alike_optional": "yes",
        "attribution_text": "data provided by 511.org",
        "attribution_instructions": "MUST acknowledge the source of the Provided Data with the tag line \"powered by 511.org,\" or \"data provided by 511.org,\" or a variant approved in writing by MTC, and a link to http://www.511.org.  The acknowledgement must be in visual proximity to the user's access to the Provided Data.  If space allows, Registered Data Disseminators are encouraged to provide the MTC 511 + Design logo with the link to 511.org."
      },
      "authorization": {
        "type": "query_param",
        "param_name": "api_key",
        "info_url": "https://511.org/open-data/token"
      },
>>>>>>> e8bedfc3
      "tags": {
        "us_ntd_id": "90088",
        "wikidata_id": "Q7907027",
        "twitter_general": "vinetransit"
      },
<<<<<<< HEAD
      "name": "Vine (Napa County)",
      "website": "http://www.ridethevine.com/vine",
      "associated_feeds": [
        {
          "gtfs_agency_id": "VN",
          "feed_onestop_id": "f-sf~bay~area~rg"
        },
        {
          "gtfs_agency_id": "VN",
          "feed_onestop_id": "f-sf~bay~area~rg~rt"
        }
      ]
    },
    {
      "onestop_id": "o-9q9-vta",
      "tags": {
        "us_ntd_id": "90013",
        "wikidata_id": "Q1456861",
        "twitter_general": "VTA",
        "twitter_service_alerts": "VTAservice"
      },
      "name": "Santa Clara Valley Transportation Authority",
      "short_name": "VTA",
      "associated_feeds": [
        {
          "feed_onestop_id": "f-9q9-vta"
        },
        {
          "gtfs_agency_id": "SC",
          "feed_onestop_id": "f-sf~bay~area~rg"
        },
        {
          "gtfs_agency_id": "SC",
          "feed_onestop_id": "f-sf~bay~area~rg~rt"
        }
      ]
    },
    {
      "onestop_id": "o-9q8y-sfmta",
      "tags": {
        "us_ntd_id": "90015",
        "omd_provider_id": "sfmta",
        "wikidata_id": "Q1140138",
        "twitter_general": "sfmta_muni"
      },
      "name": "San Francisco Municipal Transportation Agency",
      "short_name": "SFMTA",
      "associated_feeds": [
        {
          "feed_onestop_id": "f-9q8y-sfmta"
        },
        {
          "gtfs_agency_id": "SF",
          "feed_onestop_id": "f-sf~bay~area~rg"
        },
        {
          "gtfs_agency_id": "SF",
          "feed_onestop_id": "f-sf~bay~area~rg~rt"
        }
      ]
    },
    {
      "onestop_id": "o-9q9q-wheelsbus",
      "tags": {
        "us_ntd_id": "90144",
        "wikidata_id": "Q7950139",
        "twitter_general": "wheelsbus"
      },
      "name": "Livermore Amador Valley Transit Authority",
      "short_name": "Wheels Bus",
      "associated_feeds": [
        {
          "feed_onestop_id": "f-9q9q-wheelsbus"
        },
        {
          "gtfs_agency_id": "WH",
          "feed_onestop_id": "f-sf~bay~area~rg"
        },
        {
          "gtfs_agency_id": "WH",
          "feed_onestop_id": "f-sf~bay~area~rg~rt"
        }
      ]
    },
    {
      "onestop_id": "o-9q9p-countyconnection",
      "tags": {
        "us_ntd_id": "90078",
        "wikidata_id": "Q5177640",
        "twitter_general": "cccta"
      },
      "name": "County Connection",
      "short_name": "CCCTA",
      "website": "http://www.countyconnection.com/",
      "associated_feeds": [
        {
          "feed_onestop_id": "f-9q9p-countyconnection"
        },
        {
          "gtfs_agency_id": "CC",
          "feed_onestop_id": "f-sf~bay~area~rg"
        },
        {
          "gtfs_agency_id": "CC",
          "feed_onestop_id": "f-sf~bay~area~rg~rt"
        }
      ]
    },
    {
      "onestop_id": "o-9q9-caltrain",
      "tags": {
        "us_ntd_id": "90134",
        "omd_provider_id": "caltrain",
        "wikidata_id": "Q166817",
        "twitter_general": "Caltrain",
        "twitter_service_alerts": "CaltrainAlerts"
      },
      "name": "Caltrain",
      "website": "http://www.caltrain.com/",
      "associated_feeds": [
        {
          "feed_onestop_id": "f-9q9-caltrain"
        },
        {
          "gtfs_agency_id": "CT",
          "feed_onestop_id": "f-sf~bay~area~rg"
        },
        {
          "gtfs_agency_id": "CT",
          "feed_onestop_id": "f-sf~bay~area~rg~rt"
        }
      ]
    },
    {
      "onestop_id": "o-9q9p3-emerygo~round",
      "tags": {
        "wikidata_id": "Q5370986",
        "twitter_general": "emeryvilleca"
      },
      "name": "Emery Go-Round",
      "website": "http://www.emerygoround.com/",
      "associated_feeds": [
        {
          "gtfs_agency_id": "573",
          "feed_onestop_id": "f-9q9p3-emerygoround"
        },
        {
          "gtfs_agency_id": "EM",
          "feed_onestop_id": "f-sf~bay~area~rg"
        },
        {
          "gtfs_agency_id": "EM",
          "feed_onestop_id": "f-sf~bay~area~rg~rt"
        }
      ]
    },
    {
      "onestop_id": "o-9qb-smart",
      "tags": {
        "us_ntd_id": "90299",
        "wikidata_id": "Q7562166",
        "twitter_general": "smarttrain"
      },
      "name": "SMART",
      "website": "http://www.transit.511.org/schedules?m1=A&m2=bus&cid=SA",
      "associated_feeds": [
        {
          "gtfs_agency_id": "SA",
          "feed_onestop_id": "f-sf~bay~area~rg"
        },
        {
          "gtfs_agency_id": "SA",
          "feed_onestop_id": "f-sf~bay~area~rg~rt"
        }
      ]
    },
    {
      "onestop_id": "o-9qc60-vacavillecitycoach",
      "tags": {
        "us_ntd_id": "90155",
        "wikidata_id": "Q7907915",
        "twitter_general": "coach_city"
      },
      "name": "Vacaville City Coach",
      "website": "http://www.citycoach.com/",
      "associated_feeds": [
        {
          "gtfs_agency_id": "VC",
          "feed_onestop_id": "f-sf~bay~area~rg"
        }
      ]
    },
    {
      "onestop_id": "o-9q9j-commuteorgshuttles",
      "tags": {
        "wikidata_id": "Q7162971",
        "twitter_general": "SMCountyCommute"
      },
      "name": "Commute.org Shuttles",
      "website": "http://www.commute.org",
      "associated_feeds": [
        {
          "gtfs_agency_id": "936",
          "feed_onestop_id": "f-9q9j-commute~ca~us"
        },
        {
          "gtfs_agency_id": "CM",
          "feed_onestop_id": "f-sf~bay~area~rg"
        }
      ]
    },
    {
      "onestop_id": "o-9qc0-soltrans",
      "tags": {
        "us_ntd_id": "90232",
        "wikidata_id": "Q16984743",
        "twitter_general": "SolTransRide"
      },
      "name": "Solano County Transit",
      "short_name": "SolTrans",
      "associated_feeds": [
        {
          "feed_onestop_id": "f-9qc0-soltrans~ca~us"
        },
        {
          "gtfs_agency_id": "ST",
          "feed_onestop_id": "f-sf~bay~area~rg"
        },
        {
          "gtfs_agency_id": "ST",
          "feed_onestop_id": "f-sf~bay~area~rg~rt"
        }
      ]
    },
    {
      "onestop_id": "o-9q9jy-unioncitytransit",
=======
      "operators": [
        {
          "onestop_id": "o-9qc-vinenapacounty",
          "name": "Napa Valley Transportation Authority",
          "short_name": "VINE Transit",
          "website": "http://www.ridethevine.com/vine",
          "associated_feeds": [
            {
              "gtfs_agency_id": "VN"
            },
            {
              "feed_onestop_id": "f-vinenapacounty~rt"
            }
          ],
          "tags": {
            "twitter_general": "vinetransit",
            "us_ntd_id": "90088",
            "wikidata_id": "Q7907027"
          }
        }
      ]
    },
    {
      "id": "f-9qc14-americancanyontransit",
      "spec": "gtfs",
      "urls": {
        "static_current": "http://api.511.org/transit/datafeeds?operator_id=AY"
      },
      "license": {
        "url": "http://assets.511.org/pdf/nextgen/developers/511_Data_Agreement_Final.pdf",
        "use_without_attribution": "no",
        "create_derived_product": "yes",
        "commercial_use_allowed": "yes",
        "share_alike_optional": "yes",
        "attribution_text": "data provided by 511.org",
        "attribution_instructions": "MUST acknowledge the source of the Provided Data with the tag line \"powered by 511.org,\" or \"data provided by 511.org,\" or a variant approved in writing by MTC, and a link to http://www.511.org.  The acknowledgement must be in visual proximity to the user's access to the Provided Data.  If space allows, Registered Data Disseminators are encouraged to provide the MTC 511 + Design logo with the link to 511.org."
      },
      "authorization": {
        "type": "query_param",
        "param_name": "api_key",
        "info_url": "https://511.org/open-data/token"
      },
      "tags": {
        "managed_by": "mtc-ca"
      },
      "operators": [
        {
          "onestop_id": "o-9qc14-americancanyontransit",
          "name": "American Canyon Transit",
          "website": "http://www.ridethevine.com/american-canyon-transit",
          "associated_feeds": [
            {
              "gtfs_agency_id": "AY"
            }
          ]
        }
      ]
    },
    {
      "id": "f-9qc2-trideltatransit",
      "spec": "gtfs",
      "urls": {
        "static_current": "http://api.511.org/transit/datafeeds?operator_id=3D"
      },
      "license": {
        "url": "http://assets.511.org/pdf/nextgen/developers/511_Data_Agreement_Final.pdf",
        "use_without_attribution": "no",
        "create_derived_product": "yes",
        "commercial_use_allowed": "yes",
        "share_alike_optional": "yes",
        "attribution_text": "data provided by 511.org",
        "attribution_instructions": "MUST acknowledge the source of the Provided Data with the tag line \"powered by 511.org,\" or \"data provided by 511.org,\" or a variant approved in writing by MTC, and a link to http://www.511.org.  The acknowledgement must be in visual proximity to the user's access to the Provided Data.  If space allows, Registered Data Disseminators are encouraged to provide the MTC 511 + Design logo with the link to 511.org."
      },
      "authorization": {
        "type": "query_param",
        "param_name": "api_key",
        "info_url": "https://511.org/open-data/token"
      },
      "operators": [
        {
          "onestop_id": "o-9qc2-trideltatransit",
          "name": "Tri Delta Transit",
          "tags": {
            "twitter_general": "TriDeltaTransit",
            "us_ntd_id": "90162",
            "wikidata_id": "Q7839840"
          }
        }
      ]
    },
    {
      "id": "f-9qc60-vacavillecitycoach",
      "spec": "gtfs",
      "urls": {
        "static_current": "http://api.511.org/transit/datafeeds?operator_id=VC"
      },
      "license": {
        "url": "http://assets.511.org/pdf/nextgen/developers/511_Data_Agreement_Final.pdf",
        "use_without_attribution": "no",
        "create_derived_product": "yes",
        "commercial_use_allowed": "yes",
        "share_alike_optional": "yes",
        "attribution_text": "data provided by 511.org",
        "attribution_instructions": "MUST acknowledge the source of the Provided Data with the tag line \"powered by 511.org,\" or \"data provided by 511.org,\" or a variant approved in writing by MTC, and a link to http://www.511.org.  The acknowledgement must be in visual proximity to the user's access to the Provided Data.  If space allows, Registered Data Disseminators are encouraged to provide the MTC 511 + Design logo with the link to 511.org."
      },
      "authorization": {
        "type": "query_param",
        "param_name": "api_key",
        "info_url": "https://511.org/open-data/token"
      },
>>>>>>> e8bedfc3
      "tags": {
        "us_ntd_id": "90161",
        "wikidata_id": "Q7885556",
        "twitter_general": "UnionCityCA_Gov"
      },
<<<<<<< HEAD
      "name": "Union City Transit",
      "website": "http://www.uctransit.org",
      "associated_feeds": [
        {
          "gtfs_agency_id": "UC",
          "feed_onestop_id": "f-sf~bay~area~rg"
        },
        {
          "gtfs_agency_id": "UC",
          "feed_onestop_id": "f-sf~bay~area~rg~rt"
        }
      ]
    },
    {
      "onestop_id": "o-9q8-samtrans",
      "tags": {
        "us_ntd_id": "90009",
        "omd_provider_id": "samtrans",
        "wikidata_id": "Q7407040",
        "twitter_general": "SamTrans"
      },
      "name": "San Mateo County Transit District",
      "short_name": "samTrans",
      "associated_feeds": [
        {
          "feed_onestop_id": "f-9q8-samtrans"
        },
        {
          "gtfs_agency_id": "SM",
          "feed_onestop_id": "f-sf~bay~area~rg"
        },
        {
          "gtfs_agency_id": "SM",
          "feed_onestop_id": "f-sf~bay~area~rg~rt"
        }
      ]
    },
    {
      "onestop_id": "o-9qbb-marintransit",
      "tags": {
        "us_ntd_id": "90234",
        "wikidata_id": "Q6763758",
        "twitter_general": "marintransit"
      },
      "name": "Marin County Transit District",
      "short_name": "MCTD",
      "associated_feeds": [
        {
          "feed_onestop_id": "f-9qbb-marintransit"
        },
        {
          "gtfs_agency_id": "MA",
          "feed_onestop_id": "f-sf~bay~area~rg"
        },
        {
          "gtfs_agency_id": "MA",
          "feed_onestop_id": "f-sf~bay~area~rg~rt"
        }
      ]
    },
    {
      "onestop_id": "o-9qc-westcatwesterncontracosta",
      "tags": {
        "us_ntd_id": "90159",
        "wikidata_id": "Q7984179",
        "twitter_general": "wccta"
      },
      "name": "WestCat (Western Contra Costa)",
      "website": "http://www.westcat.org/index.html",
      "associated_feeds": [
        {
          "gtfs_agency_id": "392",
          "feed_onestop_id": "f-9qc-westcat~ca~us"
        },
        {
          "gtfs_agency_id": "WC",
          "feed_onestop_id": "f-sf~bay~area~rg"
        }
      ]
    },
    {
      "onestop_id": "o-9qbc9-petalumatransit",
      "tags": {
        "us_ntd_id": "90213",
        "wikidata_id": "Q7171668",
        "twitter_general": "petalumatransit"
      },
      "name": "Petaluma Transit",
      "website": "http://cityofpetaluma.net/pubworks/transit-sub.html",
      "associated_feeds": [
        {
          "gtfs_agency_id": "267",
          "feed_onestop_id": "f-9qbc9-petalumatransit~petaluma~ca~us"
        },
        {
          "gtfs_agency_id": "PE",
          "feed_onestop_id": "f-sf~bay~area~rg"
        },
        {
          "gtfs_agency_id": "PE",
          "feed_onestop_id": "f-sf~bay~area~rg~rt"
        }
      ]
    },
    {
      "onestop_id": "o-9q8yn-sanfranciscointernationalairport",
      "name": "San Francisco International Airport",
      "associated_feeds": [
        {
          "gtfs_agency_id": "SI",
          "feed_onestop_id": "f-sf~bay~area~rg"
        }
      ],
      "tags": {
        "wikidata_id": "Q8688",
        "twitter_general": "flySFO"
      }
    },
    {
      "onestop_id": "o-9qbdx-santarosacitybus",
      "tags": {
        "us_ntd_id": "90017",
        "wikidata_id": "Q7419876",
        "twitter_general": "SRCITYBUS"
      },
      "name": "Santa Rosa CityBus",
      "website": "http://ci.santa-rosa.ca.us/departments/transit/CityBus/Pages/default.aspx",
      "associated_feeds": [
        {
          "gtfs_agency_id": "SR",
          "feed_onestop_id": "f-sf~bay~area~rg"
        },
        {
          "gtfs_agency_id": "SR",
          "feed_onestop_id": "f-sf~bay~area~rg~rt"
        }
      ]
    },
    {
      "onestop_id": "o-9q9-acealtamontcorridorexpress",
      "supersedes_ids": ["o-9q9-altamontcorridorexpress"],
      "tags": {
        "us_ntd_id": "90182",
        "wikidata_id": "Q434302",
        "twitter_general": "ACE_train"
      },
      "name": "ACE Altamont Corridor Express",
      "website": "http://www.acerail.com/",
      "associated_feeds": [
        {
          "gtfs_agency_id": "CE",
          "feed_onestop_id": "f-sf~bay~area~rg"
        },
        {
          "gtfs_agency_id": "CE",
          "feed_onestop_id": "f-sf~bay~area~rg~rt"
        }
      ]
    },
    {
      "onestop_id": "o-9qc3-riovistadeltabreeze",
      "tags": {
        "us_ntd_id": "9R02-91014",
        "wikidata_id": "Q7335361",
        "twitter_general": "cityofriovista"
      },
      "name": "Rio Vista Delta Breeze",
      "website": "http://www.riovistacity.com/transit/",
      "associated_feeds": [
        {
          "feed_onestop_id": "f-9qc3-datatrilliumtransitcom",
          "gtfs_agency_id": "RV"
        },
        {
          "gtfs_agency_id": "RV",
          "feed_onestop_id": "f-sf~bay~area~rg"
        },
        {
          "gtfs_agency_id": "RV",
          "feed_onestop_id": "f-sf~bay~area~rg~rt"
        }
      ]
=======
      "operators": [
        {
          "onestop_id": "o-9qc60-vacavillecitycoach",
          "name": "Vacaville City Coach",
          "website": "http://www.citycoach.com/",
          "associated_feeds": [
            {
              "gtfs_agency_id": "VC"
            }
          ],
          "tags": {
            "twitter_general": "coach_city",
            "us_ntd_id": "90155",
            "wikidata_id": "Q7907915"
          }
        }
      ]
    },
    {
      "id": "f-acealtamontcorridorexpress~rt",
      "spec": "gtfs-rt",
      "urls": {
        "realtime_vehicle_positions": "https://lat-long-prototype.wl.r.appspot.com/vehicle-positions.pb?agency=altamont-corridor-express"
      },
      "tags": {
        "developer_site": "https://github.com/cal-itp/graas"
      }
    },
    {
      "id": "f-sfo~airtrain~shuttles",
      "spec": "gtfs",
      "urls": {
        "static_current": "http://api.511.org/transit/datafeeds?operator_id=SI"
      },
      "license": {
        "url": "http://assets.511.org/pdf/nextgen/developers/511_Data_Agreement_Final.pdf",
        "use_without_attribution": "no",
        "create_derived_product": "yes",
        "commercial_use_allowed": "yes",
        "share_alike_optional": "yes",
        "attribution_text": "data provided by 511.org",
        "attribution_instructions": "MUST acknowledge the source of the Provided Data with the tag line \"powered by 511.org,\" or \"data provided by 511.org,\" or a variant approved in writing by MTC, and a link to http://www.511.org.  The acknowledgement must be in visual proximity to the user's access to the Provided Data.  If space allows, Registered Data Disseminators are encouraged to provide the MTC 511 + Design logo with the link to 511.org."
      },
      "authorization": {
        "type": "query_param",
        "param_name": "api_key",
        "info_url": "https://511.org/open-data/token"
      },
      "operators": [
        {
          "onestop_id": "o-9q8yn-sanfranciscointernationalairport",
          "name": "San Francisco International Airport",
          "short_name": "SFO",
          "associated_feeds": [
            {
              "gtfs_agency_id": "SI"
            }
          ],
          "tags": {
            "twitter_general": "flySFO",
            "wikidata_id": "Q8688"
          }
        }
      ]
    },
    {
      "id": "f-sf~bay~area~rg",
      "spec": "gtfs",
      "urls": {
        "static_current": "http://api.511.org/transit/datafeeds?operator_id=RG"
      },
      "license": {
        "url": "http://assets.511.org/pdf/nextgen/developers/511_Data_Agreement_Final.pdf",
        "use_without_attribution": "no",
        "create_derived_product": "yes",
        "commercial_use_allowed": "yes",
        "share_alike_optional": "yes",
        "attribution_text": "data provided by 511.org",
        "attribution_instructions": "MUST acknowledge the source of the Provided Data with the tag line \"powered by 511.org,\" or \"data provided by 511.org,\" or a variant approved in writing by MTC, and a link to http://www.511.org.  The acknowledgement must be in visual proximity to the user's access to the Provided Data.  If space allows, Registered Data Disseminators are encouraged to provide the MTC 511 + Design logo with the link to 511.org."
      },
      "authorization": {
        "type": "query_param",
        "param_name": "api_key",
        "info_url": "https://511.org/open-data/token"
      },
      "tags": {
        "managed_by": "mtc-ca",
        "manual_import": "true"
      }
    },
    {
      "id": "f-unioncitytransit~rt",
      "spec": "gtfs-rt",
      "urls": {
        "realtime_vehicle_positions": "https://uctransit.info/gtfs-rt/vehiclepositions",
        "realtime_trip_updates": "https://uctransit.info/gtfs-rt/tripupdates",
        "realtime_alerts": "https://uctransit.info/gtfs-rt/alerts"
      }
>>>>>>> e8bedfc3
    }
  ],
  "license_spdx_identifier": "CDLA-Permissive-1.0"
}<|MERGE_RESOLUTION|>--- conflicted
+++ resolved
@@ -4,23 +4,6 @@
     {
       "id": "f-9q8z-goldengateferry",
       "spec": "gtfs",
-<<<<<<< HEAD
-      "id": "f-sf~bay~area~rg",
-      "supersedes_ids": [
-        "f-9q8z-goldengateferry",
-        "f-9q9j-dumbartonexpress",
-        "f-9qc2-trideltatransit",
-        "f-9q9p-sanfranciscobayferry",
-        "f-9qc-vinenapacounty",
-        "f-9qb-smart",
-        "f-9qc60-vacavillecitycoach",
-        "f-9q9jy-unioncitytransit",
-        "f-sfo~airtrain~shuttles",
-        "f-9qbdx-santarosacitybus",
-        "f-9q9-acealtamontcorridorexpress"
-      ],
-=======
->>>>>>> e8bedfc3
       "urls": {
         "static_current": "http://api.511.org/transit/datafeeds?operator_id=GF"
       },
@@ -39,18 +22,6 @@
         "info_url": "https://511.org/open-data/token"
       },
       "tags": {
-<<<<<<< HEAD
-        "managed_by": "mtc-ca"
-      }
-    },
-    {
-      "spec": "gtfs-rt",
-      "id": "f-sf~bay~area~rgrt",
-      "urls": {
-        "realtime_alerts": "https://api.511.org/Transit/servicealerts?&agency=RG",
-        "realtime_trip_updates": "https://api.511.org/Transit/TripUpdates?&agency=RG",
-        "realtime_vehicle_positions": "https://api.511.org/Transit/VehiclePositions?&agency=RG"
-=======
         "gtfs_data_exchange": "golden-gate-ferry",
         "managed_by": "mtc-ca"
       },
@@ -79,29 +50,18 @@
         "static_historic": [
           "http://api.511.org/transit/datafeeds?operator_id=BG"
         ]
->>>>>>> e8bedfc3
-      },
-      "license": {
-        "url": "http://assets.511.org/pdf/nextgen/developers/511_Data_Agreement_Final.pdf",
-        "use_without_attribution": "no",
-        "create_derived_product": "yes",
-        "commercial_use_allowed": "yes",
-        "share_alike_optional": "yes",
-        "attribution_text": "data provided by 511.org",
-        "attribution_instructions": "MUST acknowledge the source of the Provided Data with the tag line \"powered by 511.org,\" or \"data provided by 511.org,\" or a variant approved in writing by MTC, and a link to http://www.511.org.  The acknowledgement must be in visual proximity to the user's access to the Provided Data.  If space allows, Registered Data Disseminators are encouraged to provide the MTC 511 + Design logo with the link to 511.org."
-      },
-      "authorization": {
-        "type": "query_param",
-<<<<<<< HEAD
-        "info_url": "https://511.org/open-data/token",
-        "param_name": "api_key"
-      }
-    }
-  ],
-  "operators": [
-    {
-      "onestop_id": "o-9q8z-goldengateferry",
-=======
+      },
+      "license": {
+        "url": "http://assets.511.org/pdf/nextgen/developers/511_Data_Agreement_Final.pdf",
+        "use_without_attribution": "no",
+        "create_derived_product": "yes",
+        "commercial_use_allowed": "yes",
+        "share_alike_optional": "yes",
+        "attribution_text": "data provided by 511.org",
+        "attribution_instructions": "MUST acknowledge the source of the Provided Data with the tag line \"powered by 511.org,\" or \"data provided by 511.org,\" or a variant approved in writing by MTC, and a link to http://www.511.org.  The acknowledgement must be in visual proximity to the user's access to the Provided Data.  If space allows, Registered Data Disseminators are encouraged to provide the MTC 511 + Design logo with the link to 511.org."
+      },
+      "authorization": {
+        "type": "query_param",
         "param_name": "api_key",
         "info_url": "https://511.org/open-data/token"
       },
@@ -110,7 +70,9 @@
         "managed_by": "mtc-ca",
         "status": "archived"
       },
-      "operators": [
+      "name": "Golden Gate Ferry",
+      "website": "http://www.goldengateferry.org",
+      "associated_feeds": [
         {
           "onestop_id": "o-9q8zm-blue~goldfleet",
           "name": "Blue & Gold Fleet",
@@ -148,63 +110,6 @@
         "param_name": "api_key",
         "info_url": "https://511.org/open-data/token"
       },
->>>>>>> e8bedfc3
-      "tags": {
-        "wikidata_id": "Q5579447",
-        "twitter_general": "GGBridge",
-        "twitter_service_alerts": "GGBridgeAlerts"
-      },
-<<<<<<< HEAD
-      "name": "Golden Gate Ferry",
-      "website": "http://www.goldengateferry.org",
-      "associated_feeds": [
-        {
-          "gtfs_agency_id": "GF",
-          "feed_onestop_id": "f-sf~bay~area~rg"
-        }
-      ]
-    },
-    {
-      "onestop_id": "o-9qb-goldengatetransit",
-=======
-      "operators": [
-        {
-          "onestop_id": "o-9q8zmw-angelislandtiburonferry",
-          "name": "Angel Island Tiburon Ferry",
-          "website": "http://www.angelislandferry.com",
-          "associated_feeds": [
-            {
-              "gtfs_agency_id": "AT"
-            }
-          ],
-          "tags": {
-            "twitter_general": "AITFerry",
-            "wikidata_id": "Q4762195"
-          }
-        }
-      ]
-    },
-    {
-      "id": "f-9q8zn-alcatrazhornblowerferry",
-      "spec": "gtfs",
-      "urls": {
-        "static_current": "http://api.511.org/transit/datafeeds?operator_id=HF"
-      },
-      "license": {
-        "url": "http://assets.511.org/pdf/nextgen/developers/511_Data_Agreement_Final.pdf",
-        "use_without_attribution": "no",
-        "create_derived_product": "yes",
-        "commercial_use_allowed": "yes",
-        "share_alike_optional": "yes",
-        "attribution_text": "data provided by 511.org",
-        "attribution_instructions": "MUST acknowledge the source of the Provided Data with the tag line \"powered by 511.org,\" or \"data provided by 511.org,\" or a variant approved in writing by MTC, and a link to http://www.511.org.  The acknowledgement must be in visual proximity to the user's access to the Provided Data.  If space allows, Registered Data Disseminators are encouraged to provide the MTC 511 + Design logo with the link to 511.org."
-      },
-      "authorization": {
-        "type": "query_param",
-        "param_name": "api_key",
-        "info_url": "https://511.org/open-data/token"
-      },
->>>>>>> e8bedfc3
       "tags": {
         "omd_provider_id": "golden-gate-bridge-highway-transportation-district",
         "wikidata_id": "Q525895",
@@ -217,184 +122,41 @@
       "website": "http://www.goldengate.org",
       "associated_feeds": [
         {
-<<<<<<< HEAD
-          "feed_onestop_id": "f-9qb-goldengatetransit"
-        },
-        {
-          "gtfs_agency_id": "GG",
-          "feed_onestop_id": "f-sf~bay~area~rg"
-        }
-      ]
-    },
-    {
-      "onestop_id": "o-9q9j-dumbartonexpress",
-=======
-          "onestop_id": "o-9q8zn-alcatrazhornblowerferry",
-          "name": "Alcatraz Hornblower Ferry",
-          "website": "http://www.alcatrazcruises.com/index.aspx",
-          "associated_feeds": [
-            {
-              "gtfs_agency_id": "HF"
-            }
-          ]
-        }
-      ]
-    },
-    {
-      "id": "f-9q9-acealtamontcorridorexpress",
-      "spec": "gtfs",
-      "urls": {
-        "static_current": "http://api.511.org/transit/datafeeds?operator_id=CE"
-      },
-      "license": {
-        "url": "http://assets.511.org/pdf/nextgen/developers/511_Data_Agreement_Final.pdf",
-        "use_without_attribution": "no",
-        "create_derived_product": "yes",
-        "commercial_use_allowed": "yes",
-        "share_alike_optional": "yes",
-        "attribution_text": "data provided by 511.org",
-        "attribution_instructions": "MUST acknowledge the source of the Provided Data with the tag line \"powered by 511.org,\" or \"data provided by 511.org,\" or a variant approved in writing by MTC, and a link to http://www.511.org.  The acknowledgement must be in visual proximity to the user's access to the Provided Data.  If space allows, Registered Data Disseminators are encouraged to provide the MTC 511 + Design logo with the link to 511.org."
-      },
-      "authorization": {
-        "type": "query_param",
-        "param_name": "api_key",
-        "info_url": "https://511.org/open-data/token"
-      },
->>>>>>> e8bedfc3
-      "tags": {
-        "wikidata_id": "Q5313687",
-        "twitter_general": "rideact"
-      },
-<<<<<<< HEAD
-      "name": "Dumbarton Express",
-      "website": "http://www.dumbartonexpress.com",
-      "associated_feeds": [
-        {
-          "gtfs_agency_id": "DE",
-          "feed_onestop_id": "f-sf~bay~area~rg"
-        },
-        {
-          "gtfs_agency_id": "DE",
-          "feed_onestop_id": "f-sf~bay~area~rg~rt"
-        }
-      ]
-    },
-    {
-      "onestop_id": "o-9q9-actransit",
-=======
-      "operators": [
-        {
-          "onestop_id": "o-9q9-acealtamontcorridorexpress",
-          "name": "Altamont Corridor Express",
-          "short_name": "ACE",
-          "website": "http://www.acerail.com/",
-          "associated_feeds": [
-            {
-              "gtfs_agency_id": "CE"
-            },
-            {
-              "feed_onestop_id": "f-acealtamontcorridorexpress~rt"
-            }
-          ],
-          "tags": {
-            "twitter_general": "ACE_train",
-            "us_ntd_id": "90182",
-            "wikidata_id": "Q434302"
-          }
-        }
-      ]
-    },
-    {
-      "id": "f-9q9j-dumbartonexpress",
-      "spec": "gtfs",
-      "urls": {
-        "static_current": "http://api.511.org/transit/datafeeds?operator_id=DE"
-      },
-      "license": {
-        "url": "http://assets.511.org/pdf/nextgen/developers/511_Data_Agreement_Final.pdf",
-        "use_without_attribution": "no",
-        "create_derived_product": "yes",
-        "commercial_use_allowed": "yes",
-        "share_alike_optional": "yes",
-        "attribution_text": "data provided by 511.org",
-        "attribution_instructions": "MUST acknowledge the source of the Provided Data with the tag line \"powered by 511.org,\" or \"data provided by 511.org,\" or a variant approved in writing by MTC, and a link to http://www.511.org.  The acknowledgement must be in visual proximity to the user's access to the Provided Data.  If space allows, Registered Data Disseminators are encouraged to provide the MTC 511 + Design logo with the link to 511.org."
-      },
-      "authorization": {
-        "type": "query_param",
-        "param_name": "api_key",
-        "info_url": "https://511.org/open-data/token"
-      },
->>>>>>> e8bedfc3
-      "tags": {
-        "us_ntd_id": "90014",
-        "wikidata_id": "Q4353850",
-        "twitter_general": "rideact"
-      },
-<<<<<<< HEAD
-      "name": "Alameda-Contra Costa Transit District",
-      "short_name": "AC Transit",
-      "associated_feeds": [
-        {
-          "feed_onestop_id": "f-actransit~rt"
-        },
-        {
-          "feed_onestop_id": "f-9q9-actransit"
-        },
-        {
-          "gtfs_agency_id": "AC",
-          "feed_onestop_id": "f-sf~bay~area~rg"
-        },
-        {
-          "gtfs_agency_id": "AC",
-          "feed_onestop_id": "f-sf~bay~area~rg~rt"
-        }
-      ]
-    },
-    {
-      "onestop_id": "o-9qb-sonomacountytransit",
-      "tags": {
-        "us_ntd_id": "90089",
-        "wikidata_id": "Q7562177",
-        "twitter_general": "SoCo_TPW"
-      },
-      "name": "Sonoma County Transit",
-      "website": "http://www.sctransit.com",
-      "associated_feeds": [
-        {
-          "gtfs_agency_id": "175",
-          "feed_onestop_id": "f-9qb-sonomacounty~ca~us"
-        },
-        {
-          "gtfs_agency_id": "SO",
-          "feed_onestop_id": "f-sf~bay~area~rg"
-        },
-        {
-          "gtfs_agency_id": "SO",
-          "feed_onestop_id": "f-sf~bay~area~rg~rt"
-        }
-      ]
-    },
-    {
-      "onestop_id": "o-9qc2-trideltatransit",
-      "tags": {
-        "us_ntd_id": "90162",
-        "wikidata_id": "Q7839840",
-        "twitter_general": "TriDeltaTransit"
-      },
-      "name": "Tri Delta Transit",
-      "associated_feeds": [
-        {
-          "gtfs_agency_id": "3D",
-          "feed_onestop_id": "f-sf~bay~area~rg"
-        },
-        {
-          "gtfs_agency_id": "3D",
-          "feed_onestop_id": "f-sf~bay~area~rg~rt"
-        }
-      ]
-    },
-    {
-      "onestop_id": "o-9q9-bart",
+          "onestop_id": "o-9q8zmw-angelislandtiburonferry",
+          "name": "Angel Island Tiburon Ferry",
+          "website": "http://www.angelislandferry.com",
+          "associated_feeds": [
+            {
+              "gtfs_agency_id": "AT"
+            }
+          ],
+          "tags": {
+            "twitter_general": "AITFerry",
+            "wikidata_id": "Q4762195"
+          }
+        }
+      ]
+    },
+    {
+      "id": "f-9q8zn-alcatrazhornblowerferry",
+      "spec": "gtfs",
+      "urls": {
+        "static_current": "http://api.511.org/transit/datafeeds?operator_id=HF"
+      },
+      "license": {
+        "url": "http://assets.511.org/pdf/nextgen/developers/511_Data_Agreement_Final.pdf",
+        "use_without_attribution": "no",
+        "create_derived_product": "yes",
+        "commercial_use_allowed": "yes",
+        "share_alike_optional": "yes",
+        "attribution_text": "data provided by 511.org",
+        "attribution_instructions": "MUST acknowledge the source of the Provided Data with the tag line \"powered by 511.org,\" or \"data provided by 511.org,\" or a variant approved in writing by MTC, and a link to http://www.511.org.  The acknowledgement must be in visual proximity to the user's access to the Provided Data.  If space allows, Registered Data Disseminators are encouraged to provide the MTC 511 + Design logo with the link to 511.org."
+      },
+      "authorization": {
+        "type": "query_param",
+        "param_name": "api_key",
+        "info_url": "https://511.org/open-data/token"
+      },
       "tags": {
         "us_ntd_id": "90003",
         "omd_provider_id": "bart",
@@ -423,89 +185,6 @@
     },
     {
       "onestop_id": "o-9q9p-sanfranciscobayferry",
-=======
-      "operators": [
-        {
-          "onestop_id": "o-9q9j-dumbartonexpress",
-          "name": "Dumbarton Express",
-          "website": "http://www.dumbartonexpress.com",
-          "associated_feeds": [
-            {
-              "gtfs_agency_id": "DE"
-            }
-          ],
-          "tags": {
-            "twitter_general": "rideact",
-            "wikidata_id": "Q5313687"
-          }
-        }
-      ]
-    },
-    {
-      "id": "f-9q9jy-unioncitytransit",
-      "spec": "gtfs",
-      "urls": {
-        "static_current": "http://api.511.org/transit/datafeeds?operator_id=UC"
-      },
-      "license": {
-        "url": "http://assets.511.org/pdf/nextgen/developers/511_Data_Agreement_Final.pdf",
-        "use_without_attribution": "no",
-        "create_derived_product": "yes",
-        "commercial_use_allowed": "yes",
-        "share_alike_optional": "yes",
-        "attribution_text": "data provided by 511.org",
-        "attribution_instructions": "MUST acknowledge the source of the Provided Data with the tag line \"powered by 511.org,\" or \"data provided by 511.org,\" or a variant approved in writing by MTC, and a link to http://www.511.org.  The acknowledgement must be in visual proximity to the user's access to the Provided Data.  If space allows, Registered Data Disseminators are encouraged to provide the MTC 511 + Design logo with the link to 511.org."
-      },
-      "authorization": {
-        "type": "query_param",
-        "param_name": "api_key",
-        "info_url": "https://511.org/open-data/token"
-      },
-      "tags": {
-        "managed_by": "mtc-ca"
-      },
-      "operators": [
-        {
-          "onestop_id": "o-9q9jy-unioncitytransit",
-          "name": "Union City Transit",
-          "website": "http://www.uctransit.org",
-          "associated_feeds": [
-            {
-              "gtfs_agency_id": "UC"
-            },
-            {
-              "feed_onestop_id": "f-unioncitytransit~rt"
-            }
-          ],
-          "tags": {
-            "twitter_general": "UnionCityCA_Gov",
-            "us_ntd_id": "90161",
-            "wikidata_id": "Q7885556"
-          }
-        }
-      ]
-    },
-    {
-      "id": "f-9q9p-sanfranciscobayferry",
-      "spec": "gtfs",
-      "urls": {
-        "static_current": "http://api.511.org/transit/datafeeds?operator_id=SB"
-      },
-      "license": {
-        "url": "http://assets.511.org/pdf/nextgen/developers/511_Data_Agreement_Final.pdf",
-        "use_without_attribution": "no",
-        "create_derived_product": "yes",
-        "commercial_use_allowed": "yes",
-        "share_alike_optional": "yes",
-        "attribution_text": "data provided by 511.org",
-        "attribution_instructions": "MUST acknowledge the source of the Provided Data with the tag line \"powered by 511.org,\" or \"data provided by 511.org,\" or a variant approved in writing by MTC, and a link to http://www.511.org.  The acknowledgement must be in visual proximity to the user's access to the Provided Data.  If space allows, Registered Data Disseminators are encouraged to provide the MTC 511 + Design logo with the link to 511.org."
-      },
-      "authorization": {
-        "type": "query_param",
-        "param_name": "api_key",
-        "info_url": "https://511.org/open-data/token"
-      },
->>>>>>> e8bedfc3
       "tags": {
         "us_ntd_id": "90225",
         "wikidata_id": "Q7413935",
@@ -516,14 +195,86 @@
       "website": "http://www.sanfranciscobayferry.com",
       "associated_feeds": [
         {
-<<<<<<< HEAD
-          "gtfs_agency_id": "SB",
-          "feed_onestop_id": "f-sf~bay~area~rg"
-        }
-      ]
-    },
-    {
-      "onestop_id": "o-9qc-capitolcorridor",
+          "onestop_id": "o-9q9-acealtamontcorridorexpress",
+          "name": "Altamont Corridor Express",
+          "short_name": "ACE",
+          "website": "http://www.acerail.com/",
+          "associated_feeds": [
+            {
+              "gtfs_agency_id": "CE"
+            },
+            {
+              "feed_onestop_id": "f-acealtamontcorridorexpress~rt"
+            }
+          ],
+          "tags": {
+            "twitter_general": "ACE_train",
+            "us_ntd_id": "90182",
+            "wikidata_id": "Q434302"
+          }
+        }
+      ]
+    },
+    {
+      "id": "f-9q9j-dumbartonexpress",
+      "spec": "gtfs",
+      "urls": {
+        "static_current": "http://api.511.org/transit/datafeeds?operator_id=DE"
+      },
+      "license": {
+        "url": "http://assets.511.org/pdf/nextgen/developers/511_Data_Agreement_Final.pdf",
+        "use_without_attribution": "no",
+        "create_derived_product": "yes",
+        "commercial_use_allowed": "yes",
+        "share_alike_optional": "yes",
+        "attribution_text": "data provided by 511.org",
+        "attribution_instructions": "MUST acknowledge the source of the Provided Data with the tag line \"powered by 511.org,\" or \"data provided by 511.org,\" or a variant approved in writing by MTC, and a link to http://www.511.org.  The acknowledgement must be in visual proximity to the user's access to the Provided Data.  If space allows, Registered Data Disseminators are encouraged to provide the MTC 511 + Design logo with the link to 511.org."
+      },
+      "authorization": {
+        "type": "query_param",
+        "param_name": "api_key",
+        "info_url": "https://511.org/open-data/token"
+      },
+      "tags": {
+        "managed_by": "mtc-ca"
+      },
+      "operators": [
+        {
+          "onestop_id": "o-9q9j-dumbartonexpress",
+          "name": "Dumbarton Express",
+          "website": "http://www.dumbartonexpress.com",
+          "associated_feeds": [
+            {
+              "gtfs_agency_id": "DE"
+            }
+          ],
+          "tags": {
+            "twitter_general": "rideact",
+            "wikidata_id": "Q5313687"
+          }
+        }
+      ]
+    },
+    {
+      "id": "f-9q9jy-unioncitytransit",
+      "spec": "gtfs",
+      "urls": {
+        "static_current": "http://api.511.org/transit/datafeeds?operator_id=UC"
+      },
+      "license": {
+        "url": "http://assets.511.org/pdf/nextgen/developers/511_Data_Agreement_Final.pdf",
+        "use_without_attribution": "no",
+        "create_derived_product": "yes",
+        "commercial_use_allowed": "yes",
+        "share_alike_optional": "yes",
+        "attribution_text": "data provided by 511.org",
+        "attribution_instructions": "MUST acknowledge the source of the Provided Data with the tag line \"powered by 511.org,\" or \"data provided by 511.org,\" or a variant approved in writing by MTC, and a link to http://www.511.org.  The acknowledgement must be in visual proximity to the user's access to the Provided Data.  If space allows, Registered Data Disseminators are encouraged to provide the MTC 511 + Design logo with the link to 511.org."
+      },
+      "authorization": {
+        "type": "query_param",
+        "param_name": "api_key",
+        "info_url": "https://511.org/open-data/token"
+      },
       "tags": {
         "wikidata_id": "Q510836",
         "twitter_general": "CapitolCorridor"
@@ -573,94 +324,11 @@
     },
     {
       "onestop_id": "o-9qc-vinenapacounty",
-=======
-          "onestop_id": "o-9q9p-sanfranciscobayferry",
-          "name": "San Francisco Bay Ferry",
-          "website": "http://www.sanfranciscobayferry.com",
-          "associated_feeds": [
-            {
-              "gtfs_agency_id": "SB"
-            }
-          ],
-          "tags": {
-            "twitter_general": "SFBayFerry",
-            "twitter_service_alerts": "SFBFBayAlerts",
-            "us_ntd_id": "90225",
-            "wikidata_id": "Q7413935"
-          }
-        }
-      ]
-    },
-    {
-      "id": "f-9qb-smart",
-      "spec": "gtfs",
-      "urls": {
-        "static_current": "http://api.511.org/transit/datafeeds?operator_id=SA"
-      },
-      "license": {
-        "url": "http://assets.511.org/pdf/nextgen/developers/511_Data_Agreement_Final.pdf",
-        "use_without_attribution": "no",
-        "create_derived_product": "yes",
-        "commercial_use_allowed": "yes",
-        "share_alike_optional": "yes",
-        "attribution_text": "data provided by 511.org",
-        "attribution_instructions": "MUST acknowledge the source of the Provided Data with the tag line \"powered by 511.org,\" or \"data provided by 511.org,\" or a variant approved in writing by MTC, and a link to http://www.511.org.  The acknowledgement must be in visual proximity to the user's access to the Provided Data.  If space allows, Registered Data Disseminators are encouraged to provide the MTC 511 + Design logo with the link to 511.org."
-      },
-      "authorization": {
-        "type": "query_param",
-        "param_name": "api_key",
-        "info_url": "https://511.org/open-data/token"
-      },
-      "tags": {
-        "gtfs_data_exchange": "smart",
-        "managed_by": "mtc-ca"
-      },
-      "operators": [
-        {
-          "onestop_id": "o-9qb-smart",
-          "name": "Sonoma–Marin Area Rail Transit",
-          "short_name": "SMART",
-          "website": "http://www.transit.511.org/schedules?m1=A&m2=bus&cid=SA",
-          "associated_feeds": [
-            {
-              "gtfs_agency_id": "SA"
-            }
-          ],
-          "tags": {
-            "twitter_general": "smarttrain",
-            "us_ntd_id": "90299",
-            "wikidata_id": "Q7562166"
-          }
-        }
-      ]
-    },
-    {
-      "id": "f-9qc-vinenapacounty",
-      "spec": "gtfs",
-      "urls": {
-        "static_current": "http://api.511.org/transit/datafeeds?operator_id=VN"
-      },
-      "license": {
-        "url": "http://assets.511.org/pdf/nextgen/developers/511_Data_Agreement_Final.pdf",
-        "use_without_attribution": "no",
-        "create_derived_product": "yes",
-        "commercial_use_allowed": "yes",
-        "share_alike_optional": "yes",
-        "attribution_text": "data provided by 511.org",
-        "attribution_instructions": "MUST acknowledge the source of the Provided Data with the tag line \"powered by 511.org,\" or \"data provided by 511.org,\" or a variant approved in writing by MTC, and a link to http://www.511.org.  The acknowledgement must be in visual proximity to the user's access to the Provided Data.  If space allows, Registered Data Disseminators are encouraged to provide the MTC 511 + Design logo with the link to 511.org."
-      },
-      "authorization": {
-        "type": "query_param",
-        "param_name": "api_key",
-        "info_url": "https://511.org/open-data/token"
-      },
->>>>>>> e8bedfc3
       "tags": {
         "us_ntd_id": "90088",
         "wikidata_id": "Q7907027",
         "twitter_general": "vinetransit"
       },
-<<<<<<< HEAD
       "name": "Vine (Napa County)",
       "website": "http://www.ridethevine.com/vine",
       "associated_feeds": [
@@ -710,544 +378,6 @@
       "short_name": "SFMTA",
       "associated_feeds": [
         {
-          "feed_onestop_id": "f-9q8y-sfmta"
-        },
-        {
-          "gtfs_agency_id": "SF",
-          "feed_onestop_id": "f-sf~bay~area~rg"
-        },
-        {
-          "gtfs_agency_id": "SF",
-          "feed_onestop_id": "f-sf~bay~area~rg~rt"
-        }
-      ]
-    },
-    {
-      "onestop_id": "o-9q9q-wheelsbus",
-      "tags": {
-        "us_ntd_id": "90144",
-        "wikidata_id": "Q7950139",
-        "twitter_general": "wheelsbus"
-      },
-      "name": "Livermore Amador Valley Transit Authority",
-      "short_name": "Wheels Bus",
-      "associated_feeds": [
-        {
-          "feed_onestop_id": "f-9q9q-wheelsbus"
-        },
-        {
-          "gtfs_agency_id": "WH",
-          "feed_onestop_id": "f-sf~bay~area~rg"
-        },
-        {
-          "gtfs_agency_id": "WH",
-          "feed_onestop_id": "f-sf~bay~area~rg~rt"
-        }
-      ]
-    },
-    {
-      "onestop_id": "o-9q9p-countyconnection",
-      "tags": {
-        "us_ntd_id": "90078",
-        "wikidata_id": "Q5177640",
-        "twitter_general": "cccta"
-      },
-      "name": "County Connection",
-      "short_name": "CCCTA",
-      "website": "http://www.countyconnection.com/",
-      "associated_feeds": [
-        {
-          "feed_onestop_id": "f-9q9p-countyconnection"
-        },
-        {
-          "gtfs_agency_id": "CC",
-          "feed_onestop_id": "f-sf~bay~area~rg"
-        },
-        {
-          "gtfs_agency_id": "CC",
-          "feed_onestop_id": "f-sf~bay~area~rg~rt"
-        }
-      ]
-    },
-    {
-      "onestop_id": "o-9q9-caltrain",
-      "tags": {
-        "us_ntd_id": "90134",
-        "omd_provider_id": "caltrain",
-        "wikidata_id": "Q166817",
-        "twitter_general": "Caltrain",
-        "twitter_service_alerts": "CaltrainAlerts"
-      },
-      "name": "Caltrain",
-      "website": "http://www.caltrain.com/",
-      "associated_feeds": [
-        {
-          "feed_onestop_id": "f-9q9-caltrain"
-        },
-        {
-          "gtfs_agency_id": "CT",
-          "feed_onestop_id": "f-sf~bay~area~rg"
-        },
-        {
-          "gtfs_agency_id": "CT",
-          "feed_onestop_id": "f-sf~bay~area~rg~rt"
-        }
-      ]
-    },
-    {
-      "onestop_id": "o-9q9p3-emerygo~round",
-      "tags": {
-        "wikidata_id": "Q5370986",
-        "twitter_general": "emeryvilleca"
-      },
-      "name": "Emery Go-Round",
-      "website": "http://www.emerygoround.com/",
-      "associated_feeds": [
-        {
-          "gtfs_agency_id": "573",
-          "feed_onestop_id": "f-9q9p3-emerygoround"
-        },
-        {
-          "gtfs_agency_id": "EM",
-          "feed_onestop_id": "f-sf~bay~area~rg"
-        },
-        {
-          "gtfs_agency_id": "EM",
-          "feed_onestop_id": "f-sf~bay~area~rg~rt"
-        }
-      ]
-    },
-    {
-      "onestop_id": "o-9qb-smart",
-      "tags": {
-        "us_ntd_id": "90299",
-        "wikidata_id": "Q7562166",
-        "twitter_general": "smarttrain"
-      },
-      "name": "SMART",
-      "website": "http://www.transit.511.org/schedules?m1=A&m2=bus&cid=SA",
-      "associated_feeds": [
-        {
-          "gtfs_agency_id": "SA",
-          "feed_onestop_id": "f-sf~bay~area~rg"
-        },
-        {
-          "gtfs_agency_id": "SA",
-          "feed_onestop_id": "f-sf~bay~area~rg~rt"
-        }
-      ]
-    },
-    {
-      "onestop_id": "o-9qc60-vacavillecitycoach",
-      "tags": {
-        "us_ntd_id": "90155",
-        "wikidata_id": "Q7907915",
-        "twitter_general": "coach_city"
-      },
-      "name": "Vacaville City Coach",
-      "website": "http://www.citycoach.com/",
-      "associated_feeds": [
-        {
-          "gtfs_agency_id": "VC",
-          "feed_onestop_id": "f-sf~bay~area~rg"
-        }
-      ]
-    },
-    {
-      "onestop_id": "o-9q9j-commuteorgshuttles",
-      "tags": {
-        "wikidata_id": "Q7162971",
-        "twitter_general": "SMCountyCommute"
-      },
-      "name": "Commute.org Shuttles",
-      "website": "http://www.commute.org",
-      "associated_feeds": [
-        {
-          "gtfs_agency_id": "936",
-          "feed_onestop_id": "f-9q9j-commute~ca~us"
-        },
-        {
-          "gtfs_agency_id": "CM",
-          "feed_onestop_id": "f-sf~bay~area~rg"
-        }
-      ]
-    },
-    {
-      "onestop_id": "o-9qc0-soltrans",
-      "tags": {
-        "us_ntd_id": "90232",
-        "wikidata_id": "Q16984743",
-        "twitter_general": "SolTransRide"
-      },
-      "name": "Solano County Transit",
-      "short_name": "SolTrans",
-      "associated_feeds": [
-        {
-          "feed_onestop_id": "f-9qc0-soltrans~ca~us"
-        },
-        {
-          "gtfs_agency_id": "ST",
-          "feed_onestop_id": "f-sf~bay~area~rg"
-        },
-        {
-          "gtfs_agency_id": "ST",
-          "feed_onestop_id": "f-sf~bay~area~rg~rt"
-        }
-      ]
-    },
-    {
-      "onestop_id": "o-9q9jy-unioncitytransit",
-=======
-      "operators": [
-        {
-          "onestop_id": "o-9qc-vinenapacounty",
-          "name": "Napa Valley Transportation Authority",
-          "short_name": "VINE Transit",
-          "website": "http://www.ridethevine.com/vine",
-          "associated_feeds": [
-            {
-              "gtfs_agency_id": "VN"
-            },
-            {
-              "feed_onestop_id": "f-vinenapacounty~rt"
-            }
-          ],
-          "tags": {
-            "twitter_general": "vinetransit",
-            "us_ntd_id": "90088",
-            "wikidata_id": "Q7907027"
-          }
-        }
-      ]
-    },
-    {
-      "id": "f-9qc14-americancanyontransit",
-      "spec": "gtfs",
-      "urls": {
-        "static_current": "http://api.511.org/transit/datafeeds?operator_id=AY"
-      },
-      "license": {
-        "url": "http://assets.511.org/pdf/nextgen/developers/511_Data_Agreement_Final.pdf",
-        "use_without_attribution": "no",
-        "create_derived_product": "yes",
-        "commercial_use_allowed": "yes",
-        "share_alike_optional": "yes",
-        "attribution_text": "data provided by 511.org",
-        "attribution_instructions": "MUST acknowledge the source of the Provided Data with the tag line \"powered by 511.org,\" or \"data provided by 511.org,\" or a variant approved in writing by MTC, and a link to http://www.511.org.  The acknowledgement must be in visual proximity to the user's access to the Provided Data.  If space allows, Registered Data Disseminators are encouraged to provide the MTC 511 + Design logo with the link to 511.org."
-      },
-      "authorization": {
-        "type": "query_param",
-        "param_name": "api_key",
-        "info_url": "https://511.org/open-data/token"
-      },
-      "tags": {
-        "managed_by": "mtc-ca"
-      },
-      "operators": [
-        {
-          "onestop_id": "o-9qc14-americancanyontransit",
-          "name": "American Canyon Transit",
-          "website": "http://www.ridethevine.com/american-canyon-transit",
-          "associated_feeds": [
-            {
-              "gtfs_agency_id": "AY"
-            }
-          ]
-        }
-      ]
-    },
-    {
-      "id": "f-9qc2-trideltatransit",
-      "spec": "gtfs",
-      "urls": {
-        "static_current": "http://api.511.org/transit/datafeeds?operator_id=3D"
-      },
-      "license": {
-        "url": "http://assets.511.org/pdf/nextgen/developers/511_Data_Agreement_Final.pdf",
-        "use_without_attribution": "no",
-        "create_derived_product": "yes",
-        "commercial_use_allowed": "yes",
-        "share_alike_optional": "yes",
-        "attribution_text": "data provided by 511.org",
-        "attribution_instructions": "MUST acknowledge the source of the Provided Data with the tag line \"powered by 511.org,\" or \"data provided by 511.org,\" or a variant approved in writing by MTC, and a link to http://www.511.org.  The acknowledgement must be in visual proximity to the user's access to the Provided Data.  If space allows, Registered Data Disseminators are encouraged to provide the MTC 511 + Design logo with the link to 511.org."
-      },
-      "authorization": {
-        "type": "query_param",
-        "param_name": "api_key",
-        "info_url": "https://511.org/open-data/token"
-      },
-      "operators": [
-        {
-          "onestop_id": "o-9qc2-trideltatransit",
-          "name": "Tri Delta Transit",
-          "tags": {
-            "twitter_general": "TriDeltaTransit",
-            "us_ntd_id": "90162",
-            "wikidata_id": "Q7839840"
-          }
-        }
-      ]
-    },
-    {
-      "id": "f-9qc60-vacavillecitycoach",
-      "spec": "gtfs",
-      "urls": {
-        "static_current": "http://api.511.org/transit/datafeeds?operator_id=VC"
-      },
-      "license": {
-        "url": "http://assets.511.org/pdf/nextgen/developers/511_Data_Agreement_Final.pdf",
-        "use_without_attribution": "no",
-        "create_derived_product": "yes",
-        "commercial_use_allowed": "yes",
-        "share_alike_optional": "yes",
-        "attribution_text": "data provided by 511.org",
-        "attribution_instructions": "MUST acknowledge the source of the Provided Data with the tag line \"powered by 511.org,\" or \"data provided by 511.org,\" or a variant approved in writing by MTC, and a link to http://www.511.org.  The acknowledgement must be in visual proximity to the user's access to the Provided Data.  If space allows, Registered Data Disseminators are encouraged to provide the MTC 511 + Design logo with the link to 511.org."
-      },
-      "authorization": {
-        "type": "query_param",
-        "param_name": "api_key",
-        "info_url": "https://511.org/open-data/token"
-      },
->>>>>>> e8bedfc3
-      "tags": {
-        "us_ntd_id": "90161",
-        "wikidata_id": "Q7885556",
-        "twitter_general": "UnionCityCA_Gov"
-      },
-<<<<<<< HEAD
-      "name": "Union City Transit",
-      "website": "http://www.uctransit.org",
-      "associated_feeds": [
-        {
-          "gtfs_agency_id": "UC",
-          "feed_onestop_id": "f-sf~bay~area~rg"
-        },
-        {
-          "gtfs_agency_id": "UC",
-          "feed_onestop_id": "f-sf~bay~area~rg~rt"
-        }
-      ]
-    },
-    {
-      "onestop_id": "o-9q8-samtrans",
-      "tags": {
-        "us_ntd_id": "90009",
-        "omd_provider_id": "samtrans",
-        "wikidata_id": "Q7407040",
-        "twitter_general": "SamTrans"
-      },
-      "name": "San Mateo County Transit District",
-      "short_name": "samTrans",
-      "associated_feeds": [
-        {
-          "feed_onestop_id": "f-9q8-samtrans"
-        },
-        {
-          "gtfs_agency_id": "SM",
-          "feed_onestop_id": "f-sf~bay~area~rg"
-        },
-        {
-          "gtfs_agency_id": "SM",
-          "feed_onestop_id": "f-sf~bay~area~rg~rt"
-        }
-      ]
-    },
-    {
-      "onestop_id": "o-9qbb-marintransit",
-      "tags": {
-        "us_ntd_id": "90234",
-        "wikidata_id": "Q6763758",
-        "twitter_general": "marintransit"
-      },
-      "name": "Marin County Transit District",
-      "short_name": "MCTD",
-      "associated_feeds": [
-        {
-          "feed_onestop_id": "f-9qbb-marintransit"
-        },
-        {
-          "gtfs_agency_id": "MA",
-          "feed_onestop_id": "f-sf~bay~area~rg"
-        },
-        {
-          "gtfs_agency_id": "MA",
-          "feed_onestop_id": "f-sf~bay~area~rg~rt"
-        }
-      ]
-    },
-    {
-      "onestop_id": "o-9qc-westcatwesterncontracosta",
-      "tags": {
-        "us_ntd_id": "90159",
-        "wikidata_id": "Q7984179",
-        "twitter_general": "wccta"
-      },
-      "name": "WestCat (Western Contra Costa)",
-      "website": "http://www.westcat.org/index.html",
-      "associated_feeds": [
-        {
-          "gtfs_agency_id": "392",
-          "feed_onestop_id": "f-9qc-westcat~ca~us"
-        },
-        {
-          "gtfs_agency_id": "WC",
-          "feed_onestop_id": "f-sf~bay~area~rg"
-        }
-      ]
-    },
-    {
-      "onestop_id": "o-9qbc9-petalumatransit",
-      "tags": {
-        "us_ntd_id": "90213",
-        "wikidata_id": "Q7171668",
-        "twitter_general": "petalumatransit"
-      },
-      "name": "Petaluma Transit",
-      "website": "http://cityofpetaluma.net/pubworks/transit-sub.html",
-      "associated_feeds": [
-        {
-          "gtfs_agency_id": "267",
-          "feed_onestop_id": "f-9qbc9-petalumatransit~petaluma~ca~us"
-        },
-        {
-          "gtfs_agency_id": "PE",
-          "feed_onestop_id": "f-sf~bay~area~rg"
-        },
-        {
-          "gtfs_agency_id": "PE",
-          "feed_onestop_id": "f-sf~bay~area~rg~rt"
-        }
-      ]
-    },
-    {
-      "onestop_id": "o-9q8yn-sanfranciscointernationalairport",
-      "name": "San Francisco International Airport",
-      "associated_feeds": [
-        {
-          "gtfs_agency_id": "SI",
-          "feed_onestop_id": "f-sf~bay~area~rg"
-        }
-      ],
-      "tags": {
-        "wikidata_id": "Q8688",
-        "twitter_general": "flySFO"
-      }
-    },
-    {
-      "onestop_id": "o-9qbdx-santarosacitybus",
-      "tags": {
-        "us_ntd_id": "90017",
-        "wikidata_id": "Q7419876",
-        "twitter_general": "SRCITYBUS"
-      },
-      "name": "Santa Rosa CityBus",
-      "website": "http://ci.santa-rosa.ca.us/departments/transit/CityBus/Pages/default.aspx",
-      "associated_feeds": [
-        {
-          "gtfs_agency_id": "SR",
-          "feed_onestop_id": "f-sf~bay~area~rg"
-        },
-        {
-          "gtfs_agency_id": "SR",
-          "feed_onestop_id": "f-sf~bay~area~rg~rt"
-        }
-      ]
-    },
-    {
-      "onestop_id": "o-9q9-acealtamontcorridorexpress",
-      "supersedes_ids": ["o-9q9-altamontcorridorexpress"],
-      "tags": {
-        "us_ntd_id": "90182",
-        "wikidata_id": "Q434302",
-        "twitter_general": "ACE_train"
-      },
-      "name": "ACE Altamont Corridor Express",
-      "website": "http://www.acerail.com/",
-      "associated_feeds": [
-        {
-          "gtfs_agency_id": "CE",
-          "feed_onestop_id": "f-sf~bay~area~rg"
-        },
-        {
-          "gtfs_agency_id": "CE",
-          "feed_onestop_id": "f-sf~bay~area~rg~rt"
-        }
-      ]
-    },
-    {
-      "onestop_id": "o-9qc3-riovistadeltabreeze",
-      "tags": {
-        "us_ntd_id": "9R02-91014",
-        "wikidata_id": "Q7335361",
-        "twitter_general": "cityofriovista"
-      },
-      "name": "Rio Vista Delta Breeze",
-      "website": "http://www.riovistacity.com/transit/",
-      "associated_feeds": [
-        {
-          "feed_onestop_id": "f-9qc3-datatrilliumtransitcom",
-          "gtfs_agency_id": "RV"
-        },
-        {
-          "gtfs_agency_id": "RV",
-          "feed_onestop_id": "f-sf~bay~area~rg"
-        },
-        {
-          "gtfs_agency_id": "RV",
-          "feed_onestop_id": "f-sf~bay~area~rg~rt"
-        }
-      ]
-=======
-      "operators": [
-        {
-          "onestop_id": "o-9qc60-vacavillecitycoach",
-          "name": "Vacaville City Coach",
-          "website": "http://www.citycoach.com/",
-          "associated_feeds": [
-            {
-              "gtfs_agency_id": "VC"
-            }
-          ],
-          "tags": {
-            "twitter_general": "coach_city",
-            "us_ntd_id": "90155",
-            "wikidata_id": "Q7907915"
-          }
-        }
-      ]
-    },
-    {
-      "id": "f-acealtamontcorridorexpress~rt",
-      "spec": "gtfs-rt",
-      "urls": {
-        "realtime_vehicle_positions": "https://lat-long-prototype.wl.r.appspot.com/vehicle-positions.pb?agency=altamont-corridor-express"
-      },
-      "tags": {
-        "developer_site": "https://github.com/cal-itp/graas"
-      }
-    },
-    {
-      "id": "f-sfo~airtrain~shuttles",
-      "spec": "gtfs",
-      "urls": {
-        "static_current": "http://api.511.org/transit/datafeeds?operator_id=SI"
-      },
-      "license": {
-        "url": "http://assets.511.org/pdf/nextgen/developers/511_Data_Agreement_Final.pdf",
-        "use_without_attribution": "no",
-        "create_derived_product": "yes",
-        "commercial_use_allowed": "yes",
-        "share_alike_optional": "yes",
-        "attribution_text": "data provided by 511.org",
-        "attribution_instructions": "MUST acknowledge the source of the Provided Data with the tag line \"powered by 511.org,\" or \"data provided by 511.org,\" or a variant approved in writing by MTC, and a link to http://www.511.org.  The acknowledgement must be in visual proximity to the user's access to the Provided Data.  If space allows, Registered Data Disseminators are encouraged to provide the MTC 511 + Design logo with the link to 511.org."
-      },
-      "authorization": {
-        "type": "query_param",
-        "param_name": "api_key",
-        "info_url": "https://511.org/open-data/token"
-      },
-      "operators": [
-        {
           "onestop_id": "o-9q8yn-sanfranciscointernationalairport",
           "name": "San Francisco International Airport",
           "short_name": "SFO",
@@ -1296,7 +426,6 @@
         "realtime_trip_updates": "https://uctransit.info/gtfs-rt/tripupdates",
         "realtime_alerts": "https://uctransit.info/gtfs-rt/alerts"
       }
->>>>>>> e8bedfc3
     }
   ],
   "license_spdx_identifier": "CDLA-Permissive-1.0"
