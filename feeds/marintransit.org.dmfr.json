--- conflicted
+++ resolved
@@ -8,38 +8,8 @@
         "static_current": "https://marintransit.org/data/google_transit.zip"
       },
       "tags": {
-<<<<<<< HEAD
         "gtfs_data_exchange": "marin-transit",
         "exclude_from_global_query": "true"
-=======
-        "gtfs_data_exchange": "marin-transit"
-      },
-      "operators": [
-        {
-          "onestop_id": "o-9qbb-marintransit",
-          "name": "Marin County Transit District",
-          "short_name": "MCTD",
-          "associated_feeds": [
-            {
-              "feed_onestop_id": "f-9qbb-marintransit~rt"
-            }
-          ],
-          "tags": {
-            "twitter_general": "marintransit",
-            "us_ntd_id": "90234",
-            "wikidata_id": "Q6763758"
-          }
-        }
-      ]
-    },
-    {
-      "id": "f-9qbb-marintransit~rt",
-      "spec": "gtfs-rt",
-      "urls": {
-        "realtime_vehicle_positions": "https://marintransit.net/gtfs-rt/vehiclepositions",
-        "realtime_trip_updates": "https://marintransit.net/gtfs-rt/tripupdates",
-        "realtime_alerts": "https://marintransit.net/gtfs-rt/alerts"
->>>>>>> e8bedfc3
       }
     }
   ],
