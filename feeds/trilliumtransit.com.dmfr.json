{
  "$schema": "https://dmfr.transit.land/json-schema/dmfr.schema-v0.3.0.json",
  "feeds": [{
      "spec": "gtfs",
      "id": "f-9qf-laketahoe~ca~us",
      "urls": {
        "static_current": "http://trilliumtransit.com/transit_feeds/laketahoe-ca-us/laketahoe-ca-us.zip"
      },
      "license": {
        "use_without_attribution": "yes",
        "create_derived_product": "yes",
        "redistribute": "yes"
      }
    },
    {
      "spec": "gtfs",
      "id": "f-9q8zr-tidelinewatertaxi~ca~us",
      "urls": {
        "static_current": "http://trilliumtransit.com/transit_feeds/tidelinewatertaxi-ca-us/tidelinewatertaxi-ca-us.zip"
      },
      "feed_namespace_id": "o-9q8zr-tidelinewatertaxi"
    },
    {
      "spec": "gtfs",
      "id": "f-c263-selah~wa~us",
      "urls": {
        "static_current": "http://trilliumtransit.com/transit_feeds/selah-wa-us/selah-wa-us.zip"
      },
      "feed_namespace_id": "o-c263-selahtransit"
    },
    {
      "spec": "gtfs",
      "id": "f-drvc-rtp~me~us",
      "urls": {
        "static_current": "http://trilliumtransit.com/transit_feeds/rtp-me-us/rtp-me-us.zip"
      },
      "feed_namespace_id": "o-drvc-lakesregionexplorer"
    },
    {
      "spec": "gtfs",
      "id": "f-iowa~city~transit",
      "urls": {
        "static_current": "http://data.trilliumtransit.com/gtfs/iowacitytransit-ia-us/iowacitytransit-ia-us.zip"
      }
    },
    {
      "spec": "gtfs",
      "id": "f-9qc-placercountytransit",
      "urls": {
        "static_current": "http://data.trilliumtransit.com/gtfs/placercounty-ca-us/placercounty-ca-us.zip",
        "static_historic": [
          "http://iportal.sacrt.com/gtfs/PCT/20080914/google_transit.zip"
        ]
      },
      "feed_namespace_id": "o-9qc-placercountytransit"
    },
    {
      "spec": "gtfs",
      "id": "f-banning~pass~transit",
      "urls": {
        "static_current": "http://data.trilliumtransit.com/gtfs/banning-ca-us/banning-ca-us.zip"
      }
    },
    {
      "spec": "gtfs",
      "id": "f-9q5c-cityofcommercemunicipalbuslines",
      "urls": {
        "static_current": "http://data.trilliumtransit.com/gtfs/cmbl-ca-us/cmbl-ca-us.zip",
        "static_historic": ["http://citycommbus.com/gtfs"]
      },
      "feed_namespace_id": "o-9q5c-cityofcommercemunicipalbuslines"
    },
    {
      "spec": "gtfs",
      "id": "f-9r88-rogue~valley~transportation~district",
      "urls": {
        "static_current": "http://data.trilliumtransit.com/gtfs/rvtd-or-us/rvtd-or-us.zip"
      },
      "feed_namespace_id": "o-9r88-rogue~valley~transportation~district"
    },
    {
      "spec": "gtfs",
      "id": "f-dr5r-path~nj~us",
      "urls": {
        "static_current": "http://data.trilliumtransit.com/gtfs/path-nj-us/path-nj-us.zip"
      },
      "license": {
        "url": "http://www.panynj.gov/path/developers.html",
        "use_without_attribution": "yes",
        "create_derived_product": "yes",
        "redistribute": "unknown"
      },
      "feed_namespace_id": "o-dr5r-path"
    },
    {
      "spec": "gtfs",
      "id": "f-9pp-humboldtcounty~ca~us",
      "urls": {
        "static_current": "http://data.trilliumtransit.com/gtfs/humboldtcounty-ca-us/humboldtcounty-ca-us.zip"
      },
      "license": {
        "use_without_attribution": "yes",
        "create_derived_product": "yes",
        "redistribute": "yes"
      }
    },
    {
      "spec": "gtfs",
      "id": "f-9qd-yosemite~ca~us",
      "urls": {
        "static_current": "http://data.trilliumtransit.com/gtfs/yosemite-ca-us/yosemite-ca-us.zip"
      },
      "license": {
        "url": "http://yarts.com/developers-gtfs-data/",
        "use_without_attribution": "yes",
        "create_derived_product": "yes",
        "redistribute": "yes"
      }
    },
    {
      "spec": "gtfs",
      "id": "f-drg-addisoncounty~vt~us",
      "urls": {
        "static_current": "http://data.trilliumtransit.com/gtfs/addisoncounty-vt-us/addisoncounty-vt-us.zip"
      },
      "license": {
        "use_without_attribution": "yes",
        "create_derived_product": "yes",
        "redistribute": "yes"
      },
      "feed_namespace_id": "o-drg-addisoncountytransitresources"
    },
    {
      "spec": "gtfs",
      "id": "f-9qf-amador~ca~us",
      "urls": {
        "static_current": "http://data.trilliumtransit.com/gtfs/amador-ca-us/amador-ca-us.zip"
      },
      "license": {
        "use_without_attribution": "yes",
        "create_derived_product": "yes",
        "redistribute": "yes"
      },
      "feed_namespace_id": "o-9qf-amadortransit"
    },
    {
      "spec": "gtfs",
      "id": "f-9qh0-anaheim~ca~us",
      "urls": {
        "static_current": "http://data.trilliumtransit.com/gtfs/anaheim-ca-us/anaheim-ca-us.zip"
      },
      "license": {
        "use_without_attribution": "yes",
        "create_derived_product": "yes",
        "redistribute": "yes"
      },
      "feed_namespace_id": "o-9qh0-anaheimresorttransportation"
    },
    {
      "spec": "gtfs",
      "id": "f-dnm6-asheville~nc~us",
      "urls": {
        "static_current": "http://data.trilliumtransit.com/gtfs/asheville-nc-us/asheville-nc-us.zip"
      },
      "license": {
        "use_without_attribution": "yes",
        "create_derived_product": "yes",
        "redistribute": "yes"
      },
      "feed_namespace_id": "o-dnm6-ashevilleredefinestransit"
    },
    {
      "spec": "gtfs",
      "id": "f-drt-baystatecruisecompany~ma~us",
      "urls": {
        "static_current": "http://data.trilliumtransit.com/gtfs/baystatecruisecompany-ma-us/baystatecruisecompany-ma-us.zip"
      },
      "license": {
        "use_without_attribution": "yes",
        "create_derived_product": "yes",
        "redistribute": "yes"
      },
      "feed_namespace_id": "o-drt-baystatecruisecompany"
    },
    {
      "spec": "gtfs",
      "id": "f-9qhc-beaumont~ca~us",
      "urls": {
        "static_current": "http://data.trilliumtransit.com/gtfs/beaumont-ca-us/beaumont-ca-us.zip"
      },
      "license": {
        "use_without_attribution": "yes",
        "create_derived_product": "yes",
        "redistribute": "yes"
      },
      "feed_namespace_id": "o-9qhc-beaumonttransitsystem"
    },
    {
      "spec": "gtfs",
      "id": "f-dp89-beloittransit~wi~us",
      "urls": {
        "static_current": "http://data.trilliumtransit.com/gtfs/beloittransit-wi-us/beloittransit-wi-us.zip"
      },
      "license": {
        "use_without_attribution": "yes",
        "create_derived_product": "yes",
        "redistribute": "yes"
      },
      "feed_namespace_id": "o-dp89-beloittransitsystem"
    },
    {
      "spec": "gtfs",
      "id": "f-dre-berkshire~ma~us",
      "urls": {
        "static_current": "http://data.trilliumtransit.com/gtfs/berkshire-ma-us/berkshire-ma-us.zip"
      },
      "license": {
        "url": "https://www.massdot.state.ma.us/Portals/0/docs/developers/develop_license_agree.pdf",
        "use_without_attribution": "no",
        "create_derived_product": "yes",
        "redistribute": "yes",
        "attribution_text": "Clearly acknowledge MassDOT as the provider of the Data."
      },
      "feed_namespace_id": "o-dre-berkshiremetroaltransitauthority"
    },
    {
      "spec": "gtfs",
      "id": "f-9qhf-bigbear~ca~us",
      "urls": {
        "static_current": "http://data.trilliumtransit.com/gtfs/bigbear-ca-us/bigbear-ca-us.zip"
      },
      "license": {
        "use_without_attribution": "yes",
        "create_derived_product": "yes",
        "redistribute": "yes"
      },
      "feed_namespace_id": "o-9qhf-mountaintransit"
    },
    {
      "spec": "gtfs",
      "id": "f-drmr-brockton~ma~us",
      "urls": {
        "static_current": "http://data.trilliumtransit.com/gtfs/brockton-ma-us/brockton-ma-us.zip"
      },
      "license": {
        "use_without_attribution": "yes",
        "create_derived_product": "yes",
        "redistribute": "yes"
      },
      "feed_namespace_id": "o-drmr-brocktonareatransitauthority"
    },
    {
      "spec": "gtfs",
      "id": "f-9qnx-bullheadareatransit~az~us",
      "urls": {
        "static_current": "http://data.trilliumtransit.com/gtfs/bullheadareatransit-az-us/bullheadareatransit-az-us.zip"
      },
      "license": {
        "use_without_attribution": "yes",
        "create_derived_product": "yes",
        "redistribute": "yes"
      },
      "feed_namespace_id": "o-9qnx-bullheadareatransitsystem"
    },
    {
      "spec": "gtfs",
      "id": "f-9x-bustang~co~us",
      "urls": {
        "static_current": "http://data.trilliumtransit.com/gtfs/bustang-co-us/bustang-co-us.zip"
      },
      "license": {
        "use_without_attribution": "yes",
        "create_derived_product": "yes",
        "redistribute": "yes"
      },
      "feed_namespace_id": "o-9x-bustang"
    },
    {
      "spec": "gtfs",
      "id": "f-c2pvx-butte~mt~us",
      "urls": {
        "static_current": "http://data.trilliumtransit.com/gtfs/butte-mt-us/butte-mt-us.zip"
      },
      "license": {
        "use_without_attribution": "yes",
        "create_derived_product": "yes",
        "redistribute": "yes"
      },
      "feed_namespace_id": "o-c2pvx-butte~silverbow"
    },
    {
      "spec": "gtfs",
      "id": "f-9qf-calaveras~ca~us",
      "urls": {
        "static_current": "http://data.trilliumtransit.com/gtfs/calaveras-ca-us/calaveras-ca-us.zip"
      },
      "license": {
        "use_without_attribution": "yes",
        "create_derived_product": "yes",
        "redistribute": "yes"
      },
      "feed_namespace_id": "o-9qf-calaverastransit"
    },
    {
      "spec": "gtfs",
      "id": "f-drtd-capeann~ma~us",
      "urls": {
        "static_current": "http://data.trilliumtransit.com/gtfs/capeann-ma-us/capeann-ma-us.zip"
      },
      "license": {
        "use_without_attribution": "yes",
        "create_derived_product": "yes",
        "redistribute": "yes"
      },
      "feed_namespace_id": "o-drtd-capeanntransportation"
    },
    {
      "spec": "gtfs",
      "id": "f-dq25-capital~area~transit~nc~us",
      "urls": {
        "static_current": "http://data.trilliumtransit.com/gtfs/capital-area-transit-nc-us/capital-area-transit-nc-us.zip"
      },
      "license": {
        "use_without_attribution": "yes",
        "create_derived_product": "yes",
        "redistribute": "yes"
      },
      "feed_namespace_id": "o-dq25-goraleigh"
    },
    {
      "spec": "gtfs",
      "id": "f-dnrg-cary~transit~nc~us",
      "urls": {
        "static_current": "http://data.trilliumtransit.com/gtfs/cary-transit-nc-us/cary-transit-nc-us.zip"
      },
      "license": {
        "use_without_attribution": "yes",
        "create_derived_product": "yes",
        "redistribute": "yes"
      },
      "feed_namespace_id": "o-dnrg-carytransit"
    },
    {
      "spec": "gtfs",
      "id": "f-dru-chittendoncounty~vt~us",
      "urls": {
        "static_current": "http://data.trilliumtransit.com/gtfs/ccta-vt-us/ccta-vt-us.zip"
      },
      "license": {
        "use_without_attribution": "yes",
        "create_derived_product": "yes",
        "redistribute": "yes"
      }
    },
    {
      "spec": "gtfs",
      "id": "f-dnru-chapel~hill~transit~nc~us",
      "urls": {
        "static_current": "http://data.trilliumtransit.com/gtfs/chapel-hill-transit-nc-us/chapel-hill-transit-nc-us.zip"
      },
      "license": {
        "use_without_attribution": "yes",
        "create_derived_product": "yes",
        "redistribute": "yes"
      },
      "feed_namespace_id": "o-dnru-chapelhilltransit"
    },
    {
      "spec": "gtfs",
      "id": "f-dnjj-clemson~sc~us",
      "urls": {
        "static_current": "http://data.trilliumtransit.com/gtfs/clemson-sc-us/clemson-sc-us.zip"
      },
      "license": {
        "use_without_attribution": "yes",
        "create_derived_product": "yes",
        "redistribute": "yes"
      },
      "feed_namespace_id": "o-dnjj-clemsonareatransit"
    },
    {
      "spec": "gtfs",
      "id": "f-9qh2s-corona~ca~us",
      "urls": {
        "static_current": "http://data.trilliumtransit.com/gtfs/corona-ca-us/corona-ca-us.zip"
      },
      "license": {
        "use_without_attribution": "yes",
        "create_derived_product": "yes",
        "redistribute": "yes"
      },
      "feed_namespace_id": "o-9qh2s-coronacruiser"
    },
    {
      "spec": "gtfs",
      "id": "f-9w0md-cottonwood~az~us",
      "urls": {
        "static_current": "http://data.trilliumtransit.com/gtfs/cottonwood-az-us/cottonwood-az-us.zip"
      },
      "license": {
        "use_without_attribution": "yes",
        "create_derived_product": "yes",
        "redistribute": "yes"
      },
      "feed_namespace_id": "o-9w0md-cottonwoodareatransit"
    },
    {
      "spec": "gtfs",
      "id": "f-drs-crtransit~vt~us",
      "urls": {
        "static_current": "http://data.trilliumtransit.com/gtfs/crtransit-vt-us/crtransit-vt-us.zip"
      },
      "license": {
        "use_without_attribution": "yes",
        "create_derived_product": "yes",
        "redistribute": "yes"
      },
      "feed_namespace_id": "o-drs-thecurrent"
    },
    {
      "spec": "gtfs",
      "id": "f-drms-cuttyhunkferryco~ma~us",
      "urls": {
        "static_current": "http://data.trilliumtransit.com/gtfs/cuttyhunkferryco-ma-us/cuttyhunkferryco-ma-us.zip"
      },
      "license": {
        "use_without_attribution": "yes",
        "create_derived_product": "yes",
        "redistribute": "yes"
      },
      "feed_namespace_id": "o-drms-cuttyhunkferryco"
    },
    {
      "spec": "gtfs",
      "id": "f-9pr-delnorte~ca~us",
      "urls": {
        "static_current": "http://data.trilliumtransit.com/gtfs/delnorte-ca-us/delnorte-ca-us.zip"
      },
      "license": {
        "use_without_attribution": "yes",
        "create_derived_product": "yes",
        "redistribute": "yes"
      },
      "feed_namespace_id": "o-9pr-redwoodcoasttransit"
    },
    {
      "spec": "gtfs",
      "id": "f-dnrug-duke~nc~us",
      "urls": {
        "static_current": "http://data.trilliumtransit.com/gtfs/duke-nc-us/duke-nc-us.zip"
      },
      "license": {
        "use_without_attribution": "yes",
        "create_derived_product": "yes",
        "redistribute": "yes"
      },
      "feed_namespace_id": "o-dnrug-duketransit"
    },
    {
      "spec": "gtfs",
      "id": "f-dnru-durham~area~transit~authority~nc~us",
      "urls": {
        "static_current": "http://data.trilliumtransit.com/gtfs/durham-area-transit-authority-nc-us/durham-area-transit-authority-nc-us.zip"
      },
      "license": {
        "use_without_attribution": "yes",
        "create_derived_product": "yes",
        "redistribute": "yes"
      },
      "feed_namespace_id": "o-dnru-godurham"
    },
    {
      "spec": "gtfs",
      "id": "f-drsh-dvtamoover~vt~us",
      "urls": {
        "static_current": "http://data.trilliumtransit.com/gtfs/dvtamoover-vt-us/dvtamoover-vt-us.zip"
      },
      "license": {
        "use_without_attribution": "yes",
        "create_derived_product": "yes",
        "redistribute": "yes"
      },
      "feed_namespace_id": "o-drsh-moover"
    },
    {
      "spec": "gtfs",
      "id": "f-9q-easternsierra~ca~us",
      "urls": {
        "static_current": "http://data.trilliumtransit.com/gtfs/easternsierra-ca-us/easternsierra-ca-us.zip"
      },
      "license": {
        "use_without_attribution": "yes",
        "create_derived_product": "yes",
        "redistribute": "yes"
      },
      "feed_namespace_id": "o-9q-easternsierratransitauthority"
    },
    {
      "spec": "gtfs",
      "id": "f-9qc-eldoradotransit~ca~us",
      "urls": {
        "static_current": "http://data.trilliumtransit.com/gtfs/eldoradotransit-ca-us/eldoradotransit-ca-us.zip"
      },
      "license": {
        "use_without_attribution": "yes",
        "create_derived_product": "yes",
        "redistribute": "yes"
      },
      "feed_namespace_id": "o-9qc-eldoradotransit"
    },
    {
      "spec": "gtfs",
      "id": "f-9q9y-escalon~ca~us",
      "urls": {
        "static_current": "http://data.trilliumtransit.com/gtfs/escalon-ca-us/escalon-ca-us.zip"
      },
      "license": {
        "use_without_attribution": "yes",
        "create_derived_product": "yes",
        "redistribute": "yes"
      },
      "feed_namespace_id": "o-9q9y-etrans"
    },
    {
      "spec": "gtfs",
      "id": "f-9qc-fairfield~ca~us",
      "urls": {
        "static_current": "http://data.trilliumtransit.com/gtfs/fairfield-ca-us/fairfield-ca-us.zip"
      },
      "license": {
        "use_without_attribution": "yes",
        "create_derived_product": "yes",
        "redistribute": "yes"
      },
      "feed_namespace_id": "o-9qc-fairfieldandsuisuntransit"
    },
    {
      "spec": "gtfs",
      "id": "f-drq-freedomcruiseline~ma~us",
      "urls": {
        "static_current": "http://data.trilliumtransit.com/gtfs/freedomcruiseline-ma-us/freedomcruiseline-ma-us.zip"
      },
      "license": {
        "use_without_attribution": "yes",
        "create_derived_product": "yes",
        "redistribute": "yes"
      },
      "feed_namespace_id": "o-drq-freedomcruiseline"
    },
    {
      "spec": "gtfs",
      "id": "f-9qd-fresnocounty~ca~us",
      "urls": {
        "static_current": "http://data.trilliumtransit.com/gtfs/fresnocounty-ca-us/fresnocounty-ca-us.zip"
      },
      "license": {
        "use_without_attribution": "yes",
        "create_derived_product": "yes",
        "redistribute": "yes"
      },
      "feed_namespace_id": "o-9qd-fresnocountyruraltransitagency"
    },
    {
      "spec": "gtfs",
      "id": "f-dnxs-gltc~lynchburg~va~us",
      "urls": {
        "static_current": "http://data.trilliumtransit.com/gtfs/gltc-lynchburg-va-us/gltc-lynchburg-va-us.zip"
      },
      "license": {
        "use_without_attribution": "yes",
        "create_derived_product": "yes",
        "redistribute": "yes"
      },
      "feed_namespace_id": "o-dnxs-greaterlynchburgtransitco"
    },
    {
      "spec": "gtfs",
      "id": "f-c215-gorgewet~wa~us",
      "urls": {
        "static_current": "http://data.trilliumtransit.com/gtfs/gorgewet-wa-us/gorgewet-wa-us.zip"
      },
      "license": {
        "use_without_attribution": "yes",
        "create_derived_product": "yes",
        "redistribute": "yes"
      },
      "feed_namespace_id": "o-c215-skamaniacountypublictransitgorgewetbus"
    },
    {
      "spec": "gtfs",
      "id": "f-dre-greenmtncn~vt~us",
      "urls": {
        "static_current": "http://data.trilliumtransit.com/gtfs/greenmtncn-vt-us/greenmtncn-vt-us.zip"
      },
      "license": {
        "use_without_attribution": "yes",
        "create_derived_product": "yes",
        "redistribute": "yes"
      },
      "feed_namespace_id": "o-dre-greenmountaincommunitynetworkinc"
    },
    {
      "spec": "gtfs",
      "id": "f-drq5-hylinecruises~ma~us",
      "urls": {
        "static_current": "http://data.trilliumtransit.com/gtfs/hylinecruises-ma-us/hylinecruises-ma-us.zip"
      },
      "license": {
        "use_without_attribution": "yes",
        "create_derived_product": "yes",
        "redistribute": "yes"
      },
      "feed_namespace_id": "o-drq5-hy~linecruises"
    },
    {
      "spec": "gtfs",
      "id": "f-9vxz-jatran~ms~us",
      "urls": {
        "static_current": "http://data.trilliumtransit.com/gtfs/jatran-ms-us/jatran-ms-us.zip"
      },
      "license": {
        "use_without_attribution": "yes",
        "create_derived_product": "yes",
        "redistribute": "yes"
      },
      "feed_namespace_id": "o-9vxz-jatran"
    },
    {
      "spec": "gtfs",
      "id": "f-9yz-jeffersoncounty~mo~us",
      "urls": {
        "static_current": "http://data.trilliumtransit.com/gtfs/jeffersoncounty-mo-us/jeffersoncounty-mo-us.zip"
      },
      "license": {
        "use_without_attribution": "yes",
        "create_derived_product": "yes",
        "redistribute": "yes"
      },
      "feed_namespace_id": "o-9yz-jeffcoexpress"
    },
    {
      "spec": "gtfs",
      "id": "f-dp8d-jts~wi~us",
      "urls": {
        "static_current": "http://data.trilliumtransit.com/gtfs/jts-wi-us/jts-wi-us.zip"
      },
      "license": {
        "use_without_attribution": "yes",
        "create_derived_product": "yes",
        "redistribute": "yes"
      },
      "feed_namespace_id": "o-dp8d-janesvilletransitsystem"
    },
    {
      "spec": "gtfs",
      "id": "f-9q7-kerncounty~ca~us",
      "urls": {
        "static_current": "http://data.trilliumtransit.com/gtfs/kerncounty-ca-us/kerncounty-ca-us.zip"
      },
      "license": {
        "url": "http://kerntransit.org/developers-gtfs/",
        "use_without_attribution": "yes",
        "create_derived_product": "yes",
        "redistribute": "yes"
      },
      "feed_namespace_id": "o-9q7-kerntransit"
    },
    {
      "spec": "gtfs",
      "id": "f-9muq-lagunabeach~ca~us",
      "urls": {
        "static_current": "http://data.trilliumtransit.com/gtfs/lagunabeach-ca-us/lagunabeach-ca-us.zip"
      },
      "license": {
        "use_without_attribution": "yes",
        "create_derived_product": "yes",
        "redistribute": "yes"
      },
      "feed_namespace_id": "o-9muq-lagunabeachtransit"
    },
    {
      "spec": "gtfs",
      "id": "f-9qb-laketransit~ca~us",
      "urls": {
        "static_current": "http://data.trilliumtransit.com/gtfs/laketransit-ca-us/laketransit-ca-us.zip"
      },
      "license": {
        "use_without_attribution": "yes",
        "create_derived_product": "yes",
        "redistribute": "yes"
      },
      "feed_namespace_id": "o-9qb-laketransit"
    },
    {
      "spec": "gtfs",
      "id": "f-9r4-lassen~ca~us",
      "urls": {
        "static_current": "http://data.trilliumtransit.com/gtfs/lassen-ca-us/lassen-ca-us.zip"
      },
      "license": {
        "use_without_attribution": "yes",
        "create_derived_product": "yes",
        "redistribute": "yes"
      },
      "feed_namespace_id": "o-9r4-lassenruralbus"
    },
    {
      "spec": "gtfs",
      "id": "f-c26-linktransit~wa~us",
      "urls": {
        "static_current": "http://data.trilliumtransit.com/gtfs/linktransit-wa-us/linktransit-wa-us.zip"
      },
      "license": {
        "use_without_attribution": "yes",
        "create_derived_product": "yes",
        "redistribute": "yes"
      },
      "feed_namespace_id": "o-c26-linktransit"
    },
    {
      "spec": "gtfs",
      "id": "f-dhvk-manatee~fl~us",
      "urls": {
        "static_current": "http://data.trilliumtransit.com/gtfs/manatee-fl-us/manatee-fl-us.zip"
      },
      "license": {
        "use_without_attribution": "yes",
        "create_derived_product": "yes",
        "redistribute": "yes"
      },
      "feed_namespace_id": "o-dhvk-manateecountyareatransit"
    },
    {
      "spec": "gtfs",
      "id": "f-c22-mason~wa~us",
      "urls": {
        "static_current": "http://data.trilliumtransit.com/gtfs/mason-wa-us/mason-wa-us.zip"
      },
      "license": {
        "use_without_attribution": "yes",
        "create_derived_product": "yes",
        "redistribute": "yes"
      },
      "feed_namespace_id": "o-c22-masontransitauthority"
    },
    {
      "spec": "gtfs",
      "id": "f-9qb-mendocino~ca~us",
      "urls": {
        "static_current": "http://data.trilliumtransit.com/gtfs/mendocino-ca-us/mendocino-ca-us.zip"
      },
      "license": {
        "use_without_attribution": "yes",
        "create_derived_product": "yes",
        "redistribute": "yes"
      },
      "feed_namespace_id": "o-9qb-mendocinotransitauthority"
    },
    {
      "spec": "gtfs",
      "id": "f-9qd-mercedthebus~ca~us",
      "urls": {
        "static_current": "http://data.trilliumtransit.com/gtfs/mercedthebus-ca-us/mercedthebus-ca-us.zip"
      },
      "license": {
        "use_without_attribution": "yes",
        "create_derived_product": "yes",
        "redistribute": "yes"
      },
      "feed_namespace_id": "o-9qd-thebus"
    },
    {
      "spec": "gtfs",
      "id": "f-drt7-merrimackvalley~ma~us",
      "urls": {
        "static_current": "http://data.trilliumtransit.com/gtfs/merrimackvalley-ma-us/merrimackvalley-ma-us.zip"
      },
      "license": {
        "use_without_attribution": "yes",
        "create_derived_product": "yes",
        "redistribute": "yes"
      },
      "feed_namespace_id": "o-drt7-merrimackvalleymetroaltransitauthority"
    },
    {
      "spec": "gtfs",
      "id": "f-drsf-montachusett~ma~us",
      "urls": {
        "static_current": "http://data.trilliumtransit.com/gtfs/montachusett-ma-us/montachusett-ma-us.zip"
      },
      "license": {
        "use_without_attribution": "yes",
        "create_derived_product": "yes",
        "redistribute": "yes"
      },
      "feed_namespace_id": "o-drsf-montachusettmetroaltransitauthority"
    },
    {
      "spec": "gtfs",
      "id": "f-djf8-montgomerytransit~al~us",
      "urls": {
        "static_current": "http://data.trilliumtransit.com/gtfs/montgomerytransit-al-us/montgomerytransit-al-us.zip"
      },
      "license": {
        "use_without_attribution": "yes",
        "create_derived_product": "yes",
        "redistribute": "yes"
      },
      "feed_namespace_id": "o-djf8-montgomerytransit"
    },
    {
      "spec": "gtfs",
      "id": "f-dq259-ncsu~wolfline~nc~us",
      "urls": {
        "static_current": "http://data.trilliumtransit.com/gtfs/ncsu-wolfline-nc-us/ncsu-wolfline-nc-us.zip"
      },
      "license": {
        "use_without_attribution": "yes",
        "create_derived_product": "yes",
        "redistribute": "yes"
      },
      "feed_namespace_id": "o-dq259-ncsuwolfline"
    },
    {
      "spec": "gtfs",
      "id": "f-dpc4-oshkosh~wi~us",
      "urls": {
        "static_current": "http://data.trilliumtransit.com/gtfs/oshkosh-wi-us/oshkosh-wi-us.zip"
      },
      "license": {
        "use_without_attribution": "yes",
        "create_derived_product": "yes",
        "redistribute": "yes"
      },
      "feed_namespace_id": "o-dpc4-gotransitcityofoshkosh"
    },
    {
      "spec": "gtfs",
      "id": "f-9myr-paloverdevalley~ca~us",
      "urls": {
        "static_current": "http://data.trilliumtransit.com/gtfs/paloverde_valley-ca-us/paloverde_valley-ca-us.zip"
      },
      "license": {
        "use_without_attribution": "yes",
        "create_derived_product": "yes",
        "redistribute": "yes"
      },
      "feed_namespace_id": "o-9myr-paloverdevalleytransitagency"
    },
    {
      "spec": "gtfs",
      "id": "f-drmu1-patriotpartyboats~ma~us",
      "urls": {
        "static_current": "http://data.trilliumtransit.com/gtfs/patriotpartyboats-ma-us/patriotpartyboats-ma-us.zip"
      },
      "license": {
        "use_without_attribution": "yes",
        "create_derived_product": "yes",
        "redistribute": "yes"
      },
      "feed_namespace_id": "o-drmu1-patriotpartyboats"
    },
    {
      "spec": "gtfs",
      "id": "f-9qbc9-petalumatransit~petaluma~ca~us",
      "urls": {
        "static_current": "http://data.trilliumtransit.com/gtfs/petalumatransit-petaluma-ca-us/petalumatransit-petaluma-ca-us.zip"
      },
      "license": {
        "use_without_attribution": "yes",
        "create_derived_product": "yes",
        "redistribute": "yes"
      },
      "feed_namespace_id": "o-9qbc9-petalumatransit"
    },
    {
      "spec": "gtfs",
      "id": "f-9r4-plumas~ca~us",
      "urls": {
        "static_current": "http://data.trilliumtransit.com/gtfs/plumas-ca-us/plumas-ca-us.zip"
      },
      "license": {
        "use_without_attribution": "yes",
        "create_derived_product": "yes",
        "redistribute": "yes"
      },
      "feed_namespace_id": "o-9r4-plumastransit"
    },
    {
      "spec": "gtfs",
      "id": "f-9q5b4-pvpta~ca~us",
      "urls": {
        "static_current": "http://data.trilliumtransit.com/gtfs/pvpta-ca-us/pvpta-ca-us.zip"
      },
      "license": {
        "use_without_attribution": "yes",
        "create_derived_product": "yes",
        "redistribute": "yes"
      },
      "feed_namespace_id": "o-9q5b4-palosverdespeninsulatransitauthority"
    },
    {
      "spec": "gtfs",
      "id": "f-9we1-redappletransit~nm~us",
      "urls": {
        "static_current": "http://data.trilliumtransit.com/gtfs/redappletransit-nm-us/redappletransit-nm-us.zip"
      },
      "license": {
        "use_without_attribution": "yes",
        "create_derived_product": "yes",
        "redistribute": "yes"
      },
      "feed_namespace_id": "o-9we1-redappletransit"
    },
    {
      "spec": "gtfs",
      "id": "f-9r0-redding~ca~us",
      "urls": {
        "static_current": "http://data.trilliumtransit.com/gtfs/redding-ca-us/redding-ca-us.zip"
      },
      "license": {
        "use_without_attribution": "yes",
        "create_derived_product": "yes",
        "redistribute": "yes"
      },
      "feed_namespace_id": "o-9r0-reddingareabusauthority"
    },
    {
      "spec": "gtfs",
      "id": "f-c20w-rivercitiestransit~wa~us",
      "urls": {
        "static_current": "http://data.trilliumtransit.com/gtfs/rivercitiestransit-wa-us/rivercitiestransit-wa-us.zip"
      },
      "license": {
        "use_without_attribution": "yes",
        "create_derived_product": "yes",
        "redistribute": "yes"
      },
      "feed_namespace_id": "o-c20w-rivercitiestransit"
    },
    {
      "spec": "gtfs",
      "id": "f-dru-ruralcommunity~vt~us",
      "urls": {
        "static_current": "http://data.trilliumtransit.com/gtfs/ruralcommunity-vt-us/ruralcommunity-vt-us.zip"
      },
      "license": {
        "use_without_attribution": "yes",
        "create_derived_product": "yes",
        "redistribute": "yes"
      },
      "feed_namespace_id": "o-dru-ruralcommunitytransportation"
    },
    {
      "spec": "gtfs",
      "id": "f-9q99-sanbenito~ca~us",
      "urls": {
        "static_current": "http://data.trilliumtransit.com/gtfs/sanbenitocounty-ca-us/sanbenitocounty-ca-us.zip"
      },
      "license": {
        "use_without_attribution": "yes",
        "create_derived_product": "yes",
        "redistribute": "yes"
      },
      "feed_namespace_id": "o-9q99-sanbenitocountyexpress"
    },
    {
      "spec": "gtfs",
      "id": "f-9zep-siouxareametro~sd~us",
      "urls": {
        "static_current": "http://data.trilliumtransit.com/gtfs/siouxareametro-sd-us/siouxareametro-sd-us.zip"
      },
      "license": {
        "use_without_attribution": "yes",
        "create_derived_product": "yes",
        "redistribute": "yes"
      },
      "feed_namespace_id": "o-9zep-siouxareametro"
    },
    {
      "spec": "gtfs",
      "id": "f-9r2-siskiyou~ca~us",
      "urls": {
        "static_current": "http://data.trilliumtransit.com/gtfs/siskiyou-ca-us/siskiyou-ca-us.zip"
      },
      "license": {
        "use_without_attribution": "yes",
        "create_derived_product": "yes",
        "redistribute": "yes"
      },
      "feed_namespace_id": "o-9r2-siskiyoutransitandgeneralexpress"
    },
    {
      "spec": "gtfs",
      "id": "f-9qc0-soltrans~ca~us",
      "urls": {
        "static_current": "http://data.trilliumtransit.com/gtfs/soltrans-ca-us/soltrans-ca-us.zip"
      },
      "license": {
        "use_without_attribution": "yes",
        "create_derived_product": "yes",
        "redistribute": "yes"
      },
      "feed_namespace_id": "o-9qc0-soltrans"
    },
    {
      "spec": "gtfs",
      "id": "f-9qb-sonomacounty~ca~us",
      "urls": {
        "static_current": "http://data.trilliumtransit.com/gtfs/sonomacounty-ca-us/sonomacounty-ca-us.zip"
      },
      "license": {
        "use_without_attribution": "yes",
        "create_derived_product": "yes",
        "redistribute": "yes"
      },
      "feed_namespace_id": "o-9qb-sonomacountytransit"
    },
    {
      "spec": "gtfs",
      "id": "f-djn-spacecoast~fl~us",
      "urls": {
        "static_current": "http://data.trilliumtransit.com/gtfs/spacecoast-fl-us/spacecoast-fl-us.zip"
      },
      "license": {
        "use_without_attribution": "yes",
        "create_derived_product": "yes",
        "redistribute": "yes"
      },
      "feed_namespace_id": "o-djn-spacecoastareatransit"
    },
    {
      "spec": "gtfs",
      "id": "f-dru-stagecoach~vt~us",
      "urls": {
        "static_current": "http://data.trilliumtransit.com/gtfs/stagecoach-vt-us/stagecoach-vt-us.zip"
      },
      "license": {
        "use_without_attribution": "yes",
        "create_derived_product": "yes",
        "redistribute": "yes"
      },
      "feed_namespace_id": "o-dru-stagecoachtransportationservices"
    },
    {
      "spec": "gtfs",
      "id": "f-trivalley~vt~us",
      "urls": {
        "static_current": "http://data.trilliumtransit.com/gtfs/trivalleytransit-vt-us/trivalleytransit-vt-us.zip"
      },
      "license": {
        "url": "http://vermont-gtfs.org/"
      }
    },
    {
      "spec": "gtfs",
      "id": "f-9qd-stanislaus~ca~us",
      "urls": {
        "static_current": "http://data.trilliumtransit.com/gtfs/stanislaus-ca-us/stanislaus-ca-us.zip"
      },
      "license": {
        "use_without_attribution": "yes",
        "create_derived_product": "yes",
        "redistribute": "yes"
      }
    },
    {
      "spec": "gtfs",
      "id": "f-c815-streamlinetransit~mt~us",
      "urls": {
        "static_current": "http://data.trilliumtransit.com/gtfs/streamlinetransit-mt-us/streamlinetransit-mt-us.zip"
      },
      "license": {
        "use_without_attribution": "yes",
        "create_derived_product": "yes",
        "redistribute": "yes"
      },
      "feed_namespace_id": "o-c815-streamline"
    },
    {
      "spec": "gtfs",
      "id": "f-9r1-tehama~ca~us",
      "urls": {
        "static_current": "http://data.trilliumtransit.com/gtfs/tehama-ca-us/tehama-ca-us.zip"
      },
      "license": {
        "use_without_attribution": "yes",
        "create_derived_product": "yes",
        "redistribute": "yes"
      }
    },
    {
      "spec": "gtfs",
      "id": "f-dp1b-terrehautetransit~in~us",
      "urls": {
        "static_current": "http://data.trilliumtransit.com/gtfs/terrehautetransit-in-us/terrehautetransit-in-us.zip"
      },
      "license": {
        "use_without_attribution": "yes",
        "create_derived_product": "yes",
        "redistribute": "yes"
      },
      "feed_namespace_id": "o-dp1b-terrehautetransit"
    },
    {
      "spec": "gtfs",
      "id": "f-drs-thebus~vt~us",
      "urls": {
        "static_current": "http://data.trilliumtransit.com/gtfs/thebus-vt-us/thebus-vt-us.zip"
      },
      "license": {
        "use_without_attribution": "yes",
        "create_derived_product": "yes",
        "redistribute": "yes"
      },
      "feed_namespace_id": "o-drs-thebusmarblevalleymetroaltransitdistrict"
    },
    {
      "spec": "gtfs",
      "id": "f-9w0q-verdelynx~az~us",
      "urls": {
        "static_current": "http://data.trilliumtransit.com/gtfs/verdelynx-az-us/verdelynx-az-us.zip"
      },
      "license": {
        "use_without_attribution": "yes",
        "create_derived_product": "yes",
        "redistribute": "yes"
      },
      "feed_namespace_id": "o-9w0q-verdelynx"
    },
    {
      "spec": "gtfs",
      "id": "f-9qh-victorville~ca~us",
      "urls": {
        "static_current": "http://data.trilliumtransit.com/gtfs/victorville-ca-us/victorville-ca-us.zip"
      },
      "license": {
        "use_without_attribution": "yes",
        "create_derived_product": "yes",
        "redistribute": "yes"
      },
      "feed_namespace_id": "o-9qh-victorvalleytransitauthority"
    },
    {
      "spec": "gtfs",
      "id": "f-drm-vineyardfastferry~ri~us",
      "urls": {
        "static_current": "http://data.trilliumtransit.com/gtfs/vineyardfastferry-ri-us/vineyardfastferry-ri-us.zip"
      },
      "license": {
        "use_without_attribution": "yes",
        "create_derived_product": "yes",
        "redistribute": "yes"
      },
      "feed_namespace_id": "o-drm-vineyardfastferry"
    },
    {
      "spec": "gtfs",
      "id": "f-dru-vttranslines~vt~us",
      "urls": {
        "static_current": "http://data.trilliumtransit.com/gtfs/vttranslines-vt-us/vttranslines-vt-us.zip"
      },
      "license": {
        "use_without_attribution": "yes",
        "create_derived_product": "yes",
        "redistribute": "yes"
      },
      "feed_namespace_id": "o-dru-vermonttranslines"
    },
    {
      "spec": "gtfs",
      "id": "f-dp9k-waukeshacounty~wi~us",
      "urls": {
        "static_current": "http://data.trilliumtransit.com/gtfs/waukeshacounty-wi-us/waukeshacounty-wi-us.zip"
      },
      "license": {
        "use_without_attribution": "yes",
        "create_derived_product": "yes",
        "redistribute": "yes"
      },
      "feed_namespace_id": "o-dp9k-waukeshacountytransit"
    },
    {
      "spec": "gtfs",
      "id": "f-9qc-westcat~ca~us",
      "urls": {
        "static_current": "http://data.trilliumtransit.com/gtfs/westcat-ca-us/westcat-ca-us.zip"
      },
      "license": {
        "use_without_attribution": "yes",
        "create_derived_product": "yes",
        "redistribute": "yes"
      },
      "feed_namespace_id": "o-9qc-westcatwesterncontracosta"
    },
    {
      "spec": "gtfs",
      "id": "f-c20-wilsonville~or~us",
      "urls": {
        "static_current": "http://data.trilliumtransit.com/gtfs/wilsonville-or-us/wilsonville-or-us.zip"
      },
      "license": {
        "use_without_attribution": "yes",
        "create_derived_product": "yes",
        "redistribute": "yes"
      },
      "feed_namespace_id": "o-c20-southmetroareametroaltransit"
    },
    {
      "spec": "gtfs",
      "id": "f-9qc-yubasutter~ca~us",
      "urls": {
        "static_current": "http://data.trilliumtransit.com/gtfs/yubasutter-ca-us/yubasutter-ca-us.zip"
      },
      "license": {
        "use_without_attribution": "yes",
        "create_derived_product": "yes",
        "redistribute": "yes"
      },
      "feed_namespace_id": "o-9qc-yuba~suttertransit"
    },
    {
      "spec": "gtfs",
      "id": "f-dnr-tta~regionalbus~nc~us",
      "urls": {
        "static_current": "http://data.trilliumtransit.com/gtfs/tta-regionalbus-nc-us/tta-regionalbus-nc-us.zip"
      },
      "license": {
        "use_without_attribution": "yes",
        "create_derived_product": "yes",
        "redistribute": "yes"
      },
      "feed_namespace_id": "o-dnr-gotriangle"
    },
    {
      "spec": "gtfs",
      "id": "f-drsb-wrta",
      "urls": {
        "static_current": "http://data.trilliumtransit.com/gtfs/wrta-ma-us/wrta-ma-us.zip"
      },
      "license": {
        "url": "https://www.massdot.state.ma.us/Portals/0/docs/developers/develop_license_agree.pdf",
        "use_without_attribution": "no",
        "create_derived_product": "yes",
        "redistribute": "yes",
        "attribution_text": "Clearly acknowledge MassDOT as the provider of the Data."
      },
      "feed_namespace_id": "o-drsb-wrta"
    },
    {
      "spec": "gtfs",
      "id": "f-dnh0-gwinnettcountytransit",
      "urls": {
        "static_current": "http://data.trilliumtransit.com/gtfs/gwinnettcountytransit-ga-us/gwinnettcountytransit-ga-us.zip"
      },
      "license": {
        "url": "http://atlantaregional.com/File%20Library/Transportation/Transit/Developers-Agreement-for-Web.pdf",
        "use_without_attribution": "yes",
        "create_derived_product": "yes",
        "redistribute": "yes"
      },
      "feed_namespace_id": "o-dnh0-gwinnettcountytransit"
    },
    {
      "spec": "gtfs",
      "id": "f-9q56-thousandoaks~ca~us",
      "urls": {
        "static_current": "http://data.trilliumtransit.com/gtfs/thousandoaks-ca-us/thousandoaks-ca-us.zip"
      },
      "feed_namespace_id": "o-9q56-thousandoakstransit"
    },
    {
      "spec": "gtfs",
      "id": "f-djj6-thehernandoexpress~fl~us",
      "urls": {
        "static_current": "http://data.trilliumtransit.com/gtfs/thehernandoexpress-fl-us/thehernandoexpress-fl-us.zip"
      },
      "feed_namespace_id": "o-djj6-hernandobus"
    },
    {
      "spec": "gtfs",
      "id": "f-djjk-citruscounty~fl~us",
      "urls": {
        "static_current": "http://data.trilliumtransit.com/gtfs/citruscounty-fl-us/citruscounty-fl-us.zip"
      },
      "feed_namespace_id": "o-djjk-orangelinebuscitruscountytransit"
    },
    {
      "spec": "gtfs",
      "id": "f-dj3-ecat~fl~us",
      "urls": {
        "static_current": "http://data.trilliumtransit.com/gtfs/ecat-fl-us/ecat-fl-us.zip"
      },
      "feed_namespace_id": "o-dj3-escambiacountyareatransit"
    },
    {
      "spec": "gtfs",
      "id": "f-dj6m-okaloosacountytransit~fl~us",
      "urls": {
        "static_current": "http://data.trilliumtransit.com/gtfs/okaloosacountytransit-fl-us/okaloosacountytransit-fl-us.zip"
      },
      "feed_namespace_id": "o-dj6m-emeraldcoastrider"
    },
    {
      "spec": "gtfs",
      "id": "f-dj75-baytowntrolley~fl~us",
      "urls": {
        "static_current": "http://data.trilliumtransit.com/gtfs/baytowntrolley-fl-us/baytowntrolley-fl-us.zip"
      },
      "feed_namespace_id": "o-dj75-baytowntrolley"
    },
    {
      "spec": "gtfs",
      "id": "f-drmg-marthasvineyard~ma~us",
      "urls": {
        "static_current": "http://data.trilliumtransit.com/gtfs/marthasvineyard-ma-us/marthasvineyard-ma-us.zip"
      },
      "license": {
        "url": "https://www.massdot.state.ma.us/Portals/0/docs/developers/develop_license_agree.pdf",
        "use_without_attribution": "no",
        "create_derived_product": "yes",
        "redistribute": "yes",
        "attribution_text": "Clearly acknowledge MassDOT as the provider of the Data."
      },
      "feed_namespace_id": "o-drmg-marthasvineyardtransitauthority"
    },
    {
      "spec": "gtfs",
      "id": "f-drmm-southeasternregionaltransitauthority",
      "urls": {
        "static_current": "http://data.trilliumtransit.com/gtfs/srta-ma-us/srta-ma-us.zip"
      },
      "feed_namespace_id": "o-drmm-southeasternregionaltransitauthority"
    },
    {
      "spec": "gtfs",
      "id": "f-dr-peterpanbuslines",
      "urls": {
        "static_current": "http://data.trilliumtransit.com/gtfs/peterpan-ma-us/peterpan-ma-us.zip"
      }
    },
    {
      "spec": "gtfs",
      "id": "f-drq4-thewave~nantucketregionaltransitauthority",
      "urls": {
        "static_current": "http://data.trilliumtransit.com/gtfs/nantucket-ma-us/nantucket-ma-us.zip"
      },
      "feed_namespace_id": "o-drq4-thewave~nantucketregionaltransitauthority"
    },
    {
      "spec": "gtfs",
      "id": "f-drt6-lowellregionaltransitauthority",
      "urls": {
        "static_current": "http://data.trilliumtransit.com/gtfs/lowell-ma-us/lowell-ma-us.zip"
      },
      "feed_namespace_id": "o-drt6-lowellregionaltransitauthority"
    },
    {
      "spec": "gtfs",
      "id": "f-drm-thegreaterattleborotauntonregionaltransitauthority",
      "urls": {
        "static_current": "http://data.trilliumtransit.com/gtfs/gatra-ma-us/gatra-ma-us.zip"
      },
      "feed_namespace_id": "o-drm-thegreaterattleborotauntonregionaltransitauthority"
    },
    {
      "spec": "gtfs",
      "id": "f-drq-capecodregionaltransitauthorityccrta",
      "urls": {
        "static_current": "http://data.trilliumtransit.com/gtfs/capecod-ma-us/capecod-ma-us.zip"
      },
      "license": {
        "url": "https://www.massdot.state.ma.us/Portals/0/docs/developers/develop_license_agree.pdf",
        "use_without_attribution": "no",
        "create_derived_product": "yes",
        "redistribute": "yes",
        "attribution_text": "Clearly acknowledge MassDOT as the provider of the Data."
      },
      "feed_namespace_id": "o-drq-capecodregionaltransitauthorityccrta"
    },
    {
      "spec": "gtfs",
      "id": "f-9ry8-mountainridestransportationauthoritymrta",
      "urls": {
        "static_current": "http://data.trilliumtransit.com/gtfs/mountainrides-id-us/mountainrides-id-us.zip"
      },
      "feed_namespace_id": "o-9ry8-mountainridestransportationauthoritymrta"
    },
    {
      "spec": "gtfs",
      "id": "f-c427-cityandboroughofjuneau~ak~us",
      "urls": {
        "static_current": "http://data.trilliumtransit.com/gtfs/cityandboroughofjuneau-ak-us/cityandboroughofjuneau-ak-us.zip"
      },
      "feed_namespace_id": "o-c427-capitaltransit"
    },
    {
      "spec": "gtfs",
      "id": "f-9qc3-datatrilliumtransitcom",
      "urls": {
        "static_current": "http://data.trilliumtransit.com/gtfs/riovista-ca-us/riovista-ca-us.zip"
      },
      "feed_namespace_id": "o-9qc3-riovistadeltabreeze"
    },
    {
      "spec": "gtfs",
      "id": "f-dnwe-radford~va~us",
      "urls": {
        "static_current": "http://data.trilliumtransit.com/gtfs/radford-va-us/radford-va-us.zip"
      },
      "feed_namespace_id": "o-dnwe-radfordtransit"
    },
    {
      "spec": "gtfs",
      "id": "f-dnwe-pulaski~va~us",
      "urls": {
        "static_current": "http://data.trilliumtransit.com/gtfs/pulaski-va-us/pulaski-va-us.zip"
      },
      "feed_namespace_id": "o-dnwe-pulaskiareatransit"
    },
    {
      "spec": "gtfs",
      "id": "f-djjt-suntran~fl~us",
      "urls": {
        "static_current": "http://data.trilliumtransit.com/gtfs/suntran-fl-us/suntran-fl-us.zip"
      },
      "feed_namespace_id": "o-djjt-suntrancityofocala"
    },
    {
      "spec": "gtfs",
      "id": "f-djq-sunshinebuscompany~fl~us",
      "urls": {
        "static_current": "http://data.trilliumtransit.com/gtfs/sunshinebuscompany-fl-us/sunshinebuscompany-fl-us.zip"
      },
      "feed_namespace_id": "o-djq-sunshinebuscompany"
    },
    {
      "spec": "gtfs",
      "id": "f-djz4-carta~sc~us",
      "urls": {
        "static_current": "http://data.trilliumtransit.com/gtfs/carta-sc-us/carta-sc-us.zip"
      },
      "feed_namespace_id": "o-djz4-charlestonarearegionaltransportationauthority"
    },
    {
      "spec": "gtfs",
      "id": "f-dpq-lakecounty~oh~us",
      "urls": {
        "static_current": "http://data.trilliumtransit.com/gtfs/lakecounty-oh-us/lakecounty-oh-us.zip"
      },
      "feed_namespace_id": "o-dpq-laketran"
    },
    {
      "spec": "gtfs",
      "id": "f-drm-blockislandferry~ri~us",
      "urls": {
        "static_current": "http://data.trilliumtransit.com/gtfs/blockislandferry-ri-us/blockislandferry-ri-us.zip"
      },
      "feed_namespace_id": "o-drm-blockislandferry"
    },
    {
      "spec": "gtfs",
      "id": "f-dpc8-sheboygan~wi~us",
      "urls": {
        "static_current": "http://data.trilliumtransit.com/gtfs/sheboygan-wi-us/sheboygan-wi-us.zip"
      },
      "feed_namespace_id": "o-dpc8-shorelinemetro"
    },
    {
      "spec": "gtfs",
      "id": "f-9q4-smat~ca~us",
      "urls": {
        "static_current": "http://data.trilliumtransit.com/gtfs/smat-ca-us/smat-ca-us.zip"
      }
    },
    {
      "spec": "gtfs",
      "id": "f-9xh-ecotransit~co~us",
      "urls": {
        "static_current": "http://data.trilliumtransit.com/gtfs/ecotransit-co-us/ecotransit-co-us.zip"
      },
      "feed_namespace_id": "o-9xh-ecotransit"
    },
    {
      "spec": "gtfs",
      "id": "f-9r4-rtcride",
      "urls": {
        "static_current": "http://data.trilliumtransit.com/gtfs/rtc-nv-us/rtc-nv-us.zip"
      },
      "feed_namespace_id": "o-9r4-rtcride"
    },
    {
      "spec": "gtfs",
      "id": "f-9q9p3-emerygoround",
      "urls": {
        "static_current": "http://data.trilliumtransit.com/gtfs/emerygoround-ca-us/emerygoround-ca-us.zip"
      },
      "feed_namespace_id": "o-9q9p3-emerygo~round"
    },
    {
      "spec": "gtfs",
      "id": "f-9q9hy-mountainview",
      "urls": {
        "static_current": "http://data.trilliumtransit.com/gtfs/mountainview-ca-us/mountainview-ca-us.zip"
      },
      "feed_namespace_id": "o-9q9hy-mvgomountainview"
    },
    {
      "spec": "gtfs",
      "id": "f-dnq9-ckrider~nc~us",
      "urls": {
        "static_current": "http://data.trilliumtransit.com/gtfs/ckrider-nc-us/ckrider-nc-us.zip"
      },
      "feed_namespace_id": "o-dnq9-concordkannapolisareatransit"
    },
    {
      "spec": "gtfs",
      "id": "f-9qh45-duartetransit~ca~us",
      "urls": {
        "static_current": "http://data.trilliumtransit.com/gtfs/duartetransit-ca-us/duartetransit-ca-us.zip"
      },
      "feed_namespace_id": "o-9qh45-duartetransit"
    },
    {
      "spec": "gtfs",
      "id": "f-dps-michiganflyer~mi~us",
      "urls": {
        "static_current": "http://data.trilliumtransit.com/gtfs/michiganflyer-mi-us/michiganflyer-mi-us.zip"
      },
      "feed_namespace_id": "o-dps-michiganflyer"
    },
    {
      "spec": "gtfs",
      "id": "f-9q5cx-montereypark~ca~us",
      "urls": {
        "static_current": "http://data.trilliumtransit.com/gtfs/montereypark-ca-us/montereypark-ca-us.zip"
      },
      "feed_namespace_id": "o-9q5cx-spiritbus"
    },
    {
      "spec": "gtfs",
      "id": "f-drke-ninetown~connecticut~us",
      "urls": {
        "static_current": "http://data.trilliumtransit.com/gtfs/ninetown-connecticut-us/ninetown-connecticut-us.zip"
      },
      "feed_namespace_id": "o-drke-9towntransit"
    },
    {
      "spec": "gtfs",
      "id": "f-drt3-123bc~ma~us",
      "urls": {
        "static_current": "http://data.trilliumtransit.com/gtfs/route128corridor-ma-us/route128corridor-ma-us.zip"
      },
      "feed_namespace_id": "o-drt3-128businesscouncil"
    },
    {
      "spec": "gtfs",
      "id": "f-9vg3-startransit~tx~us",
      "urls": {
        "static_current": "http://data.trilliumtransit.com/gtfs/startransit-tx-us/startransit-tx-us.zip"
      },
      "feed_namespace_id": "o-9vg3-startransit"
    },
    {
      "spec": "gtfs",
      "id": "f-dq2s-tarriver~nc~us",
      "urls": {
        "static_current": "http://data.trilliumtransit.com/gtfs/tarriver-nc-us/tarriver-nc-us.zip"
      },
      "feed_namespace_id": "o-dq2s-tarrivertransit"
    },
    {
      "spec": "gtfs",
      "id": "f-drs-truenorthtransit~ma~us",
      "urls": {
        "static_current": "http://data.trilliumtransit.com/gtfs/truenorthtransit-ma-us/truenorthtransit-ma-us.zip"
      },
      "feed_namespace_id": "o-drs-max"
    },
    {
      "spec": "gtfs",
      "id": "f-c2qft-udash~mt~us",
      "urls": {
        "static_current": "http://data.trilliumtransit.com/gtfs/udash-mt-us/udash-mt-us.zip"
      },
      "feed_namespace_id": "o-c2qft-udash~universityofmontana"
    },
    {
      "spec": "gtfs",
      "id": "f-9q5-vctc~ca~us",
      "urls": {
        "static_current": "http://data.trilliumtransit.com/gtfs/vctc-ca-us/vctc-ca-us.zip"
      },
      "feed_namespace_id": "o-9q5-venturacountytransportationcommission"
    },
    {
      "spec": "gtfs",
      "id": "f-dp9e-belleurbansystem",
      "urls": {
        "static_current": "http://data.trilliumtransit.com/gtfs/racine-wi-us/racine-wi-us.zip"
      },
      "feed_namespace_id": "o-dp9e-belleurbansystem"
    },
    {
      "spec": "gtfs",
      "id": "f-9qh1-norwalktransitsystem",
      "urls": {
        "static_current": "http://data.trilliumtransit.com/gtfs/nts-ca-us/nts-ca-us.zip"
      },
      "feed_namespace_id": "o-9qh1-norwalktransitsystem"
    },
    {
      "spec": "gtfs",
      "id": "f-c262f-uniongaptransit",
      "urls": {
        "static_current": "http://data.trilliumtransit.com/gtfs/uniongap-wa-us/uniongap-wa-us.zip"
      },
      "feed_namespace_id": "o-c262f-uniongaptransit"
    },
    {
      "spec": "gtfs",
      "id": "f-djkj-starmetro",
      "urls": {
        "static_current": "http://data.trilliumtransit.com/gtfs/starmetro-fl-us/starmetro-fl-us.zip"
      },
      "feed_namespace_id": "o-djkj-starmetro"
    },
    {
      "spec": "gtfs",
      "id": "f-dne-bgcap~ky~us",
      "urls": {
        "static_current": "http://data.trilliumtransit.com/gtfs/bgcap-ky-us/bgcap-ky-us.zip"
      },
      "feed_namespace_id": "o-dne-ky~bluegrassultra~transitservice"
    },
    {
      "spec": "gtfs",
      "id": "f-c1f6-thebus~ketchikangatewayborough~airportferry",
      "urls": {
        "static_current": "http://data.trilliumtransit.com/gtfs/kgb-ak-us/kgb-ak-us.zip"
      },
      "feed_namespace_id": "o-c1f6-ak~thebus~ketchikangatewayborough"
    },
    {
      "spec": "gtfs",
      "id": "f-9q5-airportvaletexpress~ca~us",
      "urls": {
        "static_current": "http://data.trilliumtransit.com/gtfs/airportvaletexpress-ca-us/airportvaletexpress-ca-us.zip"
      },
      "feed_namespace_id": "o-9q5-airportvaletexpress"
    },
    {
      "spec": "gtfs",
      "id": "f-c3j-757",
      "urls": {
        "static_current": "http://data.trilliumtransit.com/gtfs/roamtransit-banff-ab-ca/roamtransit-banff-ab-ca.zip"
      },
      "feed_namespace_id": "o-c3j-roamtransit"
    },
    {
      "spec": "gtfs",
      "id": "f-9wgzn-741",
      "urls": {
        "static_current": "http://data.trilliumtransit.com/gtfs/snowmassvillagetransportation-co-us/snowmassvillagetransportation-co-us.zip"
      },
      "feed_namespace_id": "o-9wgzn-snowmassvillage"
    },
    {
      "spec": "gtfs",
      "id": "f-9xh3-vailtransit",
      "urls": {
        "static_current": "http://data.trilliumtransit.com/gtfs/vailtransit-co-us/vailtransit-co-us.zip"
      },
      "feed_namespace_id": "o-9xh3-vailtransit"
    },
    {
      "spec": "gtfs",
      "id": "f-9qh1f-elmontetransit",
      "urls": {
        "static_current": "http://data.trilliumtransit.com/gtfs/elmonte-ca-us/elmonte-ca-us.zip"
      },
      "feed_namespace_id": "o-9qh1f-elmontetransit"
    },
    {
      "spec": "gtfs",
      "id": "f-9wg-rfta",
      "urls": {
        "static_current": "http://data.trilliumtransit.com/gtfs/rfta-co-us/rfta-co-us.zip"
      },
      "feed_namespace_id": "o-9wg-rfta"
    },
    {
      "spec": "gtfs",
      "id": "f-9xj5sg-universitycoloradoboulder~co~us",
      "urls": {
        "static_current": "http://data.trilliumtransit.com/gtfs/universitycoloradoboulder-co-us/universitycoloradoboulder-co-us.zip"
      },
      "feed_namespace_id": "o-9xj5sg-universityofcoloradoboulder"
    },
    {
      "spec": "gtfs",
      "id": "f-9zr78-muscabus",
      "urls": {
        "static_current": "http://data.trilliumtransit.com/gtfs/muscabus-ia-us/muscabus-ia-us.zip"
      },
      "feed_namespace_id": "o-9zr78-muscabus"
    },
    {
      "spec": "gtfs",
      "id": "f-9zqy-cedarrapidstransit",
      "urls": {
        "static_current": "http://data.trilliumtransit.com/gtfs/cedarrapids-ia-us/cedarrapids-ia-us.zip"
      },
      "feed_namespace_id": "o-9zqy-cedarrapidstransit"
    },
    {
      "spec": "gtfs",
      "id": "f-9q5d-707",
      "urls": {
        "static_current": "http://data.trilliumtransit.com/gtfs/simivalley-ca-us/simivalley-ca-us.zip"
      },
      "feed_namespace_id": "o-9q5d-simivalleytransit"
    },
    {
      "spec": "gtfs",
      "id": "f-9t9p7-universityofaz~cattran~freeshuttleservice",
      "urls": {
        "static_current": "http://data.trilliumtransit.com/gtfs/cattran-az-us/cattran-az-us.zip"
      },
      "feed_namespace_id": "o-9t9p7-universityofaz~cattran~freeshuttleservice"
    },
    {
      "spec": "gtfs",
      "id": "f-9xh-cme~co~us",
      "urls": {
        "static_current": "http://data.trilliumtransit.com/gtfs/cme-co-us/cme-co-us.zip"
      },
      "feed_namespace_id": "o-9xh-coloradomountainexpress"
    },
    {
      "spec": "gtfs",
      "id": "f-dp0r-citylink",
      "urls": {
        "static_current": "http://data.trilliumtransit.com/gtfs/ridecitylink-il-us/ridecitylink-il-us.zip"
      },
      "feed_namespace_id": "o-dp0r-citylink"
    },
    {
      "spec": "gtfs",
      "id": "f-9mgve-avalon~ca~us",
      "urls": {
        "static_current": "http://data.trilliumtransit.com/gtfs/avalon-ca-us/avalon-ca-us.zip"
      },
      "feed_namespace_id": "o-9mgve-avalontransit"
    },
    {
      "spec": "gtfs",
      "id": "f-dr7f-greaterbridgeporttransit",
      "urls": {
        "static_current": "http://data.trilliumtransit.com/gtfs/gbt-ct-us/gbt-ct-us.zip"
      },
      "feed_namespace_id": "o-dr7f-greaterbridgeporttransit"
    },
    {
      "spec": "gtfs",
      "id": "f-9zr0n-759",
      "urls": {
        "static_current": "http://data.trilliumtransit.com/gtfs/burlington-ia-us/burlington-ia-us.zip"
      },
      "feed_namespace_id": "o-9zr0n-burlingtonurbanservice"
    },
    {
      "spec": "gtfs",
      "id": "f-9ze3-755",
      "urls": {
        "static_current": "http://data.trilliumtransit.com/gtfs/siouxcity-ia-us/siouxcity-ia-us.zip"
      },
      "feed_namespace_id": "o-9ze3-siouxcitytransitsystem"
    },
    {
      "spec": "gtfs",
      "id": "f-9zt1b-dodgerarearapidtransit",
      "urls": {
        "static_current": "http://data.trilliumtransit.com/gtfs/dart-ia-us/dart-ia-us.zip"
      },
      "feed_namespace_id": "o-9zt1b-dodgerarearapidtransit"
    },
    {
      "spec": "gtfs",
      "id": "f-c1f-interisland~ak~us",
      "urls": {
        "static_current": "http://data.trilliumtransit.com/gtfs/interisland-ak-us/interisland-ak-us.zip"
      },
      "feed_namespace_id": "o-c1f-inter~islandferryauthority"
    },
    {
      "spec": "gtfs",
      "id": "f-9ztt-masoncitypublictransit",
      "urls": {
        "static_current": "http://data.trilliumtransit.com/gtfs/masoncity-ia-us/masoncity-ia-us.zip"
      },
      "feed_namespace_id": "o-9ztt-masoncitypublictransit"
    },
    {
      "spec": "gtfs",
      "id": "f-9zmzj-767",
      "urls": {
        "static_current": "http://data.trilliumtransit.com/gtfs/marshalltownmunicipaltransit-ia-us/marshalltownmunicipaltransit-ia-us.zip"
      },
      "feed_namespace_id": "o-9zmzj-marshalltownmunicipaltransit"
    },
    {
      "spec": "gtfs",
      "id": "f-9zry5-clintonmta",
      "urls": {
        "static_current": "http://data.trilliumtransit.com/gtfs/clintonmta-ia-us/clintonmta-ia-us.zip"
      },
      "feed_namespace_id": "o-9zry5-clintonmta"
    },
    {
      "spec": "gtfs",
      "id": "f-9zq4g-762",
      "urls": {
        "static_current": "http://data.trilliumtransit.com/gtfs/10-15transit-ia-us/10-15transit-ia-us.zip"
      },
      "feed_namespace_id": "o-9zq4g-10~15transit"
    },
    {
      "spec": "gtfs",
      "id": "f-djj2-pascocountypublictransit~fl~us",
      "urls": {
        "static_current": "http://data.trilliumtransit.com/gtfs/pascocountypublictransit-fl-us/pascocountypublictransit-fl-us.zip"
      },
      "feed_namespace_id": "o-djj2-pascocountypublictransportation"
    },
    {
      "spec": "gtfs",
      "id": "f-drt0-limoliner~ma~us",
      "urls": {
        "static_current": "http://data.trilliumtransit.com/gtfs/limoliner-ma-us/limoliner-ma-us.zip"
      },
      "feed_namespace_id": "o-drt0-metrowestexpress"
    },
    {
      "spec": "gtfs",
      "id": "f-9q8yy-missionbaytma~ca~us",
      "urls": {
        "static_current": "http://data.trilliumtransit.com/gtfs/missionbaytma-ca-us/missionbaytma-ca-us.zip"
      },
      "feed_namespace_id": "o-9q8yy-missionbaytma"
    },
    {
      "spec": "gtfs",
      "id": "f-dhm-keywest~fl~us",
      "urls": {
        "static_current": "http://data.trilliumtransit.com/gtfs/keywest-fl-us/keywest-fl-us.zip"
      },
      "feed_namespace_id": "o-dhm-keywesttransit"
    },
    {
      "spec": "gtfs",
      "id": "f-drm-plymouthbrockton~ma~us",
      "urls": {
        "static_current": "http://data.trilliumtransit.com/gtfs/plymouthbrockton-ma-us/plymouthbrockton-ma-us.zip"
      },
      "feed_namespace_id": "o-drm-plymouth~brocktonstreetrailwayco"
    },
    {
      "spec": "gtfs",
      "id": "f-dnn3-thecomet~sc~us",
      "urls": {
        "static_current": "http://data.trilliumtransit.com/gtfs/thecomet-sc-us/thecomet-sc-us.zip"
      },
      "feed_namespace_id": "o-dnn3-thecomet"
    },
    {
      "spec": "gtfs",
      "id": "f-9xhg-winterpark~co~us",
      "urls": {
        "static_current": "http://data.trilliumtransit.com/gtfs/winterpark-co-us/winterpark-co-us.zip"
      },
      "feed_namespace_id": "o-9xhg-thelift"
    },
    {
      "spec": "gtfs",
      "id": "f-9q6-kcapta~ca~us",
      "urls": {
        "static_current": "http://data.trilliumtransit.com/gtfs/kcapta-ca-us/kcapta-ca-us.zip"
      },
      "feed_namespace_id": "o-9q6-kingsarearuraltransit"
    },
    {
      "spec": "gtfs",
      "id": "f-9zqv-coralvilletransitsystem~ia~us",
      "urls": {
        "static_current": "http://data.trilliumtransit.com/gtfs/coralvilletransitsystem-ia-us/coralvilletransitsystem-ia-us.zip"
      },
      "feed_namespace_id": "o-9zqv-coralvilletransit"
    },
    {
      "spec": "gtfs",
      "id": "f-9zqvh-cambus~ia~us",
      "urls": {
        "static_current": "http://data.trilliumtransit.com/gtfs/cambus-ia-us/cambus-ia-us.zip"
      },
      "feed_namespace_id": "o-9zqvh-universityofiowa~cambus"
    },
    {
      "spec": "gtfs",
      "id": "f-c0-bcferries~bc~ca",
      "urls": {
        "static_current": "http://data.trilliumtransit.com/gtfs/bcferries-bc-ca/bcferries-bc-ca.zip"
      },
      "feed_namespace_id": "o-c0-bcferries"
    },
    {
      "spec": "gtfs",
      "id": "f-9xj5s-viamobilityservices~co~us",
      "urls": {
        "static_current": "http://data.trilliumtransit.com/gtfs/viamobilityservices-co-us/viamobilityservices-co-us.zip"
      },
      "feed_namespace_id": "o-9xj5s-viamobilityservices"
    },
    {
      "spec": "gtfs",
      "id": "f-dr-coachcompany~ma~us",
      "urls": {
        "static_current": "http://data.trilliumtransit.com/gtfs/coachcompany-ma-us/coachcompany-ma-us.zip"
      },
      "feed_namespace_id": "o-dr-coachcompany"
    },
    {
      "spec": "gtfs",
      "id": "f-9qdd-maderaareaexpress~ca~us",
      "urls": {
        "static_current": "http://data.trilliumtransit.com/gtfs/cityofmadera-ca-us/cityofmadera-ca-us.zip"
      },
      "feed_namespace_id": "o-9qdd-maderaareaexpress"
    },
    {
      "spec": "gtfs",
      "id": "f-drt3-middlesex~ma~us",
      "urls": {
        "static_current": "http://data.trilliumtransit.com/gtfs/middlesex-ma-us/middlesex-ma-us.zip"
      },
      "feed_namespace_id": "o-drt3-middlesex3tma"
    },
    {
      "spec": "gtfs",
      "id": "f-drkg-seatbus~ct~us",
      "urls": {
        "static_current": "http://data.trilliumtransit.com/gtfs/seatbus-ct-us/seatbus-ct-us.zip"
      },
      "feed_namespace_id": "o-drkg-southeastareatransitdistrict"
    },
    {
      "spec": "gtfs",
      "id": "f-9q9j-commute~ca~us",
      "urls": {
        "static_current": "http://data.trilliumtransit.com/gtfs/commute-ca-us/commute-ca-us.zip"
      },
      "feed_namespace_id": "o-9q9j-commuteorgshuttles"
    },
    {
      "spec": "gtfs",
      "id": "f-9q5-dpwlacounty~ca~us",
      "urls": {
        "static_current": "http://data.trilliumtransit.com/gtfs/dpwlacounty-ca-us/dpwlacounty-ca-us.zip"
      },
      "feed_namespace_id": "o-9q5-lagobus"
    },
    {
      "spec": "gtfs",
      "id": "f-c20-wotm~wa~us",
      "urls": {
        "static_current": "http://data.trilliumtransit.com/gtfs/wotm-wa-us/wotm-wa-us.zip"
      },
      "feed_namespace_id": "o-c20-wahkiakumonthemove"
    },
    {
      "spec": "gtfs",
      "id": "f-drgv-lctferries~vt~us",
      "urls": {
        "static_current": "http://data.trilliumtransit.com/gtfs/lctferries-vt-us/lctferries-vt-us.zip"
      },
      "feed_namespace_id": "o-drgv-lakechamplainferries"
    },
    {
      "spec": "gtfs",
      "id": "f-d-groometransportation~us",
      "urls": {
        "static_current": "http://data.trilliumtransit.com/gtfs/groometransportation-us/groometransportation-us.zip"
      },
      "feed_namespace_id": "o-d-groometransportation"
    },
    {
      "spec": "gtfs",
      "id": "f-dn6hr-tma~tn~us",
      "urls": {
        "static_current": "http://data.trilliumtransit.com/gtfs/tma-tn-us/tma-tn-us.zip"
      },
      "feed_namespace_id": "o-dn6hr-franklintransit"
    },
    {
      "spec": "gtfs",
      "id": "f-dp-945963",
      "urls": {
        "static_current": "http://data.trilliumtransit.com/gtfs/indiantrails-mi-us/indiantrails-mi-us.zip"
      },
      "feed_namespace_id": "o-dp-indiantrails"
    },
    {
      "spec": "gtfs",
      "id": "f-9w-arizonashuttle~az~us",
      "urls": {
        "static_current": "http://data.trilliumtransit.com/gtfs/arizonashuttle-az-us/arizonashuttle-az-us.zip"
      },
      "feed_namespace_id": "o-9w-groometransportation"
    },
    {
      "spec": "gtfs",
      "id": "f-9wk-sandiashuttle~nm~us",
      "urls": {
        "static_current": "http://data.trilliumtransit.com/gtfs/sandiashuttle-nm-us/sandiashuttle-nm-us.zip"
      },
      "feed_namespace_id": "o-9wk-sandiashuttle"
    },
    {
      "spec": "gtfs",
      "id": "f-9wv-coloradoshuttle~co~us",
      "urls": {
        "static_current": "http://data.trilliumtransit.com/gtfs/coloradoshuttle-co-us/coloradoshuttle-co-us.zip"
      },
      "feed_namespace_id": "o-9wv-groometransportation"
    },
    {
      "spec": "gtfs",
      "id": "f-9qb-airportexpressinc~ca~us",
      "urls": {
        "static_current": "http://data.trilliumtransit.com/gtfs/airportexpressinc-ca-us/airportexpressinc-ca-us.zip"
      },
      "feed_namespace_id": "o-9qb-sonomacountyairportexpress"
    },
    {
      "spec": "gtfs",
      "id": "f-9qdc-clovistransit~ca~us",
      "urls": {
        "static_current": "http://data.trilliumtransit.com/gtfs/clovistransit-ca-us/clovistransit-ca-us.zip"
      },
      "feed_namespace_id": "o-9qdc-clovistransit"
    },
    {
      "spec": "gtfs",
      "id": "f-9q5bf-lawndale~ca~us",
      "urls": {
        "static_current": "http://data.trilliumtransit.com/gtfs/cityoflawndale-ca-us/cityoflawndale-ca-us.zip"
      },
      "feed_namespace_id": "o-9q5bf-lawndalebeat"
    },
    {
      "spec": "gtfs",
      "id": "f-corridorrides",
      "urls": {
        "static_current": "http://data.trilliumtransit.com/gtfs/corridorrides-ia-us/corridorrides-ia-us.zip"
      }
    },
    {
      "spec": "gtfs",
      "id": "f-gtrans~ca~us",
      "urls": {
        "static_current": "http://data.trilliumtransit.com/gtfs/gtrans-ca-us/gtrans-ca-us.zip"
      }
    },
    {
      "spec": "gtfs",
      "id": "f-morongo~basin",
      "urls": {
        "static_current": "http://data.trilliumtransit.com/gtfs/morongobasin-ca-us/morongobasin-ca-us.zip"
      }
    },
    {
      "spec": "gtfs",
      "id": "f-madera~county~connection",
      "urls": {
        "static_current": "http://data.trilliumtransit.com/gtfs/maderactc-ca-us/maderactc-ca-us.zip"
      }
    },
    {
      "spec": "gtfs",
      "id": "f-blossomexpress~ca~us",
      "urls": {
        "static_current": "http://data.trilliumtransit.com/gtfs/blossomexpress-ca-us/blossomexpress-ca-us.zip"
      }
    },
    {
      "spec": "gtfs",
      "id": "f-str~qc~ca",
      "urls": {
        "static_current": "http://data.trilliumtransit.com/gtfs/str-qc-ca/str-qc-ca.zip"
      }
    },
    {
      "spec": "gtfs",
      "id": "f-valpotransit~chi~us",
      "urls": {
        "static_current": "http://data.trilliumtransit.com/gtfs/valpotransit-chi-us/valpotransit-chi-us.zip"
      }
    },
    {
      "spec": "gtfs",
      "id": "f-tracy~ca~us",
      "urls": {
        "static_current": "http://data.trilliumtransit.com/gtfs/tracy-ca-us/tracy-ca-us.zip"
      }
    },
    {
      "spec": "gtfs",
      "id": "f-cityofdekalb~il~us",
      "urls": {
        "static_current": "http://data.trilliumtransit.com/gtfs/cityofdekalb-il-us/cityofdekalb-il-us.zip"
      }
    },
    {
      "spec": "gtfs",
      "id": "f-smart~ca~us",
      "urls": {
        "static_current": "http://data.trilliumtransit.com/gtfs/smart-ca-us/smart-ca-us.zip"
      }
    },
    {
      "spec": "gtfs",
      "id": "f-avon~co~us",
      "urls": {
        "static_current": "http://data.trilliumtransit.com/gtfs/avon-co-us/avon-co-us.zip"
      }
    },
    {
      "spec": "gtfs",
      "id": "f-qline~mi~us",
      "urls": {
        "static_current": "http://data.trilliumtransit.com/gtfs/qline-mi-us/qline-mi-us.zip"
      }
    },
    {
      "spec": "gtfs",
      "id": "f-9r0-trinity~ca~us",
      "urls": {
        "static_current": "http://data.trilliumtransit.com/gtfs/weaverville-ca-us/weaverville-ca-us.zip"
      },
      "feed_namespace_id": "o-9r0-trinitytransit"
    },
    {
      "spec": "gtfs",
      "id": "f-needles~ca~us",
      "urls": {
        "static_current": "http://data.trilliumtransit.com/gtfs/needles-ca-us/needles-ca-us.zip"
      }
    },
    {
      "spec": "gtfs",
      "id": "f-auburntransit~ca~us",
      "urls": {
        "static_current": "http://data.trilliumtransit.com/gtfs/auburntransit-ca-us/auburntransit-ca-us.zip"
      }
    },
    {
      "spec": "gtfs",
      "id": "f-moorpark~city~transit",
      "urls": {
        "static_current": "http://data.trilliumtransit.com/gtfs/moorparkcitytransit-ca-us/moorparkcitytransit-ca-us.zip"
      }  
    },
    {
      "spec": "gtfs",
      "id": "f-breckenridgefreeride~co~us",
      "urls": {
        "static_current": "http://data.trilliumtransit.com/gtfs/breckenridgefreeride-co-us/breckenridgefreeride-co-us.zip"
      }     
    },
    {
      "spec": "gtfs",
      "id": "f-roadrunnertransit~co~us",
      "urls": {
        "static_current": "http://data.trilliumtransit.com/gtfs/roadrunnertransit-co-us/roadrunnertransit-co-us.zip"
      }
    },
    {
      "spec": "gtfs",
      "id": "f-tsctransit~co~us",
      "urls": {
        "static_current": "http://data.trilliumtransit.com/gtfs/tsctransit-co-us/tsctransit-co-us.zip"
      }
    },
    {
      "spec": "gtfs",
      "id": "f-allpointstransit~co~us",
      "urls": {
        "static_current": "http://data.trilliumtransit.com/gtfs/allpointstransit-co-us/allpointstransit-co-us.zip"
      }
    },
    {
      "spec": "gtfs",
      "id": "f-cripplecreek~co~us",
      "urls": {
        "static_current": "http://data.trilliumtransit.com/gtfs/cripplecreek-co-us/cripplecreek-co-us.zip"
      }
    },
    {
      "spec": "gtfs",
      "id": "f-summitstage~co~us",
      "urls": {
        "static_current": "http://data.trilliumtransit.com/gtfs/summitstage-co-us/summitstage-co-us.zip"
      }
    },
    {
      "spec": "gtfs",
      "id": "f-bentcounty~co~us",
      "urls": {
        "static_current": "http://data.trilliumtransit.com/gtfs/bentcounty-co-us/bentcounty-co-us.zip"
      }
    },
    {
      "spec": "gtfs",
      "id": "f-estestransit~co~us",
      "urls": {
        "static_current": "http://data.trilliumtransit.com/gtfs/estestransit-co-us/estestransit-co-us.zip"
      }
    },
    {
      "spec": "gtfs",
      "id": "f-guadalupeflyer~ca~us",
      "urls": {
        "static_current": "http://data.trilliumtransit.com/gtfs/guadalupeflyer-ca-us/guadalupeflyer-ca-us.zip"
      }
    },
    {
      "spec": "gtfs",
      "id": "f-vatransit~va~us",
      "urls": {
        "static_current": "http://data.trilliumtransit.com/gtfs/vatransit-va-us/vatransit-va-us.zip"
      }
    },
    {
      "spec": "gtfs",
      "id": "f-southcountytransitlink~ca~us",
      "urls": {
        "static_current": "http://data.trilliumtransit.com/gtfs/southcountytransitlink-ca-us/southcountytransitlink-ca-us.zip"
      }
    },
    {
      "spec": "gtfs",
      "id": "f-camarillo~ca~us",
      "urls": {
        "static_current": "http://data.trilliumtransit.com/gtfs/camarillo-ca-us/camarillo-ca-us.zip"
      }
    },
    {
      "spec": "gtfs",
      "id": "f-bellgardens~ca~us",
      "urls": {
        "static_current": "http://data.trilliumtransit.com/gtfs/bellgardens-ca-us/bellgardens-ca-us.zip"
      }
    },
    {
      "spec": "gtfs",
      "id": "f-rosemead~ca~us",
      "urls": {
        "static_current": "http://data.trilliumtransit.com/gtfs/rosemead-ca-us/rosemead-ca-us.zip"
      }
    },
    {
      "spec": "gtfs",
      "id": "f-compton~ca~us",
      "urls": {
        "static_current": "http://data.trilliumtransit.com/gtfs/compton-ca-us/compton-ca-us.zip"
      }
    },
    {
      "spec": "gtfs",
      "id": "f-arvin~ca~us",
      "urls": {
        "static_current": "http://data.trilliumtransit.com/gtfs/arvin-ca-us/arvin-ca-us.zip"
      }
    },
    {
      "spec": "gtfs",
      "id": "f-alhambra~ca~us",
      "urls": {
        "static_current": "http://data.trilliumtransit.com/gtfs/alhambra-ca-us/alhambra-ca-us.zip"
      }
    },
    {
      "spec": "gtfs",
      "id": "f-blackhawktramway~co~us",
      "urls": {
        "static_current": "http://data.trilliumtransit.com/gtfs/blackhawktramway-co-us/blackhawktramway-co-us.zip"
      }
    },
    {
      "spec": "gtfs",
      "id": "f-westcovina~ca~us",
      "urls": {
        "static_current": "http://data.trilliumtransit.com/gtfs/westcovina-ca-us/westcovina-ca-us.zip"
      }
    },
    {
      "spec": "gtfs",
      "id": "f-cityofridgecrest~ca~us",
      "urls": {
        "static_current": "http://data.trilliumtransit.com/gtfs/cityofridgecrest-ca-us/cityofridgecrest-ca-us.zip"
      }
    },
    {
      "spec": "gtfs",
      "id": "f-bellflower~ca~us",
      "urls": {
        "static_current": "http://data.trilliumtransit.com/gtfs/bellflower-ca-us/bellflower-ca-us.zip"
      }
    },
    {
      "spec": "gtfs",
      "id": "f-prairieexpress~co~us",
      "urls": {
        "static_current": "http://data.trilliumtransit.com/gtfs/prairieexpress-co-us/prairieexpress-co-us.zip"
      }
    },
    {
      "spec": "gtfs",
      "id": "f-lacampana~ca~us",
      "urls": {
        "static_current": "http://data.trilliumtransit.com/gtfs/lacampana-ca-us/lacampana-ca-us.zip"
      }
    },
    {
      "spec": "gtfs",
      "id": "f-dsi~co~us",
      "urls": {
        "static_current": "http://data.trilliumtransit.com/gtfs/dsi-co-us/dsi-co-us.zip"
      }
    },
    {
      "spec": "gtfs",
      "id": "f-sanmiguel~co~us",
      "urls": {
        "static_current": "http://data.trilliumtransit.com/gtfs/sanmiguel-co-us/sanmiguel-co-us.zip"
      }
    },
    {
      "spec": "gtfs",
      "id": "f-lubbock~tx~us",
      "urls": {
        "static_current": "http://data.trilliumtransit.com/gtfs/lubbock-tx-us/lubbock-tx-us.zip"
      }
    },
    {
      "spec": "gtfs",
      "id": "f-calabasas~ca~us",
      "urls": {
        "static_current": "http://data.trilliumtransit.com/gtfs/calabasas-ca-us/calabasas-ca-us.zip"
      }
    },
    {
      "spec": "gtfs",
      "id": "f-clearcreek~co~us",
      "urls": {
        "static_current": "http://data.trilliumtransit.com/gtfs/clearcreek-co-us/clearcreek-co-us.zip"
      }
    },
    {
      "spec": "gtfs",
      "id": "f-carson~ca~us",
      "urls": {
        "static_current": "http://data.trilliumtransit.com/gtfs/carson-ca-us/carson-ca-us.zip"
      }
    },
    {
      "spec": "gtfs",
      "id": "f-downey~ca~us",
      "urls": {
        "static_current": "http://data.trilliumtransit.com/gtfs/downey-ca-us/downey-ca-us.zip"
      }
    },
    {
      "spec": "gtfs",
      "id": "f-cudahy~ca~us",
      "urls": {
        "static_current": "http://data.trilliumtransit.com/gtfs/cudahy-ca-us/cudahy-ca-us.zip"
      }
    },
    {
      "spec": "gtfs",
      "id": "f-glendora~ca~us",
      "urls": {
        "static_current": "http://data.trilliumtransit.com/gtfs/glendora-ca-us/glendora-ca-us.zip"
      }
    },
    {
      "spec": "gtfs",
      "id": "f-huntingtonpark~ca~us",
      "urls": {
        "static_current": "http://data.trilliumtransit.com/gtfs/huntingtonpark-ca-us/huntingtonpark-ca-us.zip"
      }
    },
    {
      "spec": "gtfs",
      "id": "f-montebello~bus",
      "urls": {
        "static_current": "http://data.trilliumtransit.com/gtfs/montebello-ca-us/montebello-ca-us.zip"
      }
    },
    {
      "spec": "gtfs",
      "id": "f-baldwinpark~ca~us",
      "urls": {
        "static_current": "http://data.trilliumtransit.com/gtfs/baldwinpark-ca-us/baldwinpark-ca-us.zip"
      }
    },
    {
      "spec": "gtfs",
      "id": "f-arcadia~ca~us",
      "urls": {
        "static_current": "http://data.trilliumtransit.com/gtfs/arcadia-ca-us/arcadia-ca-us.zip"
      }
    },
    {
      "spec": "gtfs",
      "id": "f-beartransit~ca~us",
      "urls": {
        "static_current": "http://data.trilliumtransit.com/gtfs/beartransit-ca-us/beartransit-ca-us.zip"
      }
    },
    {
      "spec": "gtfs",
      "id": "f-sanjuancapistrano~ca~us",
      "urls": {
        "static_current": "http://data.trilliumtransit.com/gtfs/sanjuancapistrano-ca-us/sanjuancapistrano-ca-us.zip"
      }
    },
    {
      "spec": "gtfs",
      "id": "f-cityoffountaintransit~co~us",
      "urls": {
        "static_current": "http://data.trilliumtransit.com/gtfs/cityoffountaintransit-co-us/cityoffountaintransit-co-us.zip"
      }
    },
    {
      "spec": "gtfs",
      "id": "f-mountainvillage~co~us",
      "urls": {
        "static_current": "http://data.trilliumtransit.com/gtfs/mountainvillage-co-us/mountainvillage-co-us.zip"
      }
    },
    {
      "spec": "gtfs",
      "id": "f-telluride~co~us",
      "urls": {
        "static_current": "http://data.trilliumtransit.com/gtfs/telluride-co-us/telluride-co-us.zip"
      }
    },
    {
      "spec": "gtfs",
      "id": "f-taft~ca~us",
      "urls": {
        "static_current": "http://data.trilliumtransit.com/gtfs/taft-co-us/taft-ca-us.zip"
      }
    },
    {
      "spec": "gtfs",
      "id": "f-canbyferry~or~us",
      "urls": {
        "static_current": "http://oregon-gtfs.com/gtfs_data/canbyferry-or-us/canbyferry-or-us.zip"
      }
    },
    {
      "spec": "gtfs",
      "id": "f-getaroundtownexpress~ca~us",
      "urls": {
        "static_current": "http://data.trilliumtransit.com/gtfs/getaroundtownexpress-ca-us/getaroundtownexpress-ca-us.zip"
      }
    },
    {
      "spec": "gtfs",
      "id": "f-wahkiakumferry~or~us",
      "urls": {
        "static_current": "http://oregon-gtfs.com/gtfs_data/wahkiakumferry-or-us/wahkiakumferry-or-us.zip"
      }
    },
    {
      "spec": "gtfs",
      "id": "f-glenn~ca~us",
      "urls": {
        "static_current": "http://data.trilliumtransit.com/gtfs/glenn-ca-us/glenn-ca-us.zip"
      }
    },
    {
      "spec": "gtfs",
      "id": "f-sierramadre~ca~us",
      "urls": {
        "static_current": "http://data.trilliumtransit.com/gtfs/sierramadre-ca-us/sierramadre-ca-us.zip"
      }
    },
    {
      "spec": "gtfs",
      "id": "f-buenavistaferry~or~us",
      "urls": {
        "static_current": "http://oregon-gtfs.com/gtfs_data/buenavistaferry-or-us/buenavistaferry-or-us.zip"
      }
    },
    {
      "spec": "gtfs",
<<<<<<< HEAD
      "id": "f-playavistashuttle~ca~us",
      "urls": {
        "static_current": "http://data.trilliumtransit.com/playavistashuttle-ca-us/playavistashuttle-ca-us.zip"
=======
      "id": "f-dp4j-citybus",
      "urls": {
        "static_current": "http://data.trilliumtransit.com/gtfs/citybus-lafayette-in-us/citybus-lafayette-in-us.zip"
>>>>>>> 0ab74507
      }
    }
  ],
  "license_spdx_identifier": "CDLA-Permissive-1.0"
}<|MERGE_RESOLUTION|>--- conflicted
+++ resolved
@@ -2508,15 +2508,16 @@
     },
     {
       "spec": "gtfs",
-<<<<<<< HEAD
       "id": "f-playavistashuttle~ca~us",
       "urls": {
         "static_current": "http://data.trilliumtransit.com/playavistashuttle-ca-us/playavistashuttle-ca-us.zip"
-=======
+      }
+    },
+    {
+      "spec": "gtfs",
       "id": "f-dp4j-citybus",
       "urls": {
         "static_current": "http://data.trilliumtransit.com/gtfs/citybus-lafayette-in-us/citybus-lafayette-in-us.zip"
->>>>>>> 0ab74507
       }
     }
   ],
