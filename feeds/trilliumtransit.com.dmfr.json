{
  "$schema": "https://dmfr.transit.land/json-schema/dmfr.schema-v0.5.0.json",
  "feeds": [
    {
      "id": "f-9mgve-avalon~ca~us",
      "spec": "gtfs",
      "urls": {
        "static_historic": [
          "https://data.trilliumtransit.com/gtfs/avalon-ca-us/avalon-ca-us.zip"
        ]
      },
      "tags": {
        "status": "archived"
      },
      "operators": [
        {
          "onestop_id": "o-9mgve-avalontransit",
          "name": "Avalon Transit",
          "website": "http://www.cityofavalon.com/transit",
          "tags": {
            "twitter_general": "avalongov",
            "us_ntd_id": "90249"
          }
        }
      ]
    },
    {
      "id": "f-9muq-lagunabeach~ca~us",
      "spec": "gtfs",
      "urls": {
        "static_current": "https://data.trilliumtransit.com/gtfs/lagunabeach-ca-us/lagunabeach-ca-us.zip"
      },
      "license": {
        "use_without_attribution": "yes",
        "create_derived_product": "yes"
      },
      "tags": {
        "feed_id": "lagunabeach-ca-us",
        "gtfs_data_exchange": "laguna-beach-transit"
      },
      "operators": [
        {
          "onestop_id": "o-9muq-lagunabeachtransit",
          "name": "Laguna Beach Transit",
          "website": "https://www.visitlagunabeach.com/plan/transportation/trolley/",
          "associated_feeds": [
            {
              "gtfs_agency_id": "126"
            }
          ],
          "tags": {
            "twitter_general": "lagunabeachgov",
            "us_ntd_id": "90119"
          }
        }
      ]
    },
    {
      "id": "f-9myr-paloverdevalley~ca~us",
      "spec": "gtfs",
      "urls": {
        "static_current": "https://data.trilliumtransit.com/gtfs/paloverde-valley-ca-us/paloverde-valley-ca-us.zip"
      },
      "license": {
        "use_without_attribution": "yes",
        "create_derived_product": "yes"
      },
      "tags": {
        "gtfs_data_exchange": "palo-verde-valley-transit-agency"
      },
      "operators": [
        {
          "onestop_id": "o-9myr-paloverdevalleytransitagency",
          "name": "Palo Verde Valley Transit Agency",
          "short_name": "PVVTA",
          "website": "https://pvvta.com/",
          "associated_feeds": [
            {
              "feed_onestop_id": "f-9myr-paloverdevalley~ca~us~rt"
            }
          ],
          "tags": {
            "us_ntd_id": "99454"
          }
        }
      ]
    },
    {
      "id": "f-9pp-humboldtcounty~ca~us",
      "spec": "gtfs",
      "urls": {
        "static_current": "https://data.trilliumtransit.com/gtfs/humboldtcounty-ca-us/humboldtcounty-ca-us.zip"
      },
      "license": {
        "use_without_attribution": "yes",
        "create_derived_product": "yes"
      },
      "tags": {
        "gtfs_data_exchange": "Arcata & Mad River Transit System"
      },
      "operators": [
        {
          "onestop_id": "o-9pp-redwoodtransitsystem",
          "name": "Redwood Transit System",
          "short_name": "RTS",
          "website": "https://hta.org/agencies/redwood-transit-system/",
          "associated_feeds": [
            {
              "gtfs_agency_id": "1"
            },
            {
              "feed_onestop_id": "f-9pp-humboldtcounty~ca~us~redwood~rt"
            },
            {
              "feed_onestop_id": "f-9pp-humboldtcounty~ca~us~rt~alerts"
            }
          ],
          "tags": {
            "us_ntd_id": "9R02-91036",
            "wikidata_id": "Q5940414"
          }
        },
        {
          "onestop_id": "o-9pr8n-eurekatransitservice",
          "name": "Eureka Transit Service",
          "short_name": "ETS",
          "website": "https://hta.org/agencies/eureka-transit-service/",
          "associated_feeds": [
            {
              "gtfs_agency_id": "2"
            },
            {
              "feed_onestop_id": "f-9pp-humboldtcounty~ca~us~rt~alerts"
            }
          ],
          "tags": {
            "us_ntd_id": "9R02-91093",
            "wikidata_id": "Q5411264"
          }
        },
        {
          "onestop_id": "o-9pr8n-samoatransitsystem",
          "name": "Samoa Transit System",
          "website": "https://hta.org/samoa-transit-system/",
          "associated_feeds": [
            {
              "gtfs_agency_id": "1716"
            },
            {
              "feed_onestop_id": "f-9pp-humboldtcounty~ca~us~rt~alerts"
            }
          ],
          "tags": {
            "wikidata_id": "Q5940414"
          }
        },
        {
          "onestop_id": "o-9prb8-arcata~madrivertransitsystem",
          "name": "Arcata & Mad River Transit System",
          "short_name": "AMRTS",
          "website": "https://hta.org/agencies/arcata-and-mad-river/",
          "associated_feeds": [
            {
              "gtfs_agency_id": "3"
            },
            {
              "feed_onestop_id": "f-9pp-humboldtcounty~ca~us~rt~alerts"
            }
          ],
          "tags": {
            "us_ntd_id": "9R02-91018",
            "wikidata_id": "Q4785261"
          }
        },
        {
          "onestop_id": "o-9prb9-bluelakerancheriatransitsystem",
          "name": "Blue Lake Rancheria Transit System",
          "short_name": "BLRTS",
          "website": "https://www.bluelakerancheria-nsn.gov/initiatives/transportation/",
          "associated_feeds": [
            {
              "gtfs_agency_id": "972"
            },
            {
              "feed_onestop_id": "f-9pp-humboldtcounty~ca~us~rt~alerts"
            }
          ],
          "tags": {
            "us_ntd_id": "99292",
            "wikidata_id": "Q96373720"
          }
        }
      ]
    },
    {
      "id": "f-9pp-humboldtcounty~ca~us~rt~alerts",
      "spec": "gtfs-rt",
      "urls": {
        "realtime_alerts": "http://gtfs-realtime.trilliumtransit.com/gtfs-realtime/feed/humboldtcounty-ca-us/service_alerts.proto"
      }
    },
    {
      "id": "f-9pr-delnorte~ca~us",
      "spec": "gtfs",
      "urls": {
        "static_current": "https://data.trilliumtransit.com/gtfs/delnorte-ca-us/delnorte-ca-us.zip"
      },
      "license": {
        "use_without_attribution": "yes",
        "create_derived_product": "yes"
      },
      "tags": {
        "gtfs_data_exchange": "redwood-coast-transit"
      },
      "operators": [
        {
          "onestop_id": "o-9pr-redwoodcoasttransit",
          "name": "Redwood Coast Transit",
          "short_name": "RCT",
          "website": "http://redwoodcoasttransit.org/",
          "associated_feeds": [
            {
              "gtfs_agency_id": "19"
            },
            {
              "feed_onestop_id": "f-redwood~coast~transit~rt"
            },
            {
              "feed_onestop_id": "f-redwood~coast~transit~rt~alerts"
            }
          ],
          "tags": {
            "us_ntd_id": "9R02-91097",
            "wikidata_id": "Q96401429"
          }
        }
      ]
    },
    {
      "id": "f-9q-easternsierra~ca~us",
      "spec": "gtfs",
      "urls": {
        "static_current": "https://data.trilliumtransit.com/gtfs/easternsierra-ca-us/easternsierra-ca-us.zip"
      },
      "license": {
        "use_without_attribution": "yes",
        "create_derived_product": "yes"
      },
      "tags": {
        "gtfs_data_exchange": "eastern-sierra-transit-authority"
      },
      "operators": [
        {
          "onestop_id": "o-9q-easternsierratransitauthority",
          "name": "Eastern Sierra Transit Authority",
          "short_name": "ESTA",
          "website": "http://www.estransit.com/",
          "associated_feeds": [
            {
              "gtfs_agency_id": "78"
            },
            {
              "feed_onestop_id": "f-9q-easternsierra~ca~us~rt"
            },
            {
              "feed_onestop_id": "f-9q-easternsierra~ca~us~rt~alerts"
            }
          ],
          "tags": {
            "twitter_general": "estabus",
            "us_ntd_id": "9R02-91062",
            "wikidata_id": "Q5330465"
          }
        }
      ]
    },
    {
      "id": "f-9q5-airportvaletexpress~ca~us",
      "spec": "gtfs",
      "urls": {
        "static_historic": [
          "https://data.trilliumtransit.com/gtfs/airportvaletexpress-ca-us/airportvaletexpress-ca-us.zip"
        ]
      },
      "license": {
        "use_without_attribution": "yes",
        "create_derived_product": "yes"
      },
      "tags": {
        "status": "outdated"
      },
      "operators": [
        {
          "onestop_id": "o-9q5-airportvaletexpress",
          "name": "Airport Valet Express",
          "website": "https://www.airportvaletexpress.com/fares/"
        }
      ]
    },
    {
      "id": "f-9q5-dpwlacounty~ca~us",
      "spec": "gtfs",
      "urls": {
        "static_current": "https://data.trilliumtransit.com/gtfs/dpwlacounty-ca-us/dpwlacounty-ca-us.zip"
      },
      "license": {
        "use_without_attribution": "yes",
        "create_derived_product": "yes"
      },
      "operators": [
        {
          "onestop_id": "o-9q5-lagobus",
          "name": "LA Go Bus",
          "website": "https://pw.lacounty.gov/transit/",
          "associated_feeds": [
            {
              "gtfs_agency_id": "1466"
            }
          ],
          "tags": {
            "twitter_general": "LACoPublicWorks",
            "us_ntd_id": "90270,90271,90272,90273,90274,90275,90276,90278"
          }
        }
      ]
    },
    {
      "id": "f-9q56-thousandoaks~ca~us",
      "spec": "gtfs",
      "urls": {
        "static_historic": [
          "https://data.trilliumtransit.com/gtfs/thousandoaks-ca-us/thousandoaks-ca-us.zip"
        ]
      },
      "license": {
        "use_without_attribution": "yes",
        "create_derived_product": "yes"
      },
      "tags": {
        "gtfs_data_exchange": "thousand-oaks-transit",
        "status": "outdated"
      },
      "operators": [
        {
          "onestop_id": "o-9q56-thousandoakstransit",
          "name": "Thousand Oaks Transit",
          "website": "https://www.toaks.org/departments/public-works/transit",
          "associated_feeds": [
            {
              "gtfs_agency_id": "526"
            }
          ],
          "tags": {
            "twitter_general": "TOTransit",
            "us_ntd_id": "90165",
            "wikidata_id": "Q7797062"
          }
        }
      ]
    },
    {
      "id": "f-9q5b4-pvpta~ca~us",
      "spec": "gtfs",
      "urls": {
        "static_current": "https://data.trilliumtransit.com/gtfs/pvpta-ca-us/pvpta-ca-us.zip"
      },
      "license": {
        "use_without_attribution": "yes",
        "create_derived_product": "yes"
      },
      "tags": {
        "gtfs_data_exchange": "palos-verdes-peninsula-transit-authority"
      },
      "operators": [
        {
          "onestop_id": "o-9q5b4-palosverdespeninsulatransitauthority",
          "name": "Palos Verdes Peninsula Transit Authority",
          "short_name": "PVPTA",
          "website": "http://www.palosverdes.com/pvtransit/",
          "associated_feeds": [
            {
              "gtfs_agency_id": "134"
            }
          ],
          "tags": {
            "us_ntd_id": "90287",
            "wikidata_id": "Q7128670"
          }
        }
      ]
    },
    {
      "id": "f-9q5cx-montereypark~ca~us",
      "spec": "gtfs",
      "urls": {
        "static_historic": [
          "https://data.trilliumtransit.com/gtfs/montereypark-ca-us/montereypark-ca-us.zip"
        ]
      },
      "license": {
        "use_without_attribution": "yes",
        "create_derived_product": "yes"
      },
      "tags": {
        "status": "outdated"
      },
      "operators": [
        {
          "onestop_id": "o-9q5cx-spiritbus",
          "name": "Spirit Bus",
          "website": "http://www.montereypark.ca.gov/549/Spirit-Bus",
          "associated_feeds": [
            {
              "gtfs_agency_id": "509"
            }
          ],
          "tags": {
            "twitter_general": "CityofMPK",
            "us_ntd_id": "90286",
            "wikidata_id": "Q6905333"
          }
        }
      ]
    },
    {
      "id": "f-9q5d-simivalleytransit",
      "spec": "gtfs",
      "urls": {
        "static_historic": [
          "https://data.trilliumtransit.com/gtfs/simivalley-ca-us/simivalley-ca-us.zip"
        ]
      },
      "license": {
        "use_without_attribution": "yes",
        "create_derived_product": "yes"
      },
      "tags": {
        "status": "outdated"
      },
      "operators": [
        {
          "onestop_id": "o-9q5d-simivalleytransit",
          "name": "Simi Valley Transit",
          "website": "https://www.simivalley.org/departments/public-works/simi-valley-transit",
          "associated_feeds": [
            {
              "gtfs_agency_id": "729"
            }
          ],
          "tags": {
            "twitter_general": "svtransit",
            "us_ntd_id": "90050"
          }
        }
      ]
    },
    {
      "id": "f-9q7-kerncounty~ca~us",
      "spec": "gtfs",
      "urls": {
        "static_current": "https://data.trilliumtransit.com/gtfs/kerncounty-ca-us/kerncounty-ca-us.zip"
      },
      "license": {
        "url": "https://kerntransit.org/developers-gtfs/",
        "use_without_attribution": "yes",
        "create_derived_product": "yes"
      },
      "tags": {
        "gtfs_data_exchange": "kern-regional-transit"
      },
      "operators": [
        {
          "onestop_id": "o-9q7-kerntransit",
          "name": "Kern Transit",
          "website": "https://kerntransit.org/",
          "associated_feeds": [
            {
              "gtfs_agency_id": "194"
            },
            {
              "feed_onestop_id": "f-kerncounty~ca~rt"
            }
          ],
          "tags": {
            "twitter_general": "KernTransit",
            "us_ntd_id": "9R02-91059",
            "wikidata_id": "Q6394141"
          }
        }
      ]
    },
    {
      "id": "f-9q7m-portervilletransit",
      "spec": "gtfs",
      "urls": {
        "static_historic": [
          "https://data.trilliumtransit.com/gtfs/porterville-ca-us/porterville-ca-us.zip"
        ]
      },
      "license": {
        "use_without_attribution": "yes",
        "create_derived_product": "yes"
      },
      "tags": {
        "status": "outdated"
      },
      "operators": [
        {
          "onestop_id": "o-9q7m5-portervilletransit",
          "name": "Porterville Transit",
          "website": "https://www.ci.porterville.ca.us/departments/porterville_transit/bus_schedules.php",
          "associated_feeds": [
            {
              "gtfs_agency_id": "1741"
            }
          ],
          "tags": {
            "twitter_general": "ridept",
            "us_ntd_id": "90198",
            "wikidata_id": "Q110682480"
          }
        }
      ]
    },
    {
      "id": "f-9q99-sanbenitocountyexpress",
      "spec": "gtfs",
      "urls": {
        "static_current": "https://data.trilliumtransit.com/gtfs/sanbenitocounty-ca-us/sanbenitocounty-ca-us.zip"
      },
      "license": {
        "use_without_attribution": "yes",
        "create_derived_product": "yes"
      },
      "tags": {
        "gtfs_data_exchange": "san-benito-county-express"
      },
      "operators": [
        {
          "onestop_id": "o-9q99-sanbenitocountyexpress",
          "name": "San Benito County Express",
          "website": "http://www.sanbenitocountyexpress.org/",
          "associated_feeds": [
            {
              "gtfs_agency_id": "123"
            }
          ],
          "tags": {
            "twitter_general": "CountyExpress",
            "wikidata_id": "Q7413407"
          }
        }
      ]
    },
    {
      "id": "f-9q9y-escalon~ca~us",
      "spec": "gtfs",
      "urls": {
        "static_current": "https://data.trilliumtransit.com/gtfs/escalon-ca-us/escalon-ca-us.zip"
      },
      "operators": [
        {
          "onestop_id": "o-9q9y-escalon~ca~us",
          "name": "City of Escalon eTrans",
          "website": "https://www.cityofescalon.org/government/departments/transit_service",
          "associated_feeds": [
            {
              "feed_onestop_id": "f-9q9y-escalon~ca~us~rt"
            }
          ],
          "tags": {
            "us_ntd_id": "91078"
          }
        }
      ]
    },
    {
      "id": "f-9qb-airportexpressinc~ca~us",
      "spec": "gtfs",
      "urls": {
        "static_historic": [
          "https://data.trilliumtransit.com/gtfs/airportexpressinc-ca-us/airportexpressinc-ca-us.zip"
        ]
      },
      "license": {
        "use_without_attribution": "yes",
        "create_derived_product": "yes"
      },
      "tags": {
        "status": "outdated"
      },
      "operators": [
        {
          "onestop_id": "o-9qb-sonomacountyairportexpress",
          "name": "Sonoma County Airport Express",
          "website": "https://airportexpressinc.com/",
          "associated_feeds": [
            {
              "gtfs_agency_id": "953"
            }
          ]
        }
      ]
    },
    {
      "id": "f-9qb-laketransit~ca~us",
      "spec": "gtfs",
      "urls": {
        "static_current": "https://data.trilliumtransit.com/gtfs/laketransit-ca-us/laketransit-ca-us.zip"
      },
      "license": {
        "use_without_attribution": "yes",
        "create_derived_product": "yes"
      },
      "operators": [
        {
          "onestop_id": "o-9qb-laketransit",
          "name": "Lake Transit",
          "website": "https://laketransit.org/",
          "associated_feeds": [
            {
              "gtfs_agency_id": "7"
            },
            {
              "feed_onestop_id": "f-9qb-laketransit~ca~us~rt"
            }
          ],
          "tags": {
            "us_ntd_id": "9R02-91053",
            "wikidata_id": "Q6478146"
          }
        }
      ]
    },
    {
      "id": "f-9qb-mendocino~ca~us",
      "spec": "gtfs",
      "urls": {
        "static_current": "https://data.trilliumtransit.com/gtfs/mendocino-ca-us/mendocino-ca-us.zip"
      },
      "license": {
        "use_without_attribution": "yes",
        "create_derived_product": "yes"
      },
      "tags": {
        "gtfs_data_exchange": "mendocino-transit-authority"
      },
      "operators": [
        {
          "onestop_id": "o-9qb-mendocinotransitauthority",
          "name": "Mendocino Transit Authority",
          "short_name": "MTA",
          "website": "https://mendocinotransit.org/",
          "associated_feeds": [
            {
              "gtfs_agency_id": "42"
            }
          ],
          "tags": {
            "us_ntd_id": "9R02-91047",
            "wikidata_id": "Q6816698"
          }
        }
      ]
    },
    {
      "id": "f-9qc-eldoradotransit~ca~us",
      "spec": "gtfs",
      "urls": {
        "static_current": "https://data.trilliumtransit.com/gtfs/eldoradotransit-ca-us/eldoradotransit-ca-us.zip"
      },
      "license": {
        "use_without_attribution": "yes",
        "create_derived_product": "yes"
      },
      "tags": {
        "gtfs_data_exchange": "el-dorado-transit"
      },
      "operators": [
        {
          "onestop_id": "o-9qc-eldoradotransit",
          "name": "El Dorado Transit",
          "website": "https://eldoradotransit.com/",
          "associated_feeds": [
            {
              "gtfs_agency_id": "261"
            }
          ],
          "tags": {
            "twitter_general": "eldoradotransit",
            "us_ntd_id": "90229",
            "wikidata_id": "Q5351201"
          }
        }
      ]
    },
    {
      "id": "f-9qc-placercountytransit",
      "spec": "gtfs",
      "urls": {
        "static_current": "https://data.trilliumtransit.com/gtfs/placercounty-ca-us/placercounty-ca-us.zip",
        "static_historic": [
          "http://iportal.sacrt.com/gtfs/PCT/20080914/google_transit.zip"
        ]
      },
      "license": {
        "use_without_attribution": "yes",
        "create_derived_product": "yes"
      },
      "operators": [
        {
          "onestop_id": "o-9qc-placercountytransit",
          "name": "Placer County Transit",
          "website": "https://selahwa.gov/transit/",
          "associated_feeds": [
            {
              "gtfs_agency_id": "874"
            }
          ],
          "tags": {
            "twitter_general": "pctpa",
            "us_ntd_id": "90196",
            "wikidata_id": "Q7200309"
          }
        }
      ]
    },
    {
      "id": "f-9qc-yubasutter~ca~us",
      "spec": "gtfs",
      "urls": {
        "static_current": "https://data.trilliumtransit.com/gtfs/yubasutter-ca-us/yubasutter-ca-us.zip"
      },
      "license": {
        "use_without_attribution": "yes",
        "create_derived_product": "yes"
      },
      "operators": [
        {
          "onestop_id": "o-9qc-yuba~suttertransit",
          "name": "Yuba-Sutter Transit",
          "website": "https://www.yubasuttertransit.com/",
          "associated_feeds": [
            {
              "gtfs_agency_id": "77"
            }
          ],
          "tags": {
            "twitter_general": "yubacounty",
            "us_ntd_id": "90061",
            "wikidata_id": "Q8060099"
          }
        }
      ]
    },
    {
      "id": "f-9qcy-nevadacountygoldcountrystage",
      "spec": "gtfs",
      "urls": {
        "static_current": "https://data.trilliumtransit.com/gtfs/goldcountrystage-ca-us/goldcountrystage-ca-us.zip"
      },
      "license": {
        "url": "http://creativecommons.org/licenses/by/4.0/"
      },
      "operators": [
        {
          "onestop_id": "o-9qcy-nevadacountygoldcountrystage",
          "name": "Nevada County",
          "short_name": "Gold Country Stage",
          "website": "http://www.goldcountrystage.com",
          "associated_feeds": [
            {
              "gtfs_agency_id": "1"
            },
            {
              "feed_onestop_id": "f-nevadacountygoldcountrystage~rt"
            },
            {
              "feed_onestop_id": "f-nevadacountygoldcountrystage~rt~alerts"
            }
          ],
          "tags": {
            "twitter_general": "NevadaCountyCA",
            "us_ntd_id": "9R02-91095"
          }
        }
      ]
    },
    {
      "id": "f-9qd-yosemite~ca~us",
      "spec": "gtfs",
      "urls": {
        "static_current": "https://data.trilliumtransit.com/gtfs/yosemite-ca-us/yosemite-ca-us.zip"
      },
      "license": {
        "url": "https://yarts.com/yarts-gtfs-data/",
        "use_without_attribution": "yes",
        "create_derived_product": "yes"
      },
      "operators": [
        {
          "onestop_id": "o-9qd-yosemitearearegionaltransportationsystem",
          "name": "Yosemite Area Regional Transportation System",
          "short_name": "YARTS",
          "website": "http://www.yarts.com/",
          "associated_feeds": [
            {
              "gtfs_agency_id": "114"
            }
          ],
          "tags": {
            "twitter_general": "rideyarts",
            "us_ntd_id": "9R02-91070",
            "wikidata_id": "Q8055918"
          }
        }
      ]
    },
    {
      "id": "f-9qdc-clovistransit~ca~us",
      "spec": "gtfs",
      "urls": {
        "static_current": "https://data.trilliumtransit.com/gtfs/clovistransit-ca-us/clovistransit-ca-us.zip"
      },
      "license": {
        "use_without_attribution": "yes",
        "create_derived_product": "yes"
      },
      "operators": [
        {
          "onestop_id": "o-9qdc-clovistransit",
          "name": "Clovis Transit",
          "website": "https://clovistransit.com/",
          "associated_feeds": [
            {
              "gtfs_agency_id": "971"
            }
          ],
          "tags": {
            "twitter_general": "clovistransit"
          }
        }
      ]
    },
    {
      "id": "f-9qdd-maderaareaexpress~ca~us",
      "spec": "gtfs",
      "urls": {
        "static_historic": [
          "https://data.trilliumtransit.com/gtfs/cityofmadera-ca-us/cityofmadera-ca-us.zip"
        ]
      },
      "license": {
        "use_without_attribution": "yes",
        "create_derived_product": "yes"
      },
      "tags": {
        "status": "outdated"
      },
      "operators": [
        {
          "onestop_id": "o-9qdd-maderaareaexpress",
          "name": "Madera Metro",
          "website": "https://www.madera.gov/home/departments/transit/#tr-madera-metro-fixed-route-1509901",
          "associated_feeds": [
            {
              "gtfs_agency_id": "960"
            }
          ],
          "tags": {
            "us_ntd_id": "90199"
          }
        }
      ]
    },
    {
      "id": "f-9qf-amador~ca~us",
      "spec": "gtfs",
      "urls": {
        "static_current": "https://data.trilliumtransit.com/gtfs/amador-ca-us/amador-ca-us.zip"
      },
      "license": {
        "use_without_attribution": "yes",
        "create_derived_product": "yes"
      },
      "tags": {
        "gtfs_data_exchange": "amador-transit"
      },
      "operators": [
        {
          "onestop_id": "o-9qf-amadortransit",
          "name": "Amador Transit",
          "website": "https://amadortransit.com/",
          "associated_feeds": [
            {
              "gtfs_agency_id": "80"
            }
          ],
          "tags": {
            "twitter_general": "amadortransit",
            "us_ntd_id": "9R02-91000",
            "wikidata_id": "Q13429190"
          }
        }
      ]
    },
    {
      "id": "f-9qf-calaveras~ca~us",
      "spec": "gtfs",
      "urls": {
        "static_current": "https://data.trilliumtransit.com/gtfs/calaveras-ca-us/calaveras-ca-us.zip"
      },
      "license": {
        "use_without_attribution": "yes",
        "create_derived_product": "yes"
      },
      "tags": {
        "gtfs_data_exchange": "calaveras-transit"
      },
      "operators": [
        {
          "onestop_id": "o-9qf-calaverastransit",
          "name": "Calaveras Connect",
          "website": "http://calaverasconnect.org/",
          "associated_feeds": [
            {
              "gtfs_agency_id": "79"
            }
          ],
          "tags": {
            "us_ntd_id": "99442"
          }
        }
      ]
    },
    {
      "id": "f-9qf-laketahoe~ca~us",
      "spec": "gtfs",
      "urls": {
        "static_current": "https://data.trilliumtransit.com/gtfs/laketahoe-ca-us/laketahoe-ca-us.zip"
      },
      "license": {
        "use_without_attribution": "yes",
        "create_derived_product": "yes"
      },
      "operators": [
        {
          "onestop_id": "o-9qfx-northlaketahoeexpress~24houradvancereservationsrequired",
          "name": "North Lake Tahoe Express",
          "website": "https://www.northlaketahoeexpress.com/",
          "associated_feeds": [
            {
              "gtfs_agency_id": "16"
            }
          ]
        },
        {
          "onestop_id": "o-9qfx-tahoetruckeearearegionaltransit",
          "name": "Tahoe Truckee Area Regional Transit",
          "short_name": "TART",
          "website": "https://tahoetruckeetransit.com/",
          "associated_feeds": [
            {
              "gtfs_agency_id": "904"
            }
          ],
          "tags": {
            "twitter_general": "areatahoe",
            "us_ntd_id": "9R02-91101"
          }
        }
      ]
    },
    {
      "id": "f-9qh1f-elmontetransit",
      "spec": "gtfs",
      "urls": {
        "static_current": "https://data.trilliumtransit.com/gtfs/elmonte-ca-us/elmonte-ca-us.zip"
      },
      "license": {
        "use_without_attribution": "yes",
        "create_derived_product": "yes"
      },
      "operators": [
        {
          "onestop_id": "o-9qh1f-elmontetransit",
          "name": "El Monte Transit",
          "short_name": "http://www.ci.el-monte.ca.us/398/Transportation",
          "associated_feeds": [
            {
              "gtfs_agency_id": "703"
            }
          ],
          "tags": {
            "us_ntd_id": "90265",
            "wikidata_id": "Q5351636"
          }
        }
      ]
    },
    {
      "id": "f-9qh2s-corona~ca~us",
      "spec": "gtfs",
      "urls": {
        "static_current": "https://data.trilliumtransit.com/gtfs/corona-ca-us/corona-ca-us.zip"
      },
      "license": {
        "use_without_attribution": "yes",
        "create_derived_product": "yes"
      },
      "tags": {
        "gtfs_data_exchange": "corona-cruiser"
      },
      "operators": [
        {
          "onestop_id": "o-9qh2s-coronacruiser",
          "name": "Corona Cruiser",
          "website": "https://www.coronaca.gov/government/departments-divisions/public-works/public-transit/corona-cruiser",
          "associated_feeds": [
            {
              "gtfs_agency_id": "43"
            }
          ],
          "tags": {
            "us_ntd_id": "90052"
          }
        }
      ]
    },
    {
      "id": "f-9qhc-beaumont~ca~us",
      "spec": "gtfs",
      "urls": {
        "static_current": "https://data.trilliumtransit.com/gtfs/beaumont-ca-us/beaumont-ca-us.zip"
      },
      "license": {
        "use_without_attribution": "yes",
        "create_derived_product": "yes"
      },
      "tags": {
        "gtfs_data_exchange": "beaumont-pass-transit"
      },
      "operators": [
        {
          "onestop_id": "o-9qhc-beaumonttransitsystem",
          "name": "Beaumont Transit",
          "website": "https://www.beaumontca.gov/90/Transit",
          "associated_feeds": [
            {
              "gtfs_agency_id": "73"
            },
            {
              "feed_onestop_id": "f-9qhc-beaumont~ca~us~rt"
            },
            {
              "feed_onestop_id": "f-9qhc-beaumont~ca~us~rt~alerts"
            }
          ],
          "tags": {
            "wikidata_id": "Q7142408"
          }
        }
      ]
    },
    {
      "id": "f-9qnx-bullheadareatransit~az~us",
      "spec": "gtfs",
      "urls": {
        "static_current": "https://data.trilliumtransit.com/gtfs/bullheadareatransit-az-us/bullheadareatransit-az-us.zip"
      },
      "license": {
        "use_without_attribution": "yes",
        "create_derived_product": "yes"
      },
      "operators": [
        {
          "onestop_id": "o-9qnx-bullheadareatransitsystem",
          "name": "Bullhead Area Transit System",
          "website": "https://www.bullheadcity.com/community/bullhead-area-transit-system",
          "associated_feeds": [
            {
              "gtfs_agency_id": "258"
            }
          ],
          "tags": {
            "twitter_general": "bullheadinfo",
            "us_ntd_id": "9R01-91037"
          }
        }
      ]
    },
    {
      "id": "f-9r-sagestage",
      "spec": "gtfs",
      "urls": {
        "static_current": "https://data.trilliumtransit.com/gtfs/sagestage-ca-us/sagestage-ca-us.zip"
      },
      "license": {
        "url": "http://sagestage.com/gtfs-data/",
        "use_without_attribution": "yes",
        "create_derived_product": "yes"
      },
      "operators": [
        {
          "onestop_id": "o-9r-sagestage",
          "name": "Sage Stage",
          "website": "http://www.sagestage.com",
          "associated_feeds": [
            {
              "gtfs_agency_id": "SS"
            }
          ],
          "tags": {
            "us_ntd_id": "9R02-91008"
          }
        }
      ]
    },
    {
      "id": "f-9r0-redding~ca~us~rt~alerts",
      "spec": "gtfs-rt",
      "urls": {
        "realtime_alerts": "http://gtfs-realtime.trilliumtransit.com/gtfs-realtime/feed/redding-ca-us/service_alerts.proto"
      }
    },
    {
      "id": "f-9r0-trinity~ca~us",
      "spec": "gtfs",
      "urls": {
        "static_current": "https://data.trilliumtransit.com/gtfs/weaverville-ca-us/weaverville-ca-us.zip"
      },
      "license": {
        "use_without_attribution": "yes",
        "create_derived_product": "yes"
      },
      "tags": {
        "gtfs_data_exchange": "trinity-transit"
      },
      "operators": [
        {
          "onestop_id": "o-9r0-trinitytransit",
          "name": "Trinity Transit",
          "website": "https://trinitytransit.org/",
          "associated_feeds": [
            {
              "gtfs_agency_id": "34"
            }
          ],
          "tags": {
            "us_ntd_id": "9R02-91035",
            "wikidata_id": "Q7842993"
          }
        }
      ]
    },
    {
      "id": "f-9r1-tehama~ca~us",
      "spec": "gtfs",
      "urls": {
        "static_current": "https://data.trilliumtransit.com/gtfs/tehama-ca-us/tehama-ca-us.zip"
      },
      "license": {
        "use_without_attribution": "yes",
        "create_derived_product": "yes"
      },
      "operators": [
        {
          "onestop_id": "o-9r1-susanvilleindianrancheriapublictransportationprogram",
          "name": "Susanville Indian Rancheria Public Transportation Program",
          "website": "https://taketrax.com/updates/susanville-indian-rancheria-public-transportation-program/",
          "associated_feeds": [
            {
              "gtfs_agency_id": "62"
            }
          ],
          "tags": {
            "us_ntd_id": "99256"
          }
        },
        {
          "onestop_id": "o-9r1h-tehamaruralareaexpress",
          "name": "Tehama Rural Area Express",
          "short_name": "TRAX",
          "website": "https://taketrax.com/",
          "associated_feeds": [
            {
              "gtfs_agency_id": "21"
            }
          ],
          "tags": {
            "us_ntd_id": "9R02-91089"
          }
        }
      ]
    },
    {
      "id": "f-9r2-siskiyou~ca~us",
      "spec": "gtfs",
      "urls": {
        "static_current": "https://data.trilliumtransit.com/gtfs/siskiyou-ca-us/siskiyou-ca-us.zip"
      },
      "license": {
        "use_without_attribution": "yes",
        "create_derived_product": "yes"
      },
      "tags": {
        "gtfs_data_exchange": "siskiyou-transit-and-general-express"
      },
      "operators": [
        {
          "onestop_id": "o-9r2-siskiyoutransitandgeneralexpress",
          "name": "Siskiyou Transit and General Express",
          "short_name": "STAGE",
          "website": "https://www.co.siskiyou.ca.us/generalservices/page/stage-schedule",
          "associated_feeds": [
            {
              "gtfs_agency_id": "24"
            }
          ],
          "tags": {
            "us_ntd_id": "9R02-91048"
          }
        }
      ]
    },
    {
      "id": "f-9r4-lassen~ca~us",
      "spec": "gtfs",
      "urls": {
        "static_current": "https://data.trilliumtransit.com/gtfs/lassen-ca-us/lassen-ca-us.zip"
      },
      "license": {
        "use_without_attribution": "yes",
        "create_derived_product": "yes"
      },
      "tags": {
        "gtfs_data_exchange": "lassen-rural-bus"
      },
      "operators": [
        {
          "onestop_id": "o-9r4-lassenruralbus",
          "name": "Lassen Rural Bus",
          "website": "http://www.lassentransportation.com/",
          "associated_feeds": [
            {
              "gtfs_agency_id": "81"
            }
          ],
          "tags": {
            "us_ntd_id": "9R02-91098"
          }
        }
      ]
    },
    {
      "id": "f-9r4-plumas~ca~us",
      "spec": "gtfs",
      "urls": {
        "static_current": "https://data.trilliumtransit.com/gtfs/plumas-ca-us/plumas-ca-us.zip"
      },
      "license": {
        "use_without_attribution": "yes",
        "create_derived_product": "yes"
      },
      "tags": {
        "gtfs_data_exchange": "plumas-transit"
      },
      "operators": [
        {
          "onestop_id": "o-9r4-plumastransit",
          "name": "Plumas Transit",
          "website": "https://www.plumastransit.com/",
          "associated_feeds": [
            {
              "gtfs_agency_id": "20"
            }
          ],
          "tags": {
            "us_ntd_id": "9R02-91119"
          }
        }
      ]
    },
    {
      "id": "f-9r4-rtcride",
      "spec": "gtfs",
      "urls": {
        "static_historic": [
          "https://data.trilliumtransit.com/gtfs/rtc-nv-us/rtc-nv-us.zip"
        ]
      },
      "license": {
        "url": "https://www.rtcwashoe.com/terms-of-use/"
      },
      "tags": {
        "gtfs_data_exchange": "rtc-ride",
        "status": "outdated"
      },
      "operators": [
        {
          "onestop_id": "o-9r4-rtcride",
          "name": "Regional Transportation Commission",
          "short_name": "RTC",
          "website": "https://www.rtcwashoe.com/",
          "tags": {
            "twitter_general": "rtcwashoe",
            "us_ntd_id": "90001",
            "wikidata_id": "Q7309179"
          }
        }
      ]
    },
    {
      "id": "f-9ry8-mountainridestransportationauthoritymrta",
      "spec": "gtfs",
      "urls": {
        "static_historic": [
          "https://data.trilliumtransit.com/gtfs/mountainrides-id-us/mountainrides-id-us.zip"
        ]
      },
      "license": {
        "use_without_attribution": "yes",
        "create_derived_product": "yes"
      },
      "tags": {
        "gtfs_data_exchange": "mountain-rides-transportation-authority-mrta",
        "status": "archived"
      },
      "operators": [
        {
          "onestop_id": "o-9ry8-mountainridestransportationauthoritymrta",
          "name": "Mountain Rides Transportation Authority",
          "short_name": "MRTA",
          "website": "http://www.mountainrides.org/",
          "tags": {
            "twitter_general": "mountainrides"
          }
        }
      ]
    },
    {
      "id": "f-9vfu-dentoncountytransportationauthority",
      "spec": "gtfs",
      "urls": {
        "static_current": "https://data.trilliumtransit.com/gtfs/dentoncounty-tx-us/dentoncounty-tx-us.zip",
        "static_historic": [
          "https://www.dcta.net/images/uploads/content_files/resource_center/DCTA_GTFS.zip"
        ]
      },
      "license": {
        "url": "https://www.dcta.net/resources/open-data",
        "use_without_attribution": "yes",
        "create_derived_product": "yes"
      },
      "operators": [
        {
          "onestop_id": "o-9vfu-dentoncountytransportationauthority",
          "name": "Denton County Transportation Authority",
          "short_name": "DCTA",
          "website": "https://www.dcta.net/",
          "associated_feeds": [
            {
              "gtfs_agency_id": "581"
            },
            {
              "feed_onestop_id": "f-dentoncountytransportationauthority~rt"
            }
          ],
          "tags": {
            "twitter_general": "RideDCTA",
            "us_ntd_id": "60101",
            "wikidata_id": "Q5259601"
          }
        }
      ]
    },
    {
      "id": "f-9vg3-startransit~tx~us",
      "spec": "gtfs",
      "urls": {
        "static_current": "https://data.trilliumtransit.com/gtfs/startransit-tx-us/startransit-tx-us.zip"
      },
      "license": {
        "use_without_attribution": "yes",
        "create_derived_product": "yes"
      },
      "operators": [
        {
          "onestop_id": "o-9vg3-startransit",
          "name": "STAR Transit",
          "website": "https://www.startransit.org/",
          "associated_feeds": [
            {
              "gtfs_agency_id": "556"
            }
          ]
        }
      ]
    },
    {
      "id": "f-9vxz-jatran~ms~us",
      "spec": "gtfs",
      "urls": {
        "static_historic": [
          "https://data.trilliumtransit.com/gtfs/jatran-ms-us/jatran-ms-us.zip"
        ]
      },
      "license": {
        "use_without_attribution": "yes",
        "create_derived_product": "yes"
      },
      "tags": {
        "gtfs_data_exchange": "jatran",
        "status": "outdated"
      },
      "operators": [
        {
          "onestop_id": "o-9vxz-jatran",
          "name": "JATRAN",
          "website": "https://www.jacksonms.gov/transportation/",
          "tags": {
            "us_ntd_id": "50034",
            "wikidata_id": "Q6117777"
          }
        }
      ]
    },
    {
      "id": "f-9w-arizonashuttle~az~us",
      "spec": "gtfs",
      "urls": {
        "static_historic": [
          "https://data.trilliumtransit.com/gtfs/arizonashuttle-az-us/arizonashuttle-az-us.zip"
        ]
      },
      "license": {
        "use_without_attribution": "yes",
        "create_derived_product": "yes"
      },
      "tags": {
        "status": "outdated"
      }
    },
    {
      "id": "f-9w0md-cottonwood~az~us",
      "supersedes_ids": [
        "f-9w0q-verdelynx~az~us"
      ],
      "spec": "gtfs",
      "urls": {
        "static_current": "https://data.trilliumtransit.com/gtfs/cottonwood-az-us/cottonwood-az-us.zip"
      },
      "license": {
        "use_without_attribution": "yes",
        "create_derived_product": "yes"
      },
      "tags": {
        "feed_id": "cottonwood-az-us",
        "gtfs_data_exchange": "cottonwood-area-transit"
      },
      "operators": [
        {
          "onestop_id": "o-9w0md-cottonwoodareatransit",
          "supersedes_ids": [
            "o-9w0q-verdelynx"
          ],
          "name": "Cottonwood Area Transit",
          "short_name": "CAT",
          "website": "https://cottonwoodaz.gov/161/Cottonwood-Area-Transit-CAT",
          "associated_feeds": [
            {
              "gtfs_agency_id": "64"
            }
          ],
          "tags": {
            "us_ntd_id": "9R01-91010"
          }
        }
      ]
    },
    {
      "id": "f-9we1-redappletransit~nm~us",
      "spec": "gtfs",
      "urls": {
        "static_current": "https://data.trilliumtransit.com/gtfs/redappletransit-nm-us/redappletransit-nm-us.zip"
      },
      "license": {
        "use_without_attribution": "yes",
        "create_derived_product": "yes"
      },
      "operators": [
        {
          "onestop_id": "o-9we1-redappletransit",
          "name": "Red Apple Transit",
          "website": "http://fmtn.org/279/Red-Apple-Transit",
          "associated_feeds": [
            {
              "gtfs_agency_id": "459"
            }
          ],
          "tags": {
            "us_ntd_id": "60100"
          }
        }
      ]
    },
    {
      "id": "f-9wgzn-741",
      "spec": "gtfs",
      "urls": {
        "static_current": "https://data.trilliumtransit.com/gtfs/snowmassvillagetransportation-co-us/snowmassvillagetransportation-co-us.zip"
      },
      "license": {
        "use_without_attribution": "yes",
        "create_derived_product": "yes"
      },
      "operators": [
        {
          "onestop_id": "o-9wgzn-snowmassvillage",
          "name": "Snowmass Village Shuttle",
          "website": "http://www.snowmasstransit.com/",
          "associated_feeds": [
            {
              "gtfs_agency_id": "770"
            }
          ]
        }
      ]
    },
    {
      "id": "f-9wk-sandiashuttle~nm~us",
      "spec": "gtfs",
      "urls": {
        "static_historic": [
          "https://data.trilliumtransit.com/gtfs/sandiashuttle-nm-us/sandiashuttle-nm-us.zip"
        ]
      },
      "license": {
        "use_without_attribution": "yes",
        "create_derived_product": "yes"
      },
      "tags": {
        "status": "outdated"
      }
    },
    {
      "id": "f-9wv-coloradoshuttle~co~us",
      "spec": "gtfs",
      "urls": {
        "static_historic": [
          "https://data.trilliumtransit.com/gtfs/coloradoshuttle-co-us/coloradoshuttle-co-us.zip"
        ]
      },
      "license": {
        "use_without_attribution": "yes",
        "create_derived_product": "yes"
      },
      "tags": {
        "status": "outdated"
      }
    },
    {
      "id": "f-9x-bustang~co~us",
      "spec": "gtfs",
      "urls": {
        "static_current": "https://data.trilliumtransit.com/gtfs/outrider-co-us/outrider-co-us.zip",
        "static_historic": [
          "https://data.trilliumtransit.com/gtfs/bustang-co-us/bustang-co-us.zip"
        ]
      },
      "license": {
        "use_without_attribution": "yes",
        "create_derived_product": "yes"
      },
      "tags": {
        "gtfs_data_exchange": "bustang"
      },
      "operators": [
        {
          "onestop_id": "o-9x-bustang",
          "name": "Bustang Outrider",
          "website": "https://ridebustang.com/outrider/",
          "associated_feeds": [
            {
              "gtfs_agency_id": "249"
            }
          ],
          "tags": {
            "twitter_general": "RideBustang",
            "wikidata_id": "Q85749670"
          }
        }
      ]
    },
    {
      "id": "f-9xh-cme~co~us",
      "spec": "gtfs",
      "urls": {
        "static_current": "https://data.trilliumtransit.com/gtfs/cme-co-us/cme-co-us.zip"
      },
      "license": {
        "use_without_attribution": "yes",
        "create_derived_product": "yes"
      },
      "operators": [
        {
          "onestop_id": "o-9xh-coloradomountainexpress",
          "name": "Epic Mountain Express",
          "website": "https://www.epicmountainexpress.com/",
          "associated_feeds": [
            {
              "gtfs_agency_id": "672"
            }
          ],
          "tags": {
            "twitter_general": "EpicMtnExpress"
          }
        }
      ]
    },
    {
      "id": "f-9xh3-vailtransit",
      "spec": "gtfs",
      "urls": {
        "static_current": "https://data.trilliumtransit.com/gtfs/vailtransit-co-us/vailtransit-co-us.zip"
      },
      "license": {
        "use_without_attribution": "yes",
        "create_derived_product": "yes"
      },
      "operators": [
        {
          "onestop_id": "o-9xh3-vailtransit",
          "name": "Vail Transit",
          "website": "https://www.vailgov.com/government/departments/transportation-services/bus-information",
          "associated_feeds": [
            {
              "gtfs_agency_id": "680"
            },
            {
              "feed_onestop_id": "f-vailtransit~rt"
            }
          ],
          "tags": {
            "twitter_general": "VailGov"
          }
        }
      ]
    },
    {
      "id": "f-9xhg-winterpark~co~us",
      "spec": "gtfs",
      "urls": {
        "static_current": "https://data.trilliumtransit.com/gtfs/winterpark-co-us/winterpark-co-us.zip"
      },
      "license": {
        "use_without_attribution": "yes",
        "create_derived_product": "yes"
      },
      "operators": [
        {
          "onestop_id": "o-9xhg-thelift",
          "name": "The Lift",
          "website": "https://www.theliftwp.com/",
          "associated_feeds": [
            {
              "gtfs_agency_id": "806"
            }
          ]
        }
      ]
    },
    {
      "id": "f-9xhv-nps~romo~shuttles",
      "spec": "gtfs",
      "urls": {
        "static_current": "https://data.trilliumtransit.com/gtfs/rockymountainnationalpark-co-us/rockymountainnationalpark-co-us.zip"
      },
      "license": {
        "url": "https://creativecommons.org/publicdomain/zero/1.0/",
        "use_without_attribution": "yes",
        "create_derived_product": "yes"
      },
      "operators": [
        {
          "onestop_id": "o-9xhv-rockymountainnationalpark",
          "name": "Rocky Mountain National Park Shuttle",
          "website": "https://www.nps.gov/romo/index.htm",
          "associated_feeds": [
            {
              "gtfs_agency_id": "1608"
            }
          ]
        }
      ]
    },
    {
      "id": "f-9xj5s-viamobilityservices~co~us",
      "spec": "gtfs",
      "urls": {
        "static_current": "https://data.trilliumtransit.com/gtfs/viamobilityservices-co-us/viamobilityservices-co-us.zip"
      },
      "license": {
        "use_without_attribution": "yes",
        "create_derived_product": "yes"
      },
      "operators": [
        {
          "onestop_id": "o-9xj5s-viamobilityservices",
          "name": "City of Boulder",
          "website": "https://bouldercolorado.gov/services/hop-bus",
          "associated_feeds": [
            {
              "gtfs_agency_id": "689"
            },
            {
              "feed_onestop_id": "f-9xj5s-viamobilityservices~rt"
            },
            {
              "feed_onestop_id": "f-9xj5s-viamobilityservices~rt~alerts"
            }
          ]
        },
        {
          "onestop_id": "o-bouldercounty~co~us",
          "name": "County of Boulder",
          "website": "https://www.bouldercounty.org/open-space/parks-and-trails/hessie-trailhead/",
          "associated_feeds": [
            {
              "gtfs_agency_id": "1601"
            }
          ]
        }
      ]
    },
    {
      "id": "f-9xj5sg-universitycoloradoboulder~co~us",
      "spec": "gtfs",
      "urls": {
        "static_historic": [
          "https://data.trilliumtransit.com/gtfs/universitycoloradoboulder-co-us/universitycoloradoboulder-co-us.zip"
        ]
      },
      "license": {
        "use_without_attribution": "yes",
        "create_derived_product": "yes"
      },
      "tags": {
        "status": "outdated"
      },
      "operators": [
        {
          "onestop_id": "o-9xj5sg-universityofcoloradoboulder",
          "name": "University of Colorado Boulder",
          "short_name": "BuffBus",
          "website": "https://www.colorado.edu/pts/transportation-options/bus/bus-route-information",
          "associated_feeds": [
            {
              "gtfs_agency_id": "809"
            },
            {
              "feed_onestop_id": "f-cuboulder~rt"
            },
            {
              "feed_onestop_id": "f-cuboulder~rt~alerts"
            }
          ],
          "tags": {
            "twitter_general": "cu_pts"
          }
        }
      ]
    },
    {
      "id": "f-9yum-thejo",
      "spec": "gtfs",
      "urls": {
        "static_current": "https://data.trilliumtransit.com/gtfs/johnsoncounty-ks-us/johnsoncounty-ks-us.zip",
        "static_historic": [
          "http://www.jocogov.org/sites/default/files/documents/TRN/google_transit.zip"
        ]
      },
      "operators": [
        {
          "onestop_id": "o-9yum-thejo",
          "name": "RideKC Johnson County Transit",
          "short_name": "The JO",
          "website": "https://www.jocogov.org/department/transit-ridekc-johnson-county",
          "tags": {
            "us_ntd_id": "70035",
            "wikidata_id": "Q6268267"
          }
        }
      ]
    },
    {
      "id": "f-9yz-jeffersoncounty~mo~us",
      "spec": "gtfs",
      "urls": {
        "static_historic": [
          "https://data.trilliumtransit.com/gtfs/jeffersoncounty-mo-us/jeffersoncounty-mo-us.zip"
        ]
      },
      "license": {
        "use_without_attribution": "yes",
        "create_derived_product": "yes"
      },
      "tags": {
        "gtfs_data_exchange": "jeffco-express",
        "status": "outdated"
      },
      "operators": [
        {
          "onestop_id": "o-9yz-jeffcoexpress",
          "name": "JeffCo Express",
          "website": "http://www.jeffcoexpress.org/",
          "tags": {
            "twitter_general": "JeffCoExpress"
          }
        }
      ]
    },
    {
      "id": "f-9ze3-755",
      "spec": "gtfs",
      "urls": {
        "static_current": "https://data.trilliumtransit.com/gtfs/siouxcity-ia-us/siouxcity-ia-us.zip"
      },
      "license": {
        "url": "https://iowa-gtfs.com/",
        "use_without_attribution": "yes",
        "create_derived_product": "yes"
      },
      "operators": [
        {
          "onestop_id": "o-9ze3-siouxcitytransitsystem",
          "name": "Sioux City Transit System",
          "website": "https://www.sioux-city.org/government/departments-q-to-z/transit",
          "associated_feeds": [
            {
              "gtfs_agency_id": "780"
            }
          ],
          "tags": {
            "twitter_general": "locatesiouxcity",
            "us_ntd_id": "70012",
            "wikidata_id": "Q7525465"
          }
        }
      ]
    },
    {
      "id": "f-9zep-siouxareametro~sd~us",
      "spec": "gtfs",
      "urls": {
        "static_historic": [
          "https://data.trilliumtransit.com/gtfs/siouxareametro-sd-us/siouxareametro-sd-us.zip"
        ]
      },
      "license": {
        "use_without_attribution": "yes",
        "create_derived_product": "yes"
      },
      "tags": {
        "gtfs_data_exchange": "sioux-area-metro",
        "status": "outdated"
      },
      "operators": [
        {
          "onestop_id": "o-9zep-siouxareametro",
          "name": "Sioux Area Metro",
          "short_name": "SAM",
          "website": "https://www.siouxfalls.org/sam/",
          "associated_feeds": [
            {
              "gtfs_agency_id": "217"
            }
          ],
          "tags": {
            "twitter_general": "citysiouxfalls",
            "us_ntd_id": "80002",
            "wikidata_id": "Q7525432"
          }
        }
      ]
    },
    {
      "id": "f-9zmzj-767",
      "spec": "gtfs",
      "urls": {
        "static_current": "https://data.trilliumtransit.com/gtfs/marshalltownmunicipaltransit-ia-us/marshalltownmunicipaltransit-ia-us.zip"
      },
      "license": {
        "url": "https://iowa-gtfs.com/",
        "use_without_attribution": "yes",
        "create_derived_product": "yes"
      },
      "operators": [
        {
          "onestop_id": "o-9zmzj-marshalltownmunicipaltransit",
          "name": "Marshalltown Municipal Transit",
          "website": "https://www.marshalltown-ia.gov/368/Marshalltown-Municipal-Transit",
          "associated_feeds": [
            {
              "gtfs_agency_id": "791"
            }
          ],
          "tags": {
            "us_ntd_id": "7R01-70092"
          }
        }
      ]
    },
    {
      "id": "f-9zq4g-762",
      "spec": "gtfs",
      "urls": {
        "static_current": "https://data.trilliumtransit.com/gtfs/10-15transit-ia-us/10-15transit-ia-us.zip"
      },
      "license": {
        "url": "https://iowa-gtfs.com/",
        "use_without_attribution": "yes",
        "create_derived_product": "yes"
      },
      "operators": [
        {
          "onestop_id": "o-9zq4g-10~15transit",
          "name": "10-15 Transit",
          "website": "https://www.oskaloosaiowa.org/405/Oskaloosa-Rides",
          "associated_feeds": [
            {
              "gtfs_agency_id": "785"
            }
          ],
          "tags": {
            "us_ntd_id": "7R01-70242",
            "wikidata_id": "Q7110024"
          }
        },
        {
          "onestop_id": "o-9zq4g-ottumwatransit",
          "name": "Ottumwa Transit",
          "website": "https://www.ottumwa.us/departments/transit/",
          "associated_feeds": [
            {
              "gtfs_agency_id": "751"
            }
          ]
        }
      ]
    },
    {
      "id": "f-9zqv-coralvilletransitsystem~ia~us",
      "spec": "gtfs",
      "urls": {
        "static_current": "https://data.trilliumtransit.com/gtfs/coralvilletransitsystem-ia-us/coralvilletransitsystem-ia-us.zip"
      },
      "license": {
        "url": "https://iowa-gtfs.com/",
        "use_without_attribution": "yes",
        "create_derived_product": "yes"
      },
      "operators": [
        {
          "onestop_id": "o-9zqv-coralvilletransit",
          "name": "Coralville Transit",
          "website": "https://www.coralville.org/166/Bus-Schedules-Route-Maps",
          "associated_feeds": [
            {
              "feed_onestop_id": "f-iowacitytransitsystem~rt"
            }
          ],
          "tags": {
            "twitter_general": "coralville_ia",
            "us_ntd_id": "70030"
          }
        }
      ]
    },
    {
      "id": "f-9zqvh-cambus~ia~us",
      "spec": "gtfs",
      "urls": {
        "static_current": "https://data.trilliumtransit.com/gtfs/cambus-ia-us/cambus-ia-us.zip"
      },
      "license": {
        "url": "https://iowa-gtfs.com/",
        "use_without_attribution": "yes",
        "create_derived_product": "yes"
      },
      "operators": [
        {
          "onestop_id": "o-9zqvh-universityofiowa~cambus",
          "name": "University of Iowa",
          "short_name": "CAMBUS",
          "website": "https://transportation.uiowa.edu/cambus",
          "associated_feeds": [
            {
              "feed_onestop_id": "f-iowacitytransitsystem~rt"
            }
          ],
          "tags": {
            "twitter_general": "uiowaparktrans",
            "us_ntd_id": "70019",
            "wikidata_id": "Q5025682"
          }
        }
      ]
    },
    {
      "id": "f-9zqy-cedarrapidstransit",
      "spec": "gtfs",
      "urls": {
        "static_current": "https://data.trilliumtransit.com/gtfs/cedarrapids-ia-us/cedarrapids-ia-us.zip"
      },
      "license": {
        "url": "https://iowa-gtfs.com/",
        "use_without_attribution": "yes",
        "create_derived_product": "yes"
      },
      "operators": [
        {
          "onestop_id": "o-9zqy-cedarrapidstransit",
          "name": "Cedar Rapids Transit",
          "website": "https://www.cedar-rapids.org/residents/city_buses/index.php",
          "associated_feeds": [
            {
              "gtfs_agency_id": "750"
            }
          ],
          "tags": {
            "twitter_general": "CityofCRiowa",
            "us_ntd_id": "70008",
            "wikidata_id": "Q5056856"
          }
        }
      ]
    },
    {
      "id": "f-9zr0n-759",
      "spec": "gtfs",
      "urls": {
        "static_current": "https://data.trilliumtransit.com/gtfs/burlington-ia-us/burlington-ia-us.zip"
      },
      "license": {
        "url": "https://iowa-gtfs.com/",
        "use_without_attribution": "yes",
        "create_derived_product": "yes"
      },
      "operators": [
        {
          "onestop_id": "o-9zr0n-burlingtonurbanservice",
          "name": "Burlington Urban Service",
          "short_name": "BUS",
          "website": "https://www.burlingtoniowa.org/2265/Burlington-Urban-Service-BUS",
          "associated_feeds": [
            {
              "gtfs_agency_id": "783"
            }
          ],
          "tags": {
            "us_ntd_id": "7R01-70111"
          }
        }
      ]
    },
    {
      "id": "f-9zr78-muscabus",
      "spec": "gtfs",
      "urls": {
        "static_current": "https://data.trilliumtransit.com/gtfs/muscabus-ia-us/muscabus-ia-us.zip"
      },
      "license": {
        "url": "https://iowa-gtfs.com/",
        "use_without_attribution": "yes",
        "create_derived_product": "yes"
      },
      "operators": [
        {
          "onestop_id": "o-9zr78-muscabus",
          "name": "MuscaBus",
          "website": "https://www.muscatineiowa.gov/75/Public-Transit",
          "associated_feeds": [
            {
              "gtfs_agency_id": "769"
            }
          ],
          "tags": {
            "twitter_general": "CityofMuscatine",
            "us_ntd_id": "7R01-70101"
          }
        }
      ]
    },
    {
      "id": "f-9zry5-clintonmta",
      "spec": "gtfs",
      "urls": {
        "static_current": "https://data.trilliumtransit.com/gtfs/clintonmta-ia-us/clintonmta-ia-us.zip"
      },
      "license": {
        "url": "https://iowa-gtfs.com/",
        "use_without_attribution": "yes",
        "create_derived_product": "yes"
      },
      "operators": [
        {
          "onestop_id": "o-9zry5-clintonmta",
          "name": "Clinton MTA",
          "website": "http://www.cityofclintoniowa.us/departments/transit_and_fleet_maintenance/",
          "associated_feeds": [
            {
              "gtfs_agency_id": "776"
            }
          ],
          "tags": {
            "us_ntd_id": "7R01-70173"
          }
        }
      ]
    },
    {
      "id": "f-9zt1b-dodgerarearapidtransit",
      "spec": "gtfs",
      "urls": {
        "static_current": "https://data.trilliumtransit.com/gtfs/dart-ia-us/dart-ia-us.zip"
      },
      "license": {
        "url": "https://iowa-gtfs.com/",
        "use_without_attribution": "yes",
        "create_derived_product": "yes"
      },
      "operators": [
        {
          "onestop_id": "o-9zt1b-dodgerarearapidtransit",
          "name": "Dodger Area Rapid Transit",
          "short_name": "DART",
          "website": "https://www.midascogia.net/transit/transit_index.php",
          "associated_feeds": [
            {
              "gtfs_agency_id": "781"
            }
          ],
          "tags": {
            "us_ntd_id": "7R01-70108"
          }
        }
      ]
    },
    {
      "id": "f-9ztt-masoncitypublictransit",
      "spec": "gtfs",
      "urls": {
        "static_current": "https://data.trilliumtransit.com/gtfs/masoncity-ia-us/masoncity-ia-us.zip"
      },
      "license": {
        "url": "https://iowa-gtfs.com/",
        "use_without_attribution": "yes",
        "create_derived_product": "yes"
      },
      "operators": [
        {
          "onestop_id": "o-9ztt-masoncitypublictransit",
          "name": "Mason City Public Transit",
          "website": "https://www.masoncity.net/pview.aspx?id=18070&catid=0",
          "associated_feeds": [
            {
              "gtfs_agency_id": "779"
            }
          ],
          "tags": {
            "twitter_general": "masoncityiowa",
            "us_ntd_id": "7R01-70260"
          }
        }
      ]
    },
    {
      "id": "f-acrta~oh~us",
      "spec": "gtfs",
      "urls": {
        "static_current": "https://data.trilliumtransit.com/gtfs/acrta-oh-us/acrta-oh-us.zip"
      },
      "license": {
        "use_without_attribution": "yes",
        "create_derived_product": "yes"
      },
      "operators": [
        {
          "onestop_id": "o-acrta~oh~us",
          "name": "Allen County Regional Transit Authority",
          "short_name": "ACRTA",
          "website": "https://www.acrta.com/",
          "associated_feeds": [
            {
              "gtfs_agency_id": "747"
            }
          ]
        }
      ]
    },
    {
      "id": "f-adamscounty~co~us~flex",
      "spec": "gtfs",
      "urls": {
        "static_current": "https://data.trilliumtransit.com/gtfs/adamscounty-co-us/adamscounty-co-us--flex-v2.zip"
      }
    },
    {
      "id": "f-advancetransit~vt~us",
      "spec": "gtfs",
      "urls": {
        "static_current": "https://data.trilliumtransit.com/gtfs/advancetransit-vt-us/advancetransit-vt-us.zip"
      }
    },
    {
      "id": "f-allpointstransit~co~us",
      "spec": "gtfs",
      "urls": {
        "static_current": "https://data.trilliumtransit.com/gtfs/allpointstransit-co-us/allpointstransit-co-us.zip"
      },
      "license": {
        "use_without_attribution": "yes",
        "create_derived_product": "yes"
      },
      "operators": [
        {
          "onestop_id": "o-9wg6-allpointstransit",
          "name": "All Points Transit",
          "website": "https://www.allpointstransit.com/",
          "associated_feeds": [
            {
              "gtfs_agency_id": "1599"
            }
          ],
          "tags": {
            "twitter_general": "AllPntsTransit",
            "us_ntd_id": "8R01-88215"
          }
        }
      ]
    },
    {
      "id": "f-altavista~va~us",
      "spec": "gtfs",
      "urls": {
        "static_current": "https://data.trilliumtransit.com/gtfs/altavista-va-us/altavista-va-us.zip"
      },
      "license": {
        "use_without_attribution": "yes",
        "create_derived_product": "yes"
      },
      "operators": [
        {
          "onestop_id": "o-altavista~va~us",
          "name": "Altavista Community Transit System",
          "short_name": "ACTS",
          "website": "https://www.altavistava.gov/government/town_departments/transportation/index.php",
          "associated_feeds": [
            {
              "gtfs_agency_id": "1764"
            }
          ]
        }
      ]
    },
    {
      "id": "f-amtrakvermonter~vt~us",
      "spec": "gtfs",
      "urls": {
        "static_current": "https://data.trilliumtransit.com/gtfs/amtrakvermonter-vt-us/amtrakvermonter-vt-us.zip"
      }
    },
    {
      "id": "f-asotincounty~wa~us",
      "supersedes_ids": [
        "f-c2hzc-lewistontransitsystem"
      ],
      "spec": "gtfs",
      "urls": {
        "static_current": "https://data.trilliumtransit.com/gtfs/asotincounty-wa-us/asotincounty-wa-us.zip"
      },
      "operators": [
        {
          "onestop_id": "o-asotincounty~wa~us",
          "name": "Asotin County PTBA",
          "website": "https://ridethevalley.org",
          "associated_feeds": [
            {
              "gtfs_agency_id": "2275"
            }
          ],
          "tags": {
            "us_ntd_id": "00051"
          }
        },
        {
          "onestop_id": "o-c2hzc-lewistontransitsystem",
          "name": "Lewiston Transit System",
          "website": "https://ridethevalley.org",
          "associated_feeds": [
            {
              "gtfs_agency_id": "2276"
            }
          ],
          "tags": {
            "us_ntd_id": "00048"
          }
        }
      ]
    },
    {
      "id": "f-avera~ne~us",
      "spec": "gtfs",
      "urls": {
        "static_historic": [
          "https://data.trilliumtransit.com/gtfs/avera-ne-us/avera-ne-us.zip"
        ]
      },
      "tags": {
        "status": "outdated"
      }
    },
    {
      "id": "f-avon~co~us",
      "spec": "gtfs",
      "urls": {
        "static_current": "https://data.trilliumtransit.com/gtfs/avon-co-us/avon-co-us.zip"
      },
      "license": {
        "use_without_attribution": "yes",
        "create_derived_product": "yes"
      },
      "operators": [
        {
          "onestop_id": "o-avon~co~us",
          "name": "Avon Transit",
          "website": "https://www.avon.org/2083/Transit",
          "associated_feeds": [
            {
              "gtfs_agency_id": "1554"
            }
          ]
        }
      ]
    },
    {
      "id": "f-bacacounty~co~us",
      "spec": "gtfs",
      "urls": {
        "static_current": "https://data.trilliumtransit.com/gtfs/bacacounty-co-us/bacacounty-co-us--flex-v2.zip"
      }
    },
    {
      "id": "f-banning~pass~transit",
      "spec": "gtfs",
      "urls": {
        "static_current": "https://data.trilliumtransit.com/gtfs/banning-ca-us/banning-ca-us.zip"
      },
      "license": {
        "use_without_attribution": "yes",
        "create_derived_product": "yes"
      },
      "operators": [
        {
          "onestop_id": "o-9qhb-cityofbanningtransit",
          "name": "City of Banning Transit",
          "website": "http://www.ci.banning.ca.us/351/Bus-Schedules",
          "associated_feeds": [
            {
              "gtfs_agency_id": "72"
            },
            {
              "feed_onestop_id": "f-banning~pass~transit~rt"
            },
            {
              "feed_onestop_id": "f-banning~pass~transit~rt~alerts"
            }
          ]
        }
      ]
    },
    {
      "id": "f-banning~pass~transit~rt~alerts",
      "spec": "gtfs-rt",
      "urls": {
        "realtime_alerts": "http://gtfs-realtime.trilliumtransit.com/gtfs-realtime/feed/banning-ca-us/service_alerts.proto"
      }
    },
    {
      "id": "f-bay~transit~va",
      "spec": "gtfs",
      "urls": {
        "static_current": "https://data.trilliumtransit.com/gtfs/baytransit-va-us/baytransit-va-us.zip"
      },
      "license": {
        "use_without_attribution": "yes",
        "create_derived_product": "yes"
      },
      "operators": [
        {
          "onestop_id": "o-dq9-baytransit",
          "name": "Bay Transit",
          "website": "https://www.baytransit.org/",
          "associated_feeds": [
            {
              "gtfs_agency_id": "1795"
            }
          ],
          "tags": {
            "us_ntd_id": "3R06-30172"
          }
        }
      ]
    },
    {
      "id": "f-beartransit~ca~us",
      "spec": "gtfs",
      "urls": {
        "static_historic": [
          "https://data.trilliumtransit.com/gtfs/beartransit-ca-us/beartransit-ca-us.zip"
        ]
      },
      "license": {
        "use_without_attribution": "yes",
        "create_derived_product": "yes"
      },
      "tags": {
        "status": "outdated"
      },
      "operators": [
        {
          "onestop_id": "o-9q9p3-beartransit",
          "name": "University of California Berkeley Shuttle",
          "short_name": "Bear Transit",
          "website": "http://pt.berkeley.edu/around/transit/routes/",
          "tags": {
            "twitter_general": "CalParking",
            "us_ntd_id": "9R02-91012",
            "wikidata_id": "Q4876580"
          }
        }
      ]
    },
    {
      "id": "f-benson~az~us",
      "spec": "gtfs",
      "urls": {
        "static_current": "https://data.trilliumtransit.com/gtfs/benson-az-us/benson-az-us.zip"
      },
      "license": {
        "use_without_attribution": "yes",
        "create_derived_product": "yes"
      },
      "operators": [
        {
          "onestop_id": "o-benson~az~us",
          "name": "Benson Area Transit",
          "short_name": "BAT",
          "website": "https://www.cityofbenson.com/index.asp?SEC=768D52EE-579F-4A59-8C5A-808204B1B244&Type=B_BASIC"
        }
      ]
    },
    {
      "id": "f-bentcounty~co~us",
      "spec": "gtfs",
      "urls": {
        "static_current": "https://data.trilliumtransit.com/gtfs/bentcounty-co-us/bentcounty-co-us.zip"
      },
      "license": {
        "use_without_attribution": "yes",
        "create_derived_product": "yes"
      },
      "operators": [
        {
          "onestop_id": "o-9wy-bentcountytransportation",
          "name": "Bent County Transit",
          "website": "https://www.bentcounty.net/residents/transportation.php#.YkObZxBKhxg",
          "associated_feeds": [
            {
              "gtfs_agency_id": "1645"
            }
          ],
          "tags": {
            "us_ntd_id": "8R01-88229"
          }
        }
      ]
    },
    {
      "id": "f-bentcounty~co~us~flex",
      "spec": "gtfs",
      "urls": {
        "static_current": "https://data.trilliumtransit.com/gtfs/bentcounty-co-us/bentcounty-co-us--flex-v2.zip"
      }
    },
    {
      "id": "f-bermuda~bm",
      "spec": "gtfs",
      "urls": {
        "static_current": "https://data.trilliumtransit.com/gtfs/bermuda-bm/bermuda-bm.zip"
      }
    },
    {
      "id": "f-bettendorf~ia~us",
      "spec": "gtfs",
      "urls": {
        "static_current": "https://data.trilliumtransit.com/gtfs/bettendorf-ia-us/bettendorf-ia-us.zip"
      },
      "license": {
        "use_without_attribution": "yes",
        "create_derived_product": "yes"
      },
      "operators": [
        {
          "onestop_id": "o-bettendorf~ia~us",
          "name": "Bettendorf Transit",
          "website": "https://www.bettendorf.org/departments/engineering___public_works/public_works_operations/transit/index.php",
          "associated_feeds": [
            {
              "gtfs_agency_id": "777"
            }
          ]
        }
      ]
    },
    {
      "id": "f-blackhawktramway~co~us",
      "spec": "gtfs",
      "urls": {
        "static_current": "https://data.trilliumtransit.com/gtfs/blackhawktramway-co-us/blackhawktramway-co-us.zip"
      },
      "license": {
        "use_without_attribution": "yes",
        "create_derived_product": "yes"
      },
      "operators": [
        {
          "onestop_id": "o-9xhfr-blackhawkandcentralcitytramway",
          "name": "Blackhawk and Central City Tramway",
          "website": "https://www.cityofblackhawk.org/public-works/pages/shuttle-service",
          "associated_feeds": [
            {
              "gtfs_agency_id": "1646"
            }
          ],
          "tags": {
            "us_ntd_id": "8R01-80119"
          }
        }
      ]
    },
    {
      "id": "f-blackstone~va~us",
      "spec": "gtfs",
      "urls": {
        "static_current": "https://data.trilliumtransit.com/gtfs/blackstone-va-us/blackstone-va-us.zip"
      },
      "license": {
        "use_without_attribution": "yes",
        "create_derived_product": "yes"
      },
      "operators": [
        {
          "onestop_id": "o-blackstone~va~us",
          "name": "Blackstone Area Bus System",
          "short_name": "BABS",
          "website": "https://www.blackstonebus.com/",
          "associated_feeds": [
            {
              "gtfs_agency_id": "1793"
            }
          ]
        }
      ]
    },
    {
      "id": "f-blockislandferry~ma~us",
      "spec": "gtfs",
      "urls": {
        "static_historic": [
          "https://data.trilliumtransit.com/gtfs/blockislandferry-ma-us/blockislandferry-ma-us.zip"
        ]
      },
      "tags": {
        "status": "outdated"
      }
    },
    {
      "id": "f-bloombus~ma~us",
      "spec": "gtfs",
      "urls": {
        "static_current": "https://data.trilliumtransit.com/gtfs/bloombus-ma-us/bloombus-ma-us.zip"
      }
    },
    {
      "id": "f-blossomexpress~ca~us",
      "spec": "gtfs",
      "urls": {
        "static_current": "https://data.trilliumtransit.com/gtfs/blossomexpress-ca-us/blossomexpress-ca-us.zip"
      },
      "license": {
        "use_without_attribution": "yes",
        "create_derived_product": "yes"
      },
      "tags": {
        "status": "outdated"
      },
      "operators": [
        {
          "onestop_id": "o-blossomexpress~ca~us",
          "name": "Blossom Express"
        }
      ]
    },
    {
      "id": "f-blueapplebus~ma~us",
      "spec": "gtfs",
      "urls": {
        "static_current": "https://data.trilliumtransit.com/gtfs/blueapplebus-ma-us/blueapplebus-ma-us.zip"
      }
    },
    {
      "id": "f-boprc~nz",
      "spec": "gtfs",
      "urls": {
        "static_current": "https://data.trilliumtransit.com/gtfs/boprc-nz/boprc-nz.zip"
      }
    },
    {
      "id": "f-bouldercounty~co~us",
      "spec": "gtfs",
      "urls": {
        "static_historic": [
          "https://data.trilliumtransit.com/gtfs/bouldercounty-co-us/bouldercounty-co-us.zip"
        ]
      },
      "tags": {
        "status": "outdated"
      }
    },
    {
      "id": "f-breckenridgefreeride~co~us",
      "spec": "gtfs",
      "urls": {
        "static_current": "https://data.trilliumtransit.com/gtfs/breckenridgefreeride-co-us/breckenridgefreeride-co-us.zip"
      },
      "license": {
        "use_without_attribution": "yes",
        "create_derived_product": "yes"
      },
      "operators": [
        {
          "onestop_id": "o-9xh8d-breckenridgefreeride",
          "name": "Breckenridge Free Ride",
          "website": "https://www.breckfreeride.com/",
          "associated_feeds": [
            {
              "gtfs_agency_id": "1631"
            }
          ],
          "tags": {
            "twitter_general": "breckfreeride",
            "us_ntd_id": "8R01-80170"
          }
        },
        {
          "onestop_id": "o-9xh8d-upperwarriorsmark",
          "name": "Upper Warriors Mark",
          "associated_feeds": [
            {
              "gtfs_agency_id": "1706"
            }
          ]
        },
        {
          "onestop_id": "o-9xh8d-vailskishuttles",
          "name": "Breckenridge Ski Resort",
          "associated_feeds": [
            {
              "gtfs_agency_id": "1705"
            }
          ]
        }
      ]
    },
    {
      "id": "f-brightline~fl~us",
      "spec": "gtfs",
      "urls": {
        "static_current": "https://data.trilliumtransit.com/gtfs/brightline-fl-us/brightline-fl-us.zip"
      },
      "operators": [
        {
          "onestop_id": "o-brightline~fl~us",
          "name": "Brightline",
          "website": "https://www.gobrightline.com/",
          "associated_feeds": [
            {
              "feed_onestop_id": "f-brightline~fl~us~rt"
            },
            {
              "feed_onestop_id": "f-brightline~fl~us~rt~alerts"
            }
          ]
        }
      ]
    },
    {
      "id": "f-bristol~va~us",
      "spec": "gtfs",
      "urls": {
        "static_current": "https://data.trilliumtransit.com/gtfs/bristol-va-us/bristol-va-us.zip"
      },
      "license": {
        "use_without_attribution": "yes",
        "create_derived_product": "yes"
      },
      "operators": [
        {
          "onestop_id": "o-bristol~va~us",
          "name": "Bristol Virginia Transit",
          "short_name": "BVT",
          "website": "https://www.bristolva.org/196/Transit",
          "associated_feeds": [
            {
              "gtfs_agency_id": "1761"
            }
          ]
        }
      ]
    },
    {
      "id": "f-browncounty~mn~us",
      "spec": "gtfs",
      "urls": {
        "static_current": "https://data.trilliumtransit.com/gtfs/browncounty-mn-us/browncounty-mn-us.zip"
      }
    },
    {
      "id": "f-broomfield~co~us",
      "spec": "gtfs",
      "urls": {
        "static_current": "https://data.trilliumtransit.com/gtfs/broomfield-co-us/broomfield-co-us--flex-v2.zip"
      }
    },
    {
      "id": "f-c0-bcferries~bc~ca",
      "spec": "gtfs",
      "urls": {
        "static_current": "https://data.trilliumtransit.com/gtfs/bcferries-bc-ca/bcferries-bc-ca.zip"
      },
      "license": {
        "use_without_attribution": "yes",
        "create_derived_product": "yes"
      },
      "operators": [
        {
          "onestop_id": "o-c0-bcferries",
          "name": "BC Ferries",
          "website": "https://www.bcferries.com/",
          "associated_feeds": [
            {
              "gtfs_agency_id": "965"
            }
          ]
        }
      ]
    },
    {
      "id": "f-c1f-interisland~ak~us",
      "spec": "gtfs",
      "urls": {
        "static_historic": [
          "https://data.trilliumtransit.com/gtfs/interisland-ak-us/interisland-ak-us.zip"
        ]
      },
      "license": {
        "use_without_attribution": "yes",
        "create_derived_product": "yes"
      },
      "tags": {
        "status": "outdated"
      },
      "operators": [
        {
          "onestop_id": "o-c1f-inter~islandferryauthority",
          "name": "Inter-Island Ferry Authority",
          "website": "http://www.interislandferry.com/",
          "tags": {
            "us_ntd_id": "0R04-00382",
            "wikidata_id": "Q6044644"
          }
        }
      ]
    },
    {
      "id": "f-c1f6-thebus~ketchikangatewayborough~airportferry",
      "spec": "gtfs",
      "urls": {
        "static_current": "https://data.trilliumtransit.com/gtfs/kgb-ak-us/kgb-ak-us.zip"
      },
      "license": {
        "use_without_attribution": "yes",
        "create_derived_product": "yes"
      },
      "operators": [
        {
          "onestop_id": "o-c1f6-ak~airportferry",
          "name": "Airport Ferry",
          "website": "https://www.kgbak.us/Transit",
          "associated_feeds": [
            {
              "gtfs_agency_id": "554"
            }
          ]
        },
        {
          "onestop_id": "o-c1f6-ak~thebus~ketchikangatewayborough",
          "name": "The Bus",
          "website": "https://www.kgbak.us/Transit",
          "associated_feeds": [
            {
              "gtfs_agency_id": "553"
            }
          ],
          "tags": {
            "us_ntd_id": "0R04-00358"
          }
        }
      ]
    },
    {
      "id": "f-c20-wotm~wa~us",
      "spec": "gtfs",
      "urls": {
        "static_current": "https://data.trilliumtransit.com/gtfs/wotm-wa-us/wotm-wa-us.zip"
      },
      "license": {
        "use_without_attribution": "yes",
        "create_derived_product": "yes"
      },
      "tags": {
        "status": "outdated"
      },
      "operators": [
        {
          "onestop_id": "o-c20-wahkiakumonthemove",
          "name": "Wahkiakum on the Move",
          "tags": {
            "us_ntd_id": "0R03-00371"
          }
        }
      ]
    },
    {
      "id": "f-c20w-rivercitiestransit~wa~us",
      "spec": "gtfs",
      "urls": {
        "static_current": "https://data.trilliumtransit.com/gtfs/rivercitiestransit-wa-us/rivercitiestransit-wa-us.zip"
      },
      "license": {
        "use_without_attribution": "yes",
        "create_derived_product": "yes"
      },
      "tags": {
        "gtfs_data_exchange": "rivercities-transit"
      },
      "operators": [
        {
          "onestop_id": "o-c20w-rivercitiestransit",
          "name": "RiverCities Transit",
          "short_name": "RCT",
          "website": "https://rctransit.org/",
          "associated_feeds": [
            {
              "gtfs_agency_id": "226"
            }
          ],
          "tags": {
            "us_ntd_id": "00016",
            "wikidata_id": "Q28451877"
          }
        }
      ]
    },
    {
      "id": "f-c215-gorgewet~wa~us",
      "spec": "gtfs",
      "urls": {
        "static_current": "https://data.trilliumtransit.com/gtfs/skamaniacounty-wa-us/skamaniacounty-wa-us.zip"
      },
      "license": {
        "use_without_attribution": "yes",
        "create_derived_product": "yes"
      },
      "operators": [
        {
          "onestop_id": "o-c215-skamaniacountypublictransitgorgewetbus",
          "name": "Skamania County Transit",
          "website": "https://www.skamaniacounty.org/departments-offices/senior-services/services/public-transportation",
          "associated_feeds": [
            {
              "gtfs_agency_id": "1814"
            }
          ]
        }
      ]
    },
    {
      "id": "f-c22-mason~wa~us",
      "spec": "gtfs",
      "urls": {
        "static_current": "https://data.trilliumtransit.com/gtfs/mason-wa-us/mason-wa-us.zip"
      },
      "license": {
        "use_without_attribution": "yes",
        "create_derived_product": "yes"
      },
      "operators": [
        {
          "onestop_id": "o-c22-masontransitauthority",
          "name": "Mason Transit Authority",
          "short_name": "MTA",
          "website": "http://www.masontransit.org/",
          "associated_feeds": [
            {
              "gtfs_agency_id": "480"
            }
          ],
          "tags": {
            "twitter_general": "masontransit",
            "us_ntd_id": "0R03-00315",
            "wikidata_id": "Q20712385"
          }
        }
      ]
    },
    {
      "id": "f-c24-peopleforpeople",
      "spec": "gtfs",
      "urls": {
        "static_current": "https://data.trilliumtransit.com/gtfs/pfp-wa-us/pfp-wa-us.zip"
      },
      "license": {
        "use_without_attribution": "yes",
        "create_derived_product": "yes"
      },
      "operators": [
        {
          "onestop_id": "o-c24-peopleforpeople",
          "name": "People for People",
          "short_name": "Community Connector",
          "website": "https://www.pfp.org/pfp/Transportation/Schedules.aspx",
          "associated_feeds": [
            {
              "gtfs_agency_id": "1821"
            }
          ],
          "tags": {
            "us_ntd_id": "0R03-00287"
          }
        }
      ]
    },
    {
      "id": "f-c262f-uniongaptransit",
      "spec": "gtfs",
      "urls": {
        "static_current": "https://data.trilliumtransit.com/gtfs/uniongap-wa-us/uniongap-wa-us.zip"
      },
      "license": {
        "use_without_attribution": "yes",
        "create_derived_product": "yes"
      },
      "operators": [
        {
          "onestop_id": "o-c262f-uniongaptransit",
          "name": "Union Gap Transit",
          "website": "https://uniongapwa.gov/transit/",
          "associated_feeds": [
            {
              "gtfs_agency_id": "688"
            }
          ]
        }
      ]
    },
    {
      "id": "f-c263-selah~wa~us",
      "spec": "gtfs",
      "urls": {
        "static_current": "https://data.trilliumtransit.com/gtfs/selah-wa-us/selah-wa-us.zip"
      },
      "license": {
        "use_without_attribution": "yes",
        "create_derived_product": "yes"
      },
      "operators": [
        {
          "onestop_id": "o-c263-selahtransit",
          "name": "Selah Transit",
          "website": "https://selahwa.gov/transit/",
          "associated_feeds": [
            {
              "gtfs_agency_id": "868"
            }
          ]
        }
      ]
    },
    {
      "id": "f-c28-islandtransit",
      "spec": "gtfs",
      "urls": {
        "static_current": "https://data.trilliumtransit.com/gtfs/islandtransit-wa-us/islandtransit-wa-us.zip"
      },
      "license": {
        "use_without_attribution": "yes",
        "create_derived_product": "yes"
      },
      "operators": [
        {
          "onestop_id": "o-c28-islandtransit",
          "name": "Island Transit",
          "website": "http://www.islandtransit.org/",
          "associated_feeds": [
            {
              "gtfs_agency_id": "2271"
            }
          ],
          "tags": {
            "us_ntd_id": "0R03-00298",
            "wikidata_id": "Q16980701"
          }
        }
      ]
    },
    {
      "id": "f-c2pvx-butte~mt~us",
      "spec": "gtfs",
      "urls": {
        "static_historic": [
          "https://data.trilliumtransit.com/gtfs/butte-mt-us/butte-mt-us.zip"
        ]
      },
      "license": {
        "use_without_attribution": "yes",
        "create_derived_product": "yes"
      },
      "tags": {
        "gtfs_data_exchange": "butte-silver-bow",
        "status": "outdated"
      },
      "operators": [
        {
          "onestop_id": "o-c2pvx-butte~silverbow",
          "name": "Butte-Silver Bow",
          "website": "https://buttebus.org/",
          "tags": {
            "us_ntd_id": "8R02-88296"
          }
        }
      ]
    },
    {
      "id": "f-c2qft-udash~mt~us",
      "spec": "gtfs",
      "urls": {
        "static_historic": [
          "https://data.trilliumtransit.com/gtfs/udash-mt-us/udash-mt-us.zip"
        ]
      },
      "license": {
        "use_without_attribution": "yes",
        "create_derived_product": "yes"
      },
      "tags": {
        "gtfs_data_exchange": "mountain-line-mutd",
        "status": "outdated"
      },
      "operators": [
        {
          "onestop_id": "o-c2qft-udash~universityofmontana",
          "name": "University of Montana",
          "short_name": "UDASH",
          "website": "https://www.umt.edu/transportation/bus/",
          "associated_feeds": [
            {
              "gtfs_agency_id": "465"
            }
          ],
          "tags": {
            "twitter_general": "udash",
            "us_ntd_id": "80107"
          }
        }
      ]
    },
    {
      "id": "f-c427-cityandboroughofjuneau~ak~us",
      "spec": "gtfs",
      "urls": {
        "static_current": "https://data.trilliumtransit.com/gtfs/cityandboroughofjuneau-ak-us/cityandboroughofjuneau-ak-us.zip"
      },
      "license": {
        "use_without_attribution": "yes",
        "create_derived_product": "yes"
      },
      "operators": [
        {
          "onestop_id": "o-c427-capitaltransit",
          "name": "Capital Transit",
          "website": "https://juneaucapitaltransit.org/",
          "associated_feeds": [
            {
              "gtfs_agency_id": "474"
            },
            {
              "feed_onestop_id": "f-cityandboroughofjuneau~rt"
            }
          ],
          "tags": {
            "twitter_general": "cbjuneau",
            "us_ntd_id": "0R04-00391",
            "wikidata_id": "Q5035680"
          }
        }
      ]
    },
    {
      "id": "f-c815-streamlinetransit~mt~us",
      "spec": "gtfs",
      "urls": {
        "static_current": "https://data.trilliumtransit.com/gtfs/streamlinetransit-mt-us/streamlinetransit-mt-us.zip"
      },
      "license": {
        "use_without_attribution": "yes",
        "create_derived_product": "yes"
      },
      "operators": [
        {
          "onestop_id": "o-c815-streamline",
          "name": "Streamline",
          "website": "https://streamlinebus.com/",
          "associated_feeds": [
            {
              "gtfs_agency_id": "259"
            }
          ],
          "tags": {
            "twitter_general": "ridestreamline",
            "us_ntd_id": "8R02-80235"
          }
        }
      ]
    },
    {
      "id": "f-carson~ca~us",
      "spec": "gtfs",
      "urls": {
        "static_historic": [
          "https://data.trilliumtransit.com/gtfs/carson-ca-us/carson-ca-us.zip"
        ]
      },
      "license": {
        "use_without_attribution": "yes",
        "create_derived_product": "yes"
      },
      "tags": {
        "status": "outdated"
      },
      "operators": [
        {
          "onestop_id": "o-9q5b-carsoncircuit",
          "name": "Carson Circuit",
          "tags": {
            "us_ntd_id": "90258",
            "wikidata_id": "Q5046916"
          }
        }
      ]
    },
    {
      "id": "f-carts~ak~us",
      "spec": "gtfs",
      "urls": {
        "static_current": "https://data.trilliumtransit.com/gtfs/carts-ak-us/carts-ak-us.zip"
      }
    },
    {
      "id": "f-cata~pa~us",
      "spec": "gtfs",
      "urls": {
<<<<<<< HEAD
        "static_current": "https://data.trilliumtransit.com/gtfs/cata-pa-us/cata-pa-us.zip"
      }
    },
    {
      "id": "f-catholiccommunity~wa~us~king",
      "spec": "gtfs",
      "urls": {
        "static_current": "https://data.trilliumtransit.com/gtfs/catholiccommunity-wa-us/catholiccommunity-wa-us-king--flex-v2.zip"
      }
    },
    {
      "id": "f-catholiccommunity~wa~us~northwest",
      "spec": "gtfs",
      "urls": {
        "static_current": "https://data.trilliumtransit.com/gtfs/catholiccommunity-wa-us/catholiccommunity-wa-us-northwest--flex-v2.zip"
      }
    },
    {
      "id": "f-catholiccommunity~wa~us~southwest",
      "spec": "gtfs",
      "urls": {
        "static_current": "https://data.trilliumtransit.com/gtfs/catholiccommunity-wa-us/catholiccommunity-wa-us-southwest--flex-v2.zip"
=======
        "static_historic": [
          "https://data.trilliumtransit.com/gtfs/cata-pa-us/cata-pa-us--imap.zip"
        ]
      },
      "tags": {
        "status": "outdated"
>>>>>>> 5cdb8960
      }
    },
    {
      "id": "f-cctbus~mn~us",
      "spec": "gtfs",
      "urls": {
        "static_current": "https://data.trilliumtransit.com/gtfs/cctbus-mn-us/cctbus-mn-us.zip"
      }
    },
    {
      "id": "f-chapelhilltransit~nc~us",
      "spec": "gtfs",
      "urls": {
        "static_current": "https://data.trilliumtransit.com/gtfs/chapel-hill-transit-nc-us/chapel-hill-transit-nc-us.zip"
      }
    },
    {
      "id": "f-ccttransit~wa~us",
      "spec": "gtfs",
      "urls": {
        "static_current": "https://data.trilliumtransit.com/gtfs/ccttransit-wa-us/ccttransit-wa-us.zip"
      }
    },
    {
      "id": "f-chicagowatertaxi~il~us",
      "spec": "gtfs",
      "urls": {
        "static_historic": [
          "https://data.trilliumtransit.com/gtfs/chicagowatertaxi-il-us/chicagowatertaxi-il-us.zip"
        ]
      },
      "license": {
        "use_without_attribution": "yes",
        "create_derived_product": "yes"
      },
      "tags": {
        "status": "outdated"
      },
      "operators": [
        {
          "onestop_id": "o-chicagowatertaxi~il~us",
          "name": "Chicago Water Taxi",
          "website": "https://www.chicagowatertaxi.com/",
          "associated_feeds": [
            {
              "gtfs_agency_id": "1580"
            }
          ]
        }
      ]
    },
    {
      "id": "f-citibus~ia~us",
      "spec": "gtfs",
      "urls": {
        "static_historic": [
          "https://data.trilliumtransit.com/gtfs/citibus-ia-us/citibus-ia-us--imap.zip"
        ]
      },
      "tags": {
        "status": "outdated"
      }
    },
    {
      "id": "f-cityofdekalb~il~us",
      "spec": "gtfs",
      "urls": {
        "static_current": "https://data.trilliumtransit.com/gtfs/cityofdekalb-il-us/cityofdekalb-il-us.zip"
      },
      "license": {
        "use_without_attribution": "yes",
        "create_derived_product": "yes"
      },
      "operators": [
        {
          "onestop_id": "o-dp2y-dekalbpublictransit",
          "name": "DeKalb Public Transit",
          "website": "https://www.cityofdekalb.com/473/Transit",
          "associated_feeds": [
            {
              "gtfs_agency_id": "1507"
            }
          ],
          "tags": {
            "twitter_general": "cityofdekalb_il",
            "us_ntd_id": "50176"
          }
        }
      ]
    },
    {
      "id": "f-cityoffountaintransit~co~us",
      "spec": "gtfs",
      "urls": {
        "static_current": "https://data.trilliumtransit.com/gtfs/cityoffountaintransit-co-us/cityoffountaintransit-co-us.zip"
      },
      "license": {
        "use_without_attribution": "yes",
        "create_derived_product": "yes"
      },
      "operators": [
        {
          "onestop_id": "o-cityoffountaintransit~co~us",
          "name": "Fountain Municipal Transit",
          "website": "https://www.fountaincolorado.org/government/city_departments___divisions/fountain_municipal_transit",
          "associated_feeds": [
            {
              "gtfs_agency_id": "1649"
            }
          ]
        }
      ]
    },
    {
      "id": "f-cityofgrandforks~nd~us",
      "spec": "gtfs",
      "urls": {
        "static_current": "https://data.trilliumtransit.com/gtfs/cityofgrandforks-nd-us/cityofgrandforks-nd-us.zip"
      }
    },
    {
      "id": "f-cityofhelena~mt~us",
      "spec": "gtfs",
      "urls": {
        "static_historic": [
          "https://data.trilliumtransit.com/gtfs/cityofhelena-mt-us/cityofhelena-mt-us.zip"
        ]
      },
      "license": {
        "use_without_attribution": "yes",
        "create_derived_product": "yes"
      },
      "tags": {
        "status": "outdated"
      },
      "operators": [
        {
          "onestop_id": "o-cityofhelena~mt~us",
          "name": "Capital Transit",
          "website": "https://www.ridethecapitalt.org/"
        }
      ]
    },
    {
      "id": "f-cityoflawndale~ca~us",
      "spec": "gtfs",
      "urls": {
        "static_current": "https://data.trilliumtransit.com/gtfs/cityoflawndale-ca-us/cityoflawndale-ca-us.zip"
      }
    },
    {
      "id": "f-cityofloveland~co~us",
      "spec": "gtfs",
      "urls": {
        "static_current": "https://data.trilliumtransit.com/gtfs/cityofloveland-co-us/cityofloveland-co-us--flex-v2.zip"
      }
    },
    {
      "id": "f-clearcreek~co~us",
      "spec": "gtfs",
      "urls": {
        "static_current": "https://data.trilliumtransit.com/gtfs/clearcreek-co-us/clearcreek-co-us.zip"
      },
      "license": {
        "use_without_attribution": "yes",
        "create_derived_product": "yes"
      },
      "operators": [
        {
          "onestop_id": "o-clearcreek~co~us",
          "name": "Clear Creek County Transit",
          "short_name": "RoundAbout",
          "website": "https://www.co.clear-creek.co.us/857/RoundAbout-Bus-Service",
          "associated_feeds": [
            {
              "gtfs_agency_id": "1679"
            }
          ]
        }
      ]
    },
    {
      "id": "f-cmbl~ca~us",
      "spec": "gtfs",
      "urls": {
        "static_historic": [
          "https://data.trilliumtransit.com/gtfs/cmbl-ca-us/cmbl-ca-us.zip"
        ]
      },
      "tags": {
        "status": "outdated"
      }
    },
    {
      "id": "f-coachatlantic~pe~ca",
      "spec": "gtfs",
      "urls": {
        "static_current": "https://data.trilliumtransit.com/gtfs/coachatlantic-pe-ca/coachatlantic-pe-ca.zip"
      }
    },
    {
      "id": "f-coasttransportation~wa~us",
      "spec": "gtfs",
      "urls": {
        "static_current": "https://data.trilliumtransit.com/gtfs/coasttransportation-wa-us/coasttransportation-wa-us--flex-v2.zip"
      }
    },
    {
      "id": "f-coloradosprings~co~us",
      "spec": "gtfs",
      "urls": {
        "static_current": "https://data.trilliumtransit.com/gtfs/coloradosprings-co-us/coloradosprings-co-us--flex-v2.zip"
      }
    },
    {
      "id": "f-communityinmotion~wa~us",
      "spec": "gtfs",
      "urls": {
        "static_current": "https://data.trilliumtransit.com/gtfs/communityinmotion-wa-us/communityinmotion-wa-us--flex-v2.zip"
      }
    },
    {
      "id": "f-concordareatransit~nh~us",
      "spec": "gtfs",
      "urls": {
        "static_current": "https://data.trilliumtransit.com/gtfs/concordareatransit-nh-us/concordareatransit-nh-us--flex-v2.zip"
      }
    },
    {
      "id": "f-continuum~co~us",
      "spec": "gtfs",
      "urls": {
        "static_current": "https://data.trilliumtransit.com/gtfs/continuum-co-us/continuum-co-us--flex-v2.zip"
      }
    },
    {
      "id": "f-corridorrides",
      "spec": "gtfs",
      "urls": {
        "static_current": "https://data.trilliumtransit.com/gtfs/corridorrides-ia-us/corridorrides-ia-us.zip"
      },
      "license": {
        "url": "https://iowa-gtfs.com/",
        "use_without_attribution": "yes",
        "create_derived_product": "yes"
      },
      "operators": [
        {
          "onestop_id": "o-corridorrides",
          "name": "CorridorRides",
          "website": "https://380express.com/",
          "associated_feeds": [
            {
              "gtfs_agency_id": "911"
            }
          ]
        }
      ]
    },
    {
      "id": "f-cripplecreek~co~us",
      "spec": "gtfs",
      "urls": {
        "static_current": "https://data.trilliumtransit.com/gtfs/cripplecreek-co-us/cripplecreek-co-us.zip"
      },
      "license": {
        "use_without_attribution": "yes",
        "create_derived_product": "yes"
      },
      "operators": [
        {
          "onestop_id": "o-9wvh-cripplecreektransportation",
          "name": "Cripple Creek Transportation",
          "website": "https://cityofcripplecreek.com/departments/transportation-department/",
          "associated_feeds": [
            {
              "gtfs_agency_id": "1600"
            }
          ],
          "tags": {
            "us_ntd_id": "8R01-80275"
          }
        }
      ]
    },
    {
      "id": "f-d-groometransportation~us",
      "spec": "gtfs",
      "urls": {
        "static_historic": [
          "https://data.trilliumtransit.com/gtfs/groometransportation-us/groometransportation-us.zip"
        ]
      },
      "license": {
        "use_without_attribution": "yes",
        "create_derived_product": "yes"
      },
      "tags": {
        "status": "outdated"
      }
    },
    {
      "id": "f-danville~va~us",
      "spec": "gtfs",
      "urls": {
        "static_current": "https://data.trilliumtransit.com/gtfs/danville-va-us/danville-va-us.zip",
        "static_historic": [
          "https://ridesolutions.org/gtfs/danville-va-us.zip"
        ]
      },
      "operators": [
        {
          "onestop_id": "o-dnx8-danvilletransit",
          "name": "Danville Transit",
          "website": "https://www.danville-va.gov/508/Mass-Transit",
          "associated_feeds": [
            {
              "gtfs_agency_id": "2312"
            }
          ],
          "tags": {
            "us_ntd_id": "30069"
          }
        }
      ]
    },
    {
      "id": "f-dartmouth~vt~us",
      "spec": "gtfs",
      "urls": {
        "static_current": "https://data.trilliumtransit.com/gtfs/dartmouth-vt-us/dartmouth-vt-us.zip"
      }
    },
    {
      "id": "f-delano~ca~us",
      "spec": "gtfs",
      "urls": {
        "static_current": "https://data.trilliumtransit.com/gtfs/delano-ca-us/delano-ca-us.zip"
      },
      "license": {
        "use_without_attribution": "yes",
        "create_derived_product": "yes"
      },
      "operators": [
        {
          "onestop_id": "o-delano~ca~us",
          "name": "Delano Area Rapid Transit",
          "short_name": "DART",
          "website": "https://www.cityofdelano.org/92/Delano-Area-Rapid-Transit-DART",
          "associated_feeds": [
            {
              "gtfs_agency_id": "4"
            }
          ],
          "tags": {
            "us_ntd_id": "90238"
          }
        }
      ]
    },
    {
      "id": "f-dhm-keywest~fl~us",
      "spec": "gtfs",
      "urls": {
        "static_current": "https://data.trilliumtransit.com/gtfs/keywest-fl-us/keywest-fl-us.zip"
      },
      "license": {
        "use_without_attribution": "yes",
        "create_derived_product": "yes"
      },
      "operators": [
        {
          "onestop_id": "o-dhm-keywesttransit",
          "name": "Key West Transit",
          "website": "https://kwtransit.com/",
          "associated_feeds": [
            {
              "gtfs_agency_id": "910"
            },
            {
              "feed_onestop_id": "f-keywesttransit~rt"
            }
          ],
          "tags": {
            "twitter_general": "city_of_keywest",
            "us_ntd_id": "4R02-41060"
          }
        }
      ]
    },
    {
      "id": "f-districtthree~va~us",
      "spec": "gtfs",
      "urls": {
        "static_current": "https://data.trilliumtransit.com/gtfs/districtthree-va-us/districtthree-va-us.zip"
      },
      "license": {
        "use_without_attribution": "yes",
        "create_derived_product": "yes"
      },
      "operators": [
        {
          "onestop_id": "o-districtthree~va~us",
          "name": "Mountain Lynx Transit",
          "website": "https://district-three.org/index.php/public-transit/",
          "associated_feeds": [
            {
              "gtfs_agency_id": "1816"
            }
          ]
        }
      ]
    },
    {
      "id": "f-dj3-ecat~fl~us",
      "spec": "gtfs",
      "urls": {
        "static_historic": [
          "https://data.trilliumtransit.com/gtfs/ecat-fl-us/ecat-fl-us.zip"
        ]
      },
      "license": {
        "use_without_attribution": "yes",
        "create_derived_product": "yes"
      },
      "tags": {
        "gtfs_data_exchange": "escambia-county-area-transit",
        "status": "outdated"
      },
      "operators": [
        {
          "onestop_id": "o-dj3-escambiacountyareatransit",
          "name": "Escambia County Area Transit",
          "short_name": "ECAT",
          "website": "https://goecat.com/",
          "associated_feeds": [
            {
              "gtfs_agency_id": "413"
            }
          ],
          "tags": {
            "twitter_general": "rideecat",
            "us_ntd_id": "40038",
            "wikidata_id": "Q5396846"
          }
        }
      ]
    },
    {
      "id": "f-dj75-baytowntrolley~fl~us",
      "spec": "gtfs",
      "urls": {
        "static_current": "https://data.trilliumtransit.com/gtfs/baytowntrolley-fl-us/baytowntrolley-fl-us.zip"
      },
      "license": {
        "use_without_attribution": "yes",
        "create_derived_product": "yes"
      },
      "tags": {
        "gtfs_data_exchange": "bay-town-trolley"
      },
      "operators": [
        {
          "onestop_id": "o-dj75-baytowntrolley",
          "name": "Bay Town Trolley",
          "website": "https://www.baytowntrolley.org/",
          "associated_feeds": [
            {
              "gtfs_agency_id": "407"
            },
            {
              "feed_onestop_id": "f-baytowntrolley~fl~rt"
            },
            {
              "feed_onestop_id": "f-baytowntrolley~fl~rt~alerts"
            }
          ],
          "tags": {
            "twitter_general": "BayTownTrolley",
            "wikidata_id": "Q4874138"
          }
        }
      ]
    },
    {
      "id": "f-djf8-montgomerytransit~al~us",
      "spec": "gtfs",
      "urls": {
        "static_current": "https://data.trilliumtransit.com/gtfs/montgomerytransit-al-us/montgomerytransit-al-us.zip"
      },
      "license": {
        "use_without_attribution": "yes",
        "create_derived_product": "yes"
      },
      "tags": {
        "gtfs_data_exchange": "montgomery-transit"
      },
      "operators": [
        {
          "onestop_id": "o-djf8-montgomerytransit",
          "name": "Montgomery Transit",
          "website": "https://themtransit.com/",
          "associated_feeds": [
            {
              "gtfs_agency_id": "264"
            }
          ],
          "tags": {
            "us_ntd_id": "40044",
            "wikidata_id": "Q6905645"
          }
        }
      ]
    },
    {
      "id": "f-djj2-pascocountypublictransit~fl~us",
      "spec": "gtfs",
      "urls": {
        "static_historic": [
          "https://data.trilliumtransit.com/gtfs/pascocountypublictransit-fl-us/pascocountypublictransit-fl-us.zip"
        ]
      },
      "license": {
        "use_without_attribution": "yes",
        "create_derived_product": "yes"
      },
      "tags": {
        "status": "outdated"
      },
      "operators": [
        {
          "onestop_id": "o-djj2-pascocountypublictransportation",
          "name": "Pasco County Public Transportation",
          "short_name": "PCPT",
          "website": "https://www.gopasco.com/",
          "associated_feeds": [
            {
              "gtfs_agency_id": "749"
            }
          ],
          "tags": {
            "twitter_general": "RidePCPT",
            "us_ntd_id": "40074",
            "wikidata_id": "Q7141817"
          }
        }
      ]
    },
    {
      "id": "f-djj6-thehernandoexpress~fl~us",
      "spec": "gtfs",
      "urls": {
        "static_historic": [
          "https://data.trilliumtransit.com/gtfs/thehernandoexpress-fl-us/thehernandoexpress-fl-us.zip"
        ]
      },
      "license": {
        "use_without_attribution": "yes",
        "create_derived_product": "yes"
      },
      "tags": {
        "status": "archived"
      },
      "operators": [
        {
          "onestop_id": "o-djj6-hernandobus",
          "name": "Hernando County Transit",
          "short_name": "The Bus",
          "tags": {
            "twitter_general": "HernandoCoGov",
            "us_ntd_id": "40146",
            "wikidata_id": "Q7670246"
          }
        }
      ]
    },
    {
      "id": "f-djkj-starmetro",
      "spec": "gtfs",
      "urls": {
        "static_historic": [
          "https://data.trilliumtransit.com/gtfs/starmetro-fl-us/starmetro-fl-us.zip"
        ]
      },
      "license": {
        "use_without_attribution": "yes",
        "create_derived_product": "yes"
      },
      "tags": {
        "status": "outdated"
      },
      "operators": [
        {
          "onestop_id": "o-djkj-starmetro",
          "name": "StarMetro",
          "website": "https://www.talgov.com/starmetro/starmetroHome.aspx",
          "associated_feeds": [
            {
              "gtfs_agency_id": "650"
            }
          ],
          "tags": {
            "twitter_general": "CityofTLH",
            "us_ntd_id": "40036",
            "wikidata_id": "Q7600550"
          }
        }
      ]
    },
    {
      "id": "f-djn-spacecoast~fl~us",
      "spec": "gtfs",
      "urls": {
        "static_current": "https://data.trilliumtransit.com/gtfs/spacecoast-fl-us/spacecoast-fl-us.zip"
      },
      "license": {
        "use_without_attribution": "yes",
        "create_derived_product": "yes"
      },
      "tags": {
        "gtfs_data_exchange": "space-coast-area-transit"
      },
      "operators": [
        {
          "onestop_id": "o-djn-spacecoastareatransit",
          "name": "Space Coast Area Transit",
          "website": "https://321transit.com/",
          "associated_feeds": [
            {
              "gtfs_agency_id": "71"
            }
          ],
          "tags": {
            "twitter_general": "321Transit",
            "us_ntd_id": "40063",
            "wikidata_id": "Q7572299"
          }
        }
      ]
    },
    {
      "id": "f-djq-sunshinebuscompany~fl~us",
      "spec": "gtfs",
      "urls": {
        "static_historic": [
          "https://data.trilliumtransit.com/gtfs/sunshinebuscompany-fl-us/sunshinebuscompany-fl-us.zip"
        ]
      },
      "license": {
        "use_without_attribution": "yes",
        "create_derived_product": "yes"
      },
      "tags": {
        "gtfs_data_exchange": "sunshine-bus-company",
        "status": "outdated"
      },
      "operators": [
        {
          "onestop_id": "o-djq-sunshinebuscompany",
          "name": "Sunshine Bus Company",
          "website": "https://sunshinebus.net/",
          "associated_feeds": [
            {
              "gtfs_agency_id": "408"
            }
          ]
        }
      ]
    },
    {
      "id": "f-djz4-carta~sc~us",
      "spec": "gtfs",
      "urls": {
        "static_current": "https://data.trilliumtransit.com/gtfs/carta-sc-us/carta-sc-us.zip"
      },
      "license": {
        "use_without_attribution": "yes",
        "create_derived_product": "yes"
      },
      "tags": {
        "gtfs_data_exchange": "charleston-area-regional-transportation-authority"
      },
      "operators": [
        {
          "onestop_id": "o-djz4-charlestonarearegionaltransportationauthority",
          "name": "Charleston Area Regional Transportation Authority",
          "short_name": "CARTA",
          "website": "https://www.ridecarta.com/",
          "associated_feeds": [
            {
              "gtfs_agency_id": "213"
            },
            {
              "feed_onestop_id": "f-djz4-carta~sc~us~alerts"
            }
          ],
          "tags": {
            "twitter_general": "ridecarta",
            "us_ntd_id": "40110",
            "wikidata_id": "Q5084103"
          }
        }
      ]
    },
    {
      "id": "f-djz4-carta~sc~us~alerts",
      "spec": "gtfs-rt",
      "urls": {
        "realtime_alerts": "http://gtfs-realtime.trilliumtransit.com/gtfs-realtime/feed/carta-sc-us/service_alerts.proto"
      }
    },
    {
      "id": "f-dn6hr-tma~tn~us",
      "spec": "gtfs",
      "urls": {
        "static_current": "https://data.trilliumtransit.com/gtfs/tma-tn-us/tma-tn-us.zip"
      },
      "license": {
        "use_without_attribution": "yes",
        "create_derived_product": "yes"
      },
      "operators": [
        {
          "onestop_id": "o-dn6hr-franklintransit",
          "name": "Franklin Transit",
          "website": "https://franklintransit.org/",
          "associated_feeds": [
            {
              "gtfs_agency_id": "1495"
            }
          ],
          "tags": {
            "twitter_general": "franklintransit",
            "us_ntd_id": "40162"
          }
        }
      ]
    },
    {
      "id": "f-dne-bgcap~ky~us",
      "spec": "gtfs",
      "urls": {
        "static_current": "https://data.trilliumtransit.com/gtfs/bgcap-ky-us/bgcap-ky-us.zip"
      },
      "license": {
        "use_without_attribution": "yes",
        "create_derived_product": "yes"
      },
      "operators": [
        {
          "onestop_id": "o-dne-ky~bluegrassultra~transitservice",
          "name": "Bluegrass Ultra-Transit Service",
          "website": "http://www.bluegrasscommunityaction.org/",
          "associated_feeds": [
            {
              "gtfs_agency_id": "599"
            }
          ],
          "tags": {
            "us_ntd_id": "4R04-40948"
          }
        }
      ]
    },
    {
      "id": "f-dnjj-clemson~sc~us",
      "spec": "gtfs",
      "urls": {
        "static_historic": [
          "https://data.trilliumtransit.com/gtfs/clemson-sc-us/clemson-sc-us.zip"
        ]
      },
      "license": {
        "use_without_attribution": "yes",
        "create_derived_product": "yes"
      },
      "tags": {
        "gtfs_data_exchange": "clemson-area-transit",
        "status": "outdated"
      },
      "operators": [
        {
          "onestop_id": "o-dnjj-clemsonareatransit",
          "name": "Clemson Area Transit",
          "short_name": "CATbus",
          "tags": {
            "twitter_general": "catclemson",
            "us_ntd_id": "40208",
            "wikidata_id": "Q5131543"
          }
        }
      ]
    },
    {
      "id": "f-dnm6-asheville~nc~us",
      "spec": "gtfs",
      "urls": {
        "static_current": "https://data.trilliumtransit.com/gtfs/asheville-nc-us/asheville-nc-us.zip"
      },
      "license": {
        "use_without_attribution": "yes",
        "create_derived_product": "yes"
      },
      "operators": [
        {
          "onestop_id": "o-dnm6-ashevilleredefinestransit",
          "name": "Asheville Redefines Transit",
          "short_name": "ART",
          "website": "https://www.ashevillenc.gov/department/transit/",
          "associated_feeds": [
            {
              "gtfs_agency_id": "190"
            },
            {
              "feed_onestop_id": "f-dnm6-asheville~nc~us~alerts"
            },
            {
              "feed_onestop_id": "f-dnm6-asheville~nc~us~rt"
            }
          ],
          "tags": {
            "twitter_general": "cityofasheville",
            "us_ntd_id": "40005",
            "wikidata_id": "Q4804926"
          }
        }
      ]
    },
    {
      "id": "f-dnm6-asheville~nc~us~alerts",
      "spec": "gtfs-rt",
      "urls": {
        "realtime_alerts": "http://gtfs-realtime.trilliumtransit.com/gtfs-realtime/feed/asheville-nc-us/service_alerts.proto"
      }
    },
    {
      "id": "f-dnn3-thecomet~sc~us",
      "spec": "gtfs",
      "urls": {
        "static_current": "https://comet.mapstrat.com/current/google_transit.zip",
        "static_historic": [
          "https://data.trilliumtransit.com/gtfs/thecomet-sc-us/thecomet-sc-us.zip"
        ]
      },
      "license": {
        "use_without_attribution": "yes",
        "create_derived_product": "yes"
      },
      "operators": [
        {
          "onestop_id": "o-dnn3-thecomet",
          "name": "The COMET",
          "website": "https://catchthecometsc.gov/",
          "tags": {
            "twitter_general": "CatchTheCOMET",
            "us_ntd_id": "40141",
            "wikidata_id": "Q5061436"
          }
        }
      ]
    },
    {
      "id": "f-dnrug-duke~nc~us",
      "spec": "gtfs",
      "urls": {
        "static_current": "https://data.trilliumtransit.com/gtfs/duke-nc-us/duke-nc-us.zip"
      },
      "license": {
        "use_without_attribution": "yes",
        "create_derived_product": "yes"
      },
      "operators": [
        {
          "onestop_id": "o-dnrug-duketransit",
          "name": "Duke Transit",
          "website": "https://parking.duke.edu/",
          "associated_feeds": [
            {
              "gtfs_agency_id": "240"
            }
          ]
        }
      ]
    },
    {
      "id": "f-dnwe-pulaski~va~us",
      "spec": "gtfs",
      "urls": {
        "static_current": "https://data.trilliumtransit.com/gtfs/pulaski-va-us/pulaski-va-us.zip",
        "static_historic": [
          "https://ridesolutions.org/gtfs/pulaski-va-us.zip"
        ]
      },
      "tags": {
        "feed_id": "pulaski-va-us",
        "gtfs_data_exchange": "pulaski-area-transit"
      },
      "operators": [
        {
          "onestop_id": "o-dnwe-pulaskiareatransit",
          "name": "Pulaski Area Transit",
          "short_name": "PAT",
          "website": "http://www.pulaskitransit.org/",
          "associated_feeds": [
            {
              "gtfs_agency_id": "170"
            }
          ],
          "tags": {
            "us_ntd_id": "3R06-30115"
          }
        }
      ]
    },
    {
      "id": "f-dnx-radartransit",
      "spec": "gtfs",
      "urls": {
        "static_current": "https://data.trilliumtransit.com/gtfs/radar-va-us/radar-va-us.zip"
      },
      "license": {
        "use_without_attribution": "yes",
        "create_derived_product": "yes"
      },
      "operators": [
        {
          "onestop_id": "o-dnx-radar",
          "name": "RADAR",
          "website": "https://radartransit.org/",
          "associated_feeds": [
            {
              "gtfs_agency_id": "1763"
            }
          ],
          "tags": {
            "us_ntd_id": "3R06-30178"
          }
        }
      ]
    },
    {
      "id": "f-dnxs-gltc~lynchburg~va~us",
      "spec": "gtfs",
      "urls": {
        "static_current": "https://data.trilliumtransit.com/gtfs/gltc-lynchburg-va-us/gltc-lynchburg-va-us.zip"
      },
      "license": {
        "use_without_attribution": "yes",
        "create_derived_product": "yes"
      },
      "operators": [
        {
          "onestop_id": "o-dnxs-greaterlynchburgtransitco",
          "name": "Greater Lynchburg Transit Company",
          "short_name": "GLTC",
          "website": "https://www.gltconline.com/",
          "associated_feeds": [
            {
              "gtfs_agency_id": "262"
            }
          ],
          "tags": {
            "twitter_general": "GLTCONLINE",
            "us_ntd_id": "30008",
            "wikidata_id": "Q5600625"
          }
        }
      ]
    },
    {
      "id": "f-dp-945963",
      "spec": "gtfs",
      "urls": {
        "static_current": "https://data.trilliumtransit.com/gtfs/indiantrails-mi-us/indiantrails-mi-us.zip"
      },
      "license": {
        "use_without_attribution": "yes",
        "create_derived_product": "yes"
      },
      "operators": [
        {
          "onestop_id": "o-dp-indiantrails",
          "name": "Indian Trails",
          "website": "https://www.indiantrails.com/",
          "associated_feeds": [
            {
              "gtfs_agency_id": "945"
            }
          ],
          "tags": {
            "twitter_general": "indiantrailsbus",
            "wikidata_id": "Q6021774"
          }
        },
        {
          "onestop_id": "o-dps-detroitannarborexpress",
          "name": "Detroit Ann Arbor Express",
          "website": "https://d2a2.com/",
          "associated_feeds": [
            {
              "gtfs_agency_id": "1591"
            }
          ]
        }
      ]
    },
    {
      "id": "f-dp1b-terrehautetransit~in~us",
      "spec": "gtfs",
      "urls": {
        "static_current": "https://data.trilliumtransit.com/gtfs/terrehautetransit-in-us/terrehautetransit-in-us.zip"
      },
      "license": {
        "use_without_attribution": "yes",
        "create_derived_product": "yes"
      },
      "tags": {
        "gtfs_data_exchange": "terre-haute-transit"
      },
      "operators": [
        {
          "onestop_id": "o-dp1b-terrehautetransit",
          "name": "Terre Haute Transit",
          "website": "https://terrehaute.in.gov/departments/transit-department",
          "associated_feeds": [
            {
              "gtfs_agency_id": "260"
            }
          ],
          "tags": {
            "us_ntd_id": "50053",
            "wikidata_id": "Q7703361"
          }
        }
      ]
    },
    {
      "id": "f-dp89-beloittransit~wi~us",
      "spec": "gtfs",
      "urls": {
        "static_historic": [
          "https://data.trilliumtransit.com/gtfs/beloittransit-wi-us/beloittransit-wi-us.zip"
        ]
      },
      "license": {
        "use_without_attribution": "yes",
        "create_derived_product": "yes"
      },
      "tags": {
        "gtfs_data_exchange": "beloit-transit-system",
        "status": "outdated"
      },
      "operators": [
        {
          "onestop_id": "o-dp89-beloittransitsystem",
          "name": "Beloit Transit System",
          "website": "https://www.beloittransit.com/",
          "associated_feeds": [
            {
              "gtfs_agency_id": "467"
            }
          ],
          "tags": {
            "us_ntd_id": "50109"
          }
        }
      ]
    },
    {
      "id": "f-dp9k-waukeshacounty~wi~us",
      "spec": "gtfs",
      "urls": {
        "static_current": "https://data.trilliumtransit.com/gtfs/waukeshacounty-wi-us/waukeshacounty-wi-us.zip"
      },
      "license": {
        "use_without_attribution": "yes",
        "create_derived_product": "yes"
      },
      "operators": [
        {
          "onestop_id": "o-dp9k-waukeshacountytransit",
          "name": "Waukesha County Transit",
          "website": "https://www.waukesha-wi.gov/residents/getting_around/public-transportation.php",
          "associated_feeds": [
            {
              "gtfs_agency_id": "189"
            },
            {
              "feed_onestop_id": "f-dp9k-waukeshacounty~wi~us~rt"
            }
          ],
          "tags": {
            "us_ntd_id": "50096",
            "wikidata_id": "Q7975163"
          }
        }
      ]
    },
    {
      "id": "f-dpc4-oshkosh~wi~us",
      "spec": "gtfs",
      "urls": {
        "static_current": "https://data.trilliumtransit.com/gtfs/oshkosh-wi-us/oshkosh-wi-us.zip"
      },
      "license": {
        "use_without_attribution": "yes",
        "create_derived_product": "yes"
      },
      "tags": {
        "gtfs_data_exchange": "go-transit-city-of-oshkosh"
      },
      "operators": [
        {
          "onestop_id": "o-dpc4-gotransitcityofoshkosh",
          "name": "GO Transit",
          "website": "https://www.ci.oshkosh.wi.us/transit/",
          "associated_feeds": [
            {
              "gtfs_agency_id": "125"
            }
          ],
          "tags": {
            "twitter_general": "Oshkosh_Transit",
            "us_ntd_id": "50009",
            "wikidata_id": "Q5514128"
          }
        }
      ]
    },
    {
      "id": "f-dpc5-valleytransit",
      "spec": "gtfs",
      "urls": {
        "static_historic": [
          "https://data.trilliumtransit.com/gtfs/valleytransit-wi-us/valleytransit-wi-us.zip",
          "http://gis.appleton.org/DataDownload/google_transit.zip"
        ]
      },
      "tags": {
        "status": "outdated"
      },
      "operators": [
        {
          "onestop_id": "o-dpc5-valleytransit",
          "name": "Valley Transit",
          "associated_feeds": [
            {
              "feed_onestop_id": "f-dpc5-valleytransit~rt"
            }
          ],
          "tags": {
            "us_ntd_id": "50001",
            "wikidata_id": "Q7912245"
          }
        }
      ]
    },
    {
      "id": "f-dpc8-sheboygan~wi~us",
      "spec": "gtfs",
      "urls": {
        "static_current": "https://data.trilliumtransit.com/gtfs/sheboygan-wi-us/sheboygan-wi-us.zip"
      },
      "license": {
        "use_without_attribution": "yes",
        "create_derived_product": "yes"
      },
      "operators": [
        {
          "onestop_id": "o-dpc8-shorelinemetro",
          "name": "Shoreline Metro",
          "website": "https://shorelinemetro.com/",
          "tags": {
            "us_ntd_id": "50088",
            "wikidata_id": "Q7501442"
          }
        }
      ]
    },
    {
      "id": "f-dpq-lakecounty~oh~us",
      "spec": "gtfs",
      "urls": {
        "static_current": "https://data.trilliumtransit.com/gtfs/lakecounty-oh-us/lakecounty-oh-us.zip"
      },
      "license": {
        "use_without_attribution": "yes",
        "create_derived_product": "yes"
      },
      "operators": [
        {
          "onestop_id": "o-dpq-laketran",
          "name": "Laketran",
          "website": "https://laketran.com/",
          "tags": {
            "twitter_general": "laketran",
            "us_ntd_id": "50117",
            "wikidata_id": "Q6479195"
          }
        }
      ]
    },
    {
      "id": "f-dprp-eriemetropolitantransitauthority",
      "spec": "gtfs",
      "urls": {
        "static_historic": [
          "https://data.trilliumtransit.com/gtfs/eriemta-pa-us/eriemta-pa-us.zip"
        ]
      },
      "license": {
        "url": "https://ride-the-e.com/developerlicenseagreement/"
      },
      "tags": {
        "status": "outdated"
      },
      "operators": [
        {
          "onestop_id": "o-dprp-eriemetropolitantransitauthority",
          "name": "Erie Metropolitan Transit Authority",
          "short_name": "EMTA",
          "website": "http://www.ride-the-e.com/",
          "associated_feeds": [
            {
              "gtfs_agency_id": "0",
              "feed_onestop_id": "f-dprp-eriemetropolitantransitauthority"
            }
          ],
          "tags": {
            "twitter_general": "ride_the_e",
            "us_ntd_id": "30013",
            "wikidata_id": "Q5388327"
          }
        }
      ]
    },
    {
      "id": "f-dps-michiganflyer~mi~us",
      "spec": "gtfs",
      "urls": {
        "static_current": "https://data.trilliumtransit.com/gtfs/michiganflyer-mi-us/michiganflyer-mi-us.zip"
      },
      "license": {
        "use_without_attribution": "yes",
        "create_derived_product": "yes"
      },
      "operators": [
        {
          "onestop_id": "o-dps-michiganflyer",
          "name": "Michigan Flyer",
          "website": "https://www.michiganflyer.com/",
          "associated_feeds": [
            {
              "gtfs_agency_id": "535"
            }
          ],
          "tags": {
            "twitter_general": "MichiganFlyer1",
            "wikidata_id": "Q6021774"
          }
        }
      ]
    },
    {
      "id": "f-dq2s-tarriver~nc~us",
      "spec": "gtfs",
      "urls": {
        "static_current": "https://data.trilliumtransit.com/gtfs/tarriver-nc-us/tarriver-nc-us.zip"
      },
      "license": {
        "use_without_attribution": "yes",
        "create_derived_product": "yes"
      },
      "operators": [
        {
          "onestop_id": "o-dq2s-tarrivertransit",
          "name": "Tar River Transit",
          "website": "https://www.tarrivertransit.org/",
          "associated_feeds": [
            {
              "gtfs_agency_id": "560"
            }
          ],
          "tags": {
            "twitter_general": "cityofrockymtnc",
            "us_ntd_id": "40096",
            "wikidata_id": "Q7684999"
          }
        }
      ]
    },
    {
      "id": "f-dqc-thebusofprincegeorgescounty",
      "spec": "gtfs",
      "urls": {
        "static_historic": [
          "https://data.trilliumtransit.com/gtfs/princegeorgescounty-md-us/princegeorgescounty-md-us.zip"
        ]
      },
      "license": {
        "use_without_attribution": "yes",
        "create_derived_product": "yes"
      },
      "tags": {
        "status": "outdated"
      },
      "operators": [
        {
          "onestop_id": "o-dqc-thebusofprincegeorgescounty",
          "name": "Prince George's County",
          "short_name": "The Bus",
          "website": "https://www.princegeorgescountymd.gov/1120/Countys-TheBus",
          "associated_feeds": [
            {
              "gtfs_agency_id": "2166"
            },
            {
              "feed_onestop_id": "f-dqc-thebusofprincegeorgescounty~rt"
            }
          ],
          "tags": {
            "twitter_general": "PGCountyDPWT",
            "us_ntd_id": "30035",
            "wikidata_id": "Q7711628"
          }
        }
      ]
    },
    {
      "id": "f-dr-peterpanbuslines",
      "spec": "gtfs",
      "urls": {
        "static_current": "https://data.trilliumtransit.com/gtfs/peterpan-ma-us/peterpan-ma-us.zip"
      },
      "license": {
        "url": "https://www.massdot.state.ma.us/Portals/0/docs/developers/develop_license_agree.pdf",
        "use_without_attribution": "yes",
        "create_derived_product": "yes",
        "attribution_text": "Clearly acknowledge MassDOT as the provider of the Data."
      },
      "operators": [
        {
          "onestop_id": "o-dr-peterpanbonanzadivision",
          "name": "Peter Pan Bonanza Division",
          "website": "https://peterpanbus.com/",
          "associated_feeds": [
            {
              "gtfs_agency_id": "642"
            }
          ]
        },
        {
          "onestop_id": "o-dr-peterpanbuslines",
          "name": "Peter Pan Bus Lines",
          "website": "https://peterpanbus.com/",
          "associated_feeds": [
            {
              "gtfs_agency_id": "641"
            }
          ],
          "tags": {
            "twitter_general": "PeterPanBus",
            "twitter_service_alerts": "peterpanalerts",
            "us_ntd_id": "1R02-10157",
            "wikidata_id": "Q204807"
          }
        }
      ]
    },
    {
      "id": "f-dr5r-path~nj~us",
      "spec": "gtfs",
      "urls": {
        "static_current": "https://data.trilliumtransit.com/gtfs/path-nj-us/path-nj-us.zip"
      },
      "license": {
        "use_without_attribution": "yes",
        "create_derived_product": "yes"
      },
      "tags": {
        "gtfs_data_exchange": "path"
      },
      "operators": [
        {
          "onestop_id": "o-dr5r-path",
          "name": "Port Authority Trans-Hudson",
          "short_name": "PATH",
          "website": "https://www.panynj.gov/path/en/index.html",
          "associated_feeds": [
            {
              "gtfs_agency_id": "151"
            }
          ],
          "tags": {
            "twitter_general": "PATHTrain",
            "us_ntd_id": "20098",
            "wikidata_id": "Q1055811"
          }
        }
      ]
    },
    {
      "id": "f-dr7f-greaterbridgeporttransit",
      "spec": "gtfs",
      "urls": {
        "static_current": "https://data.trilliumtransit.com/gtfs/gbt-ct-us/gbt-ct-us.zip"
      },
      "license": {
        "use_without_attribution": "yes",
        "create_derived_product": "yes"
      },
      "operators": [
        {
          "onestop_id": "o-dr7f-greaterbridgeporttransit",
          "name": "Greater Bridgeport Transit",
          "short_name": "GBT",
          "website": "https://gogbt.com/",
          "tags": {
            "twitter_general": "gogbt",
            "us_ntd_id": "10050",
            "wikidata_id": "Q5600471"
          }
        }
      ]
    },
    {
      "id": "f-dre-berkshire~ma~us",
      "spec": "gtfs",
      "urls": {
        "static_current": "https://data.trilliumtransit.com/gtfs/berkshire-ma-us/berkshire-ma-us.zip"
      },
      "license": {
        "url": "https://www.massdot.state.ma.us/Portals/0/docs/developers/develop_license_agree.pdf",
        "use_without_attribution": "yes",
        "create_derived_product": "yes",
        "attribution_text": "Clearly acknowledge MassDOT as the provider of the Data."
      },
      "operators": [
        {
          "onestop_id": "o-dre-berkshiremetroaltransitauthority",
          "name": "Berkshire Regional Transit Authority",
          "short_name": "BRTA",
          "website": "https://berkshirerta.com/",
          "associated_feeds": [
            {
              "gtfs_agency_id": "399"
            }
          ],
          "tags": {
            "us_ntd_id": "10007",
            "wikidata_id": "Q20708878"
          }
        }
      ]
    },
    {
      "id": "f-dre-greenmtncn~vt~us",
      "spec": "gtfs",
      "urls": {
        "static_current": "https://data.trilliumtransit.com/gtfs/greenmtncn-vt-us/greenmtncn-vt-us.zip"
      },
      "license": {
        "url": "https://vermont-gtfs.org/",
        "use_without_attribution": "yes",
        "create_derived_product": "yes"
      },
      "tags": {
        "gtfs_data_exchange": "o-dre-greenmountaincommunitynetworkinc"
      },
      "operators": [
        {
          "onestop_id": "o-dre-greenmountaincommunitynetworkinc",
          "name": "Green Mountain Community Network",
          "short_name": "GMCN",
          "website": "https://greenmountainexpress.com/",
          "associated_feeds": [
            {
              "gtfs_agency_id": "219"
            },
            {
              "feed_onestop_id": "f-greenmtncn~vt~rt"
            }
          ],
          "tags": {
            "us_ntd_id": "1R06-10151",
            "wikidata_id": "Q5602891"
          }
        }
      ]
    },
    {
      "id": "f-drgv-lctferries~vt~us",
      "spec": "gtfs",
      "urls": {
        "static_current": "https://data.trilliumtransit.com/gtfs/lctferries-vt-us/lctferries-vt-us.zip"
      },
      "license": {
        "url": "https://vermont-gtfs.org/",
        "use_without_attribution": "yes",
        "create_derived_product": "yes"
      },
      "operators": [
        {
          "onestop_id": "o-drgv-lakechamplainferries",
          "name": "Lake Champlain Ferries",
          "website": "https://ferries.com/",
          "associated_feeds": [
            {
              "gtfs_agency_id": "789"
            }
          ],
          "tags": {
            "wikidata_id": "Q6475257"
          }
        }
      ]
    },
    {
      "id": "f-drke-ninetown~connecticut~us",
      "spec": "gtfs",
      "urls": {
        "static_current": "https://data.trilliumtransit.com/gtfs/ninetown-connecticut-us/ninetown-connecticut-us.zip"
      },
      "license": {
        "use_without_attribution": "yes",
        "create_derived_product": "yes"
      },
      "operators": [
        {
          "onestop_id": "o-drke-9towntransit",
          "name": "9 Town Transit",
          "website": "https://estuarytransit.org/",
          "associated_feeds": [
            {
              "gtfs_agency_id": "539"
            }
          ],
          "tags": {
            "twitter_general": "9towntransit",
            "us_ntd_id": "1R01-10140",
            "wikidata_id": "Q5401887"
          }
        }
      ]
    },
    {
      "id": "f-drm-blockislandferry~ri~us",
      "spec": "gtfs",
      "urls": {
        "static_current": "https://data.trilliumtransit.com/gtfs/blockislandferry-ri-us/blockislandferry-ri-us.zip"
      },
      "license": {
        "url": "https://www.massdot.state.ma.us/Portals/0/docs/developers/develop_license_agree.pdf",
        "use_without_attribution": "yes",
        "create_derived_product": "yes",
        "attribution_text": "Clearly acknowledge MassDOT as the provider of the Data."
      },
      "operators": [
        {
          "onestop_id": "o-drm-blockislandferry",
          "name": "Block Island Ferry",
          "website": "https://www.blockislandferry.com/",
          "associated_feeds": [
            {
              "gtfs_agency_id": "276"
            }
          ],
          "tags": {
            "twitter_general": "BlockIsleFerry"
          }
        }
      ]
    },
    {
      "id": "f-drm-plymouthbrockton~ma~us",
      "spec": "gtfs",
      "urls": {
        "static_current": "https://data.trilliumtransit.com/gtfs/plymouthbrockton-ma-us/plymouthbrockton-ma-us.zip"
      },
      "license": {
        "url": "https://www.massdot.state.ma.us/Portals/0/docs/developers/develop_license_agree.pdf",
        "use_without_attribution": "yes",
        "create_derived_product": "yes",
        "attribution_text": "Clearly acknowledge MassDOT as the provider of the Data."
      },
      "operators": [
        {
          "onestop_id": "o-drm-plymouth~brocktonstreetrailwayco",
          "name": "Plymouth & Brockton Street Railway Company",
          "website": "http://www.p-b.com/",
          "associated_feeds": [
            {
              "gtfs_agency_id": "801"
            }
          ],
          "tags": {
            "twitter_general": "PBBus",
            "wikidata_id": "Q85793712"
          }
        }
      ]
    },
    {
      "id": "f-drm-thegreaterattleborotauntonregionaltransitauthority",
      "spec": "gtfs",
      "urls": {
        "static_current": "https://data.trilliumtransit.com/gtfs/gatra-ma-us/gatra-ma-us.zip"
      },
      "license": {
        "url": "https://www.massdot.state.ma.us/Portals/0/docs/developers/develop_license_agree.pdf",
        "use_without_attribution": "yes",
        "create_derived_product": "yes",
        "attribution_text": "Clearly acknowledge MassDOT as the provider of the Data."
      },
      "operators": [
        {
          "onestop_id": "o-drm-thegreaterattleborotauntonregionaltransitauthority",
          "name": "Greater Attleboro Taunton Regional Transit Authority",
          "short_name": "GATRA",
          "website": "https://www.gatra.org/",
          "associated_feeds": [
            {
              "gtfs_agency_id": "504"
            }
          ],
          "tags": {
            "us_ntd_id": "10064",
            "wikidata_id": "Q5600434"
          }
        }
      ]
    },
    {
      "id": "f-drm-vineyardfastferry~ri~us",
      "spec": "gtfs",
      "urls": {
        "static_current": "https://data.trilliumtransit.com/gtfs/vineyardfastferry-ri-us/vineyardfastferry-ri-us.zip"
      },
      "license": {
        "url": "https://www.massdot.state.ma.us/Portals/0/docs/developers/develop_license_agree.pdf",
        "use_without_attribution": "yes",
        "create_derived_product": "yes",
        "attribution_text": "Clearly acknowledge MassDOT as the provider of the Data."
      },
      "operators": [
        {
          "onestop_id": "o-drm-vineyardfastferry",
          "name": "Vineyard Fast Ferry",
          "website": "https://www.vineyardfastferry.com/",
          "associated_feeds": [
            {
              "gtfs_agency_id": "281"
            }
          ],
          "tags": {
            "twitter_general": "RIFastFerry"
          }
        }
      ]
    },
    {
      "id": "f-drmg-marthasvineyard~ma~us",
      "spec": "gtfs",
      "urls": {
        "static_current": "https://data.trilliumtransit.com/gtfs/marthasvineyard-ma-us/marthasvineyard-ma-us.zip"
      },
      "license": {
        "url": "http://www.massport.com/media/1651/massportdatalicenseagreement.pd",
        "use_without_attribution": "no",
        "create_derived_product": "no"
      },
      "operators": [
        {
          "onestop_id": "o-drmg-marthasvineyardtransitauthority",
          "name": "Martha's Vineyard Transit Authority",
          "short_name": "VTA",
          "website": "https://www.vineyardtransit.com/",
          "tags": {
            "twitter_general": "VTA_MV",
            "us_ntd_id": "1R02-10145",
            "wikidata_id": "Q20715059"
          }
        }
      ]
    },
    {
      "id": "f-drmm-southeasternregionaltransitauthority",
      "spec": "gtfs",
      "urls": {
        "static_current": "https://data.trilliumtransit.com/gtfs/srta-ma-us/srta-ma-us.zip"
      },
      "license": {
        "url": "https://www.massdot.state.ma.us/Portals/0/docs/developers/develop_license_agree.pdf",
        "use_without_attribution": "yes",
        "create_derived_product": "yes",
        "attribution_text": "Clearly acknowledge MassDOT as the provider of the Data."
      },
      "tags": {
        "gtfs_data_exchange": "southeastern-regional-transit-authority"
      },
      "operators": [
        {
          "onestop_id": "o-drmm-southeasternregionaltransitauthority",
          "name": "Southeastern Regional Transit Authority",
          "short_name": "SRTA",
          "website": "https://www.srtabus.com/",
          "tags": {
            "twitter_general": "srtabus",
            "us_ntd_id": "10006",
            "wikidata_id": "Q7569500"
          }
        }
      ]
    },
    {
      "id": "f-drmr-brockton~ma~us",
      "spec": "gtfs",
      "urls": {
        "static_current": "https://data.trilliumtransit.com/gtfs/brockton-ma-us/brockton-ma-us.zip"
      },
      "license": {
        "url": "https://www.massdot.state.ma.us/Portals/0/docs/developers/develop_license_agree.pdf",
        "use_without_attribution": "yes",
        "create_derived_product": "yes",
        "attribution_text": "Clearly acknowledge MassDOT as the provider of the Data."
      },
      "operators": [
        {
          "onestop_id": "o-drmr-brocktonareatransitauthority",
          "name": "Brockton Area Transit Authority",
          "short_name": "BAT",
          "website": "https://berkshirerta.com/",
          "associated_feeds": [
            {
              "gtfs_agency_id": "444"
            }
          ],
          "tags": {
            "twitter_general": "BrocktonBAT",
            "us_ntd_id": "10004",
            "wikidata_id": "Q4972867"
          }
        }
      ]
    },
    {
      "id": "f-drms-cuttyhunkferryco~ma~us",
      "spec": "gtfs",
      "urls": {
        "static_current": "https://data.trilliumtransit.com/gtfs/cuttyhunkferryco-ma-us/cuttyhunkferryco-ma-us.zip"
      },
      "license": {
        "url": "https://www.massdot.state.ma.us/Portals/0/docs/developers/develop_license_agree.pdf",
        "use_without_attribution": "yes",
        "create_derived_product": "yes",
        "attribution_text": "Clearly acknowledge MassDOT as the provider of the Data."
      },
      "operators": [
        {
          "onestop_id": "o-drms-cuttyhunkferryco",
          "name": "Cuttyhunk Ferry Company",
          "website": "https://cuttyhunkferryco.com/",
          "associated_feeds": [
            {
              "gtfs_agency_id": "277"
            }
          ]
        }
      ]
    },
    {
      "id": "f-drmu1-patriotpartyboats~ma~us",
      "spec": "gtfs",
      "urls": {
        "static_current": "https://data.trilliumtransit.com/gtfs/patriotpartyboats-ma-us/patriotpartyboats-ma-us.zip"
      },
      "license": {
        "url": "https://www.massdot.state.ma.us/Portals/0/docs/developers/develop_license_agree.pdf",
        "use_without_attribution": "yes",
        "create_derived_product": "yes",
        "attribution_text": "Clearly acknowledge MassDOT as the provider of the Data."
      },
      "operators": [
        {
          "onestop_id": "o-drmu1-patriotpartyboats",
          "name": "Patriot Party Boats",
          "website": "https://www.patriotpartyboats.com/",
          "associated_feeds": [
            {
              "gtfs_agency_id": "280"
            }
          ]
        }
      ]
    },
    {
      "id": "f-drq-capecodregionaltransitauthorityccrta",
      "spec": "gtfs",
      "urls": {
        "static_current": "https://data.trilliumtransit.com/gtfs/capecod-ma-us/capecod-ma-us.zip"
      },
      "license": {
        "url": "https://www.massdot.state.ma.us/Portals/0/docs/developers/develop_license_agree.pdf",
        "use_without_attribution": "yes",
        "create_derived_product": "yes",
        "attribution_text": "Clearly acknowledge MassDOT as the provider of the Data."
      },
      "tags": {
        "gtfs_data_exchange": "cape-cod-regional-transit-authority"
      },
      "operators": [
        {
          "onestop_id": "o-drq-capecodregionaltransitauthorityccrta",
          "name": "Cape Cod Regional Transit Authority",
          "short_name": "CCRTA",
          "website": "https://www.capecodrta.org/",
          "associated_feeds": [
            {
              "gtfs_agency_id": "446"
            }
          ],
          "tags": {
            "twitter_general": "CapeCodRTA",
            "us_ntd_id": "10105",
            "wikidata_id": "Q5034704"
          }
        }
      ]
    },
    {
      "id": "f-drq-freedomcruiseline~ma~us",
      "spec": "gtfs",
      "urls": {
        "static_current": "https://data.trilliumtransit.com/gtfs/freedomcruiseline-ma-us/freedomcruiseline-ma-us.zip"
      },
      "license": {
        "url": "https://www.massdot.state.ma.us/Portals/0/docs/developers/develop_license_agree.pdf",
        "use_without_attribution": "yes",
        "create_derived_product": "yes",
        "attribution_text": "Clearly acknowledge MassDOT as the provider of the Data."
      },
      "tags": {
        "gtfs_data_exchange": "freedom-cruise-line"
      },
      "operators": [
        {
          "onestop_id": "o-drq-freedomcruiseline",
          "name": "Freedom Cruise Line",
          "website": "https://www.freedomferry.com/",
          "associated_feeds": [
            {
              "gtfs_agency_id": "278"
            }
          ]
        }
      ]
    },
    {
      "id": "f-drq4-thewave~nantucketregionaltransitauthority",
      "spec": "gtfs",
      "urls": {
        "static_current": "https://data.trilliumtransit.com/gtfs/nantucket-ma-us/nantucket-ma-us.zip"
      },
      "license": {
        "url": "https://www.massdot.state.ma.us/Portals/0/docs/developers/develop_license_agree.pdf",
        "use_without_attribution": "yes",
        "create_derived_product": "yes",
        "attribution_text": "Clearly acknowledge MassDOT as the provider of the Data."
      },
      "operators": [
        {
          "onestop_id": "o-drq4-thewave~nantucketregionaltransitauthority",
          "name": "Nantucket Regional Transit Authority",
          "short_name": "The WAVE",
          "website": "https://nrtawave.com/",
          "associated_feeds": [
            {
              "gtfs_agency_id": "442"
            }
          ],
          "tags": {
            "us_ntd_id": "1R02-10162",
            "wikidata_id": "Q6964378"
          }
        }
      ]
    },
    {
      "id": "f-drq5-hylinecruises~ma~us",
      "spec": "gtfs",
      "urls": {
        "static_current": "https://data.trilliumtransit.com/gtfs/hylinecruises-ma-us/hylinecruises-ma-us.zip"
      },
      "license": {
        "url": "https://www.massdot.state.ma.us/Portals/0/docs/developers/develop_license_agree.pdf",
        "use_without_attribution": "yes",
        "create_derived_product": "yes",
        "attribution_text": "Clearly acknowledge MassDOT as the provider of the Data."
      },
      "tags": {
        "gtfs_data_exchange": "hy-line-cruises"
      },
      "operators": [
        {
          "onestop_id": "o-drq5-hy~linecruises",
          "name": "Hy-Line Cruises",
          "website": "https://hylinecruises.com/",
          "associated_feeds": [
            {
              "gtfs_agency_id": "279"
            }
          ],
          "tags": {
            "twitter_general": "hylinecruises",
            "wikidata_id": "Q14715606"
          }
        }
      ]
    },
    {
      "id": "f-drs-thebus~vt~us",
      "spec": "gtfs",
      "urls": {
        "static_current": "https://data.trilliumtransit.com/gtfs/thebus-vt-us/thebus-vt-us.zip"
      },
      "license": {
        "url": "https://vermont-gtfs.org/",
        "use_without_attribution": "yes",
        "create_derived_product": "yes"
      },
      "tags": {
        "gtfs_data_exchange": "the-bus-marble-valley-regional-transit-district"
      },
      "operators": [
        {
          "onestop_id": "o-drs-thebusmarblevalleymetroaltransitdistrict",
          "name": "Marble Valley Regional Transit District",
          "short_name": "The Bus",
          "website": "https://www.thebus.com/",
          "associated_feeds": [
            {
              "gtfs_agency_id": "220"
            },
            {
              "feed_onestop_id": "f-thebus~vt~rt"
            }
          ],
          "tags": {
            "us_ntd_id": "1R06-10154",
            "wikidata_id": "Q6755227"
          }
        }
      ]
    },
    {
      "id": "f-drsb-wrta",
      "spec": "gtfs",
      "urls": {
        "static_current": "https://data.trilliumtransit.com/gtfs/wrta-ma-us/wrta-ma-us.zip"
      },
      "license": {
        "url": "https://www.massdot.state.ma.us/Portals/0/docs/developers/develop_license_agree.pdf",
        "use_without_attribution": "yes",
        "create_derived_product": "yes",
        "attribution_text": "Clearly acknowledge MassDOT as the provider of the Data."
      },
      "operators": [
        {
          "onestop_id": "o-drsb-wrta",
          "name": "Worcester Regional Transit Authority",
          "short_name": "WRTA",
          "website": "https://www.therta.com/",
          "tags": {
            "twitter_general": "therta",
            "us_ntd_id": "10014",
            "wikidata_id": "Q8034217"
          }
        }
      ]
    },
    {
      "id": "f-drsf-montachusett~ma~us",
      "spec": "gtfs",
      "urls": {
        "static_current": "https://data.trilliumtransit.com/gtfs/montachusett-ma-us/montachusett-ma-us.zip"
      },
      "license": {
        "url": "https://www.massdot.state.ma.us/Portals/0/docs/developers/develop_license_agree.pdf",
        "use_without_attribution": "yes",
        "create_derived_product": "yes",
        "attribution_text": "Clearly acknowledge MassDOT as the provider of the Data."
      },
      "tags": {
        "gtfs_data_exchange": "montachusett-regional-transit-authority"
      },
      "operators": [
        {
          "onestop_id": "o-drsf-montachusettmetroaltransitauthority",
          "name": "Montachusett Regional Transit Authority",
          "short_name": "MART",
          "website": "https://www.mrta.us/",
          "associated_feeds": [
            {
              "gtfs_agency_id": "401"
            }
          ],
          "tags": {
            "us_ntd_id": "10061",
            "wikidata_id": "Q6903133"
          }
        }
      ]
    },
    {
      "id": "f-drsh-dvtamoover~vt~us",
      "spec": "gtfs",
      "urls": {
        "static_current": "https://data.trilliumtransit.com/gtfs/sevt-vt-us/sevt-vt-us.zip"
      },
      "license": {
        "url": "https://vermont-gtfs.org/",
        "use_without_attribution": "yes",
        "create_derived_product": "yes"
      },
      "operators": [
        {
          "onestop_id": "o-drs-thecurrent",
          "name": "Rockingham MOOver",
          "website": "https://www.moover.com/",
          "associated_feeds": [
            {
              "gtfs_agency_id": "232"
            },
            {
              "feed_onestop_id": "f-dvtamoover~vt~rt"
            }
          ],
          "tags": {
            "us_ntd_id": "1R06-10144",
            "wikidata_id": "Q28448928"
          }
        },
        {
          "onestop_id": "o-drsh-moover",
          "name": "Wilmington MOOver",
          "website": "https://www.moover.com/",
          "associated_feeds": [
            {
              "gtfs_agency_id": "218"
            },
            {
              "feed_onestop_id": "f-dvtamoover~vt~rt"
            }
          ],
          "tags": {
            "us_ntd_id": "1R06-10144",
            "wikidata_id": "Q28448928"
          }
        }
      ]
    },
    {
      "id": "f-drt-baystatecruisecompany~ma~us",
      "spec": "gtfs",
      "urls": {
        "static_current": "https://data.trilliumtransit.com/gtfs/baystatecruisecompany-ma-us/baystatecruisecompany-ma-us.zip"
      },
      "license": {
        "url": "https://www.massdot.state.ma.us/Portals/0/docs/developers/develop_license_agree.pdf",
        "use_without_attribution": "yes",
        "create_derived_product": "yes",
        "attribution_text": "Clearly acknowledge MassDOT as the provider of the Data."
      },
      "tags": {
        "gtfs_data_exchange": "bay-state-cruise-company"
      },
      "operators": [
        {
          "onestop_id": "o-drt-baystatecruisecompany",
          "name": "Bay State Cruise Company",
          "website": "https://baystatecruisecompany.com/",
          "associated_feeds": [
            {
              "gtfs_agency_id": "275"
            }
          ]
        }
      ]
    },
    {
      "id": "f-drt3-123bc~ma~us",
      "spec": "gtfs",
      "urls": {
        "static_historic": [
          "https://data.trilliumtransit.com/gtfs/route128corridor-ma-us/route128corridor-ma-us.zip"
        ]
      },
      "license": {
        "use_without_attribution": "yes",
        "create_derived_product": "yes"
      },
      "tags": {
        "status": "outdated"
      },
      "operators": [
        {
          "onestop_id": "o-drt3-128businesscouncil",
          "name": "128 Business Council",
          "website": "http://128bc.org/rev-hartwell-area-shuttle/",
          "tags": {
            "twitter_general": "UnlockTheGrid"
          }
        }
      ]
    },
    {
      "id": "f-drt3-909983",
      "spec": "gtfs",
      "urls": {
        "static_current": "https://data.trilliumtransit.com/gtfs/massport-ma-us/massport-ma-us.zip",
        "static_historic": [
          "https://www.massport.com/media/ptydscvm/massport_gtfs-1013-4.zip"
        ]
      },
      "license": {
        "url": "http://www.massport.com/media/1651/massportdatalicenseagreement.pd",
        "use_without_attribution": "no",
        "create_derived_product": "no"
      },
      "operators": [
        {
          "onestop_id": "o-drt3-loganexpress",
          "name": "Logan Express",
          "website": "http://www.massport.com/logan-airport/to-from-logan/transportation-options/logan-express/",
          "associated_feeds": [
            {
              "gtfs_agency_id": "2274"
            }
          ]
        },
        {
          "onestop_id": "o-drt3pb-massport",
          "name": "Massport",
          "website": "http://www.massport.com/logan-airport/to-from-logan/transportation-options/on-airport-shuttle/",
          "associated_feeds": [
            {
              "gtfs_agency_id": "2272"
            }
          ],
          "tags": {
            "twitter_general": "Massport",
            "us_ntd_id": "909983",
            "wikidata_id": "Q2777980"
          }
        }
      ]
    },
    {
      "id": "f-drt3-middlesex~ma~us",
      "spec": "gtfs",
      "urls": {
        "static_current": "https://data.trilliumtransit.com/gtfs/middlesex-ma-us/middlesex-ma-us.zip"
      },
      "license": {
        "url": "https://www.massdot.state.ma.us/Portals/0/docs/developers/develop_license_agree.pdf",
        "use_without_attribution": "yes",
        "create_derived_product": "yes",
        "attribution_text": "Clearly acknowledge MassDOT as the provider of the Data."
      },
      "operators": [
        {
          "onestop_id": "o-drt3-middlesex3tma",
          "name": "Middlesex 3 TMA",
          "website": "https://www.middlesex3tma.com/shuttles",
          "associated_feeds": [
            {
              "gtfs_agency_id": "555"
            }
          ],
          "tags": {
            "twitter_general": "middlesex3tma"
          }
        }
      ]
    },
    {
      "id": "f-drt6-lowellregionaltransitauthority",
      "spec": "gtfs",
      "urls": {
        "static_current": "https://data.trilliumtransit.com/gtfs/lowell-ma-us/lowell-ma-us.zip"
      },
      "license": {
        "url": "https://www.massdot.state.ma.us/Portals/0/docs/developers/develop_license_agree.pdf",
        "use_without_attribution": "yes",
        "create_derived_product": "yes",
        "attribution_text": "Clearly acknowledge MassDOT as the provider of the Data."
      },
      "operators": [
        {
          "onestop_id": "o-drt6-lowellregionaltransitauthority",
          "name": "Lowell Regional Transit Authority",
          "short_name": "LRTA",
          "website": "https://lrta.com/",
          "associated_feeds": [
            {
              "gtfs_agency_id": "447"
            }
          ],
          "tags": {
            "twitter_general": "mylrta",
            "us_ntd_id": "10005",
            "wikidata_id": "Q2078562"
          }
        }
      ]
    },
    {
      "id": "f-drt7-merrimackvalley~ma~us",
      "spec": "gtfs",
      "urls": {
        "static_current": "https://data.trilliumtransit.com/gtfs/merrimackvalley-ma-us/merrimackvalley-ma-us.zip"
      },
      "license": {
        "url": "https://www.massdot.state.ma.us/Portals/0/docs/developers/develop_license_agree.pdf",
        "use_without_attribution": "yes",
        "create_derived_product": "yes",
        "attribution_text": "Clearly acknowledge MassDOT as the provider of the Data."
      },
      "tags": {
        "gtfs_data_exchange": "merrimack-valley-regional-transit-authority"
      },
      "operators": [
        {
          "onestop_id": "o-drt7-merrimackvalleymetroaltransitauthority",
          "name": "Merrimack Valley Regional Transit Authority",
          "short_name": "MVRTA",
          "website": "https://www.mvrta.com/",
          "associated_feeds": [
            {
              "gtfs_agency_id": "843"
            },
            {
              "feed_onestop_id": "f-merrimackvalley~rt"
            }
          ],
          "tags": {
            "twitter_general": "mvrta_",
            "us_ntd_id": "10013",
            "wikidata_id": "Q6820290"
          }
        }
      ]
    },
    {
      "id": "f-drtd-capeann~ma~us",
      "spec": "gtfs",
      "urls": {
        "static_current": "https://data.trilliumtransit.com/gtfs/capeann-ma-us/capeann-ma-us.zip"
      },
      "license": {
        "url": "https://www.massdot.state.ma.us/Portals/0/docs/developers/develop_license_agree.pdf",
        "use_without_attribution": "yes",
        "create_derived_product": "yes",
        "attribution_text": "Clearly acknowledge MassDOT as the provider of the Data."
      },
      "tags": {
        "gtfs_data_exchange": "cape-ann-transportation-authority"
      },
      "operators": [
        {
          "onestop_id": "o-drtd-capeanntransportation",
          "name": "Cape Ann Transportation Authority",
          "short_name": "CATA",
          "website": "https://berkshirerta.com/",
          "associated_feeds": [
            {
              "gtfs_agency_id": "440"
            }
          ],
          "tags": {
            "twitter_general": "capeanntransit",
            "us_ntd_id": "10053",
            "wikidata_id": "Q5034570"
          }
        }
      ]
    },
    {
      "id": "f-dru-chittendoncounty~vt~us",
      "spec": "gtfs",
      "urls": {
        "static_current": "https://data.trilliumtransit.com/gtfs/ccta-vt-us/ccta-vt-us.zip"
      },
      "license": {
        "url": "https://vermont-gtfs.org/",
        "use_without_attribution": "yes",
        "create_derived_product": "yes"
      },
      "operators": [
        {
          "onestop_id": "o-dru-greenmountaintransitagency",
          "name": "Green Mountain Transit",
          "short_name": "GMT",
          "website": "https://ridegmt.com/",
          "associated_feeds": [
            {
              "gtfs_agency_id": "461"
            },
            {
              "feed_onestop_id": "f-chittendoncounty~rt"
            }
          ],
          "tags": {
            "twitter_general": "RideGMT",
            "us_ntd_id": "10066",
            "wikidata_id": "Q28404107"
          }
        }
      ]
    },
    {
      "id": "f-dru-ruralcommunity~vt~us",
      "spec": "gtfs",
      "urls": {
        "static_current": "https://data.trilliumtransit.com/gtfs/ruralcommunity-vt-us/ruralcommunity-vt-us.zip"
      },
      "license": {
        "url": "https://vermont-gtfs.org/",
        "use_without_attribution": "yes",
        "create_derived_product": "yes"
      },
      "tags": {
        "gtfs_data_exchange": "rural-community-transportation"
      },
      "operators": [
        {
          "onestop_id": "o-dru-ruralcommunitytransportation",
          "name": "Rural Community Transportation",
          "short_name": "RCT",
          "website": "https://www.riderct.org/",
          "associated_feeds": [
            {
              "gtfs_agency_id": "221"
            },
            {
              "feed_onestop_id": "f-ruralcommunity~vt~rt"
            }
          ],
          "tags": {
            "us_ntd_id": "1R06-10148",
            "wikidata_id": "Q7380490"
          }
        }
      ]
    },
    {
      "id": "f-dru-tri~valleytransit",
      "spec": "gtfs",
      "urls": {
        "static_current": "https://data.trilliumtransit.com/gtfs/trivalleytransit-vt-us/trivalleytransit-vt-us.zip"
      },
      "license": {
        "url": "https://vermont-gtfs.org/",
        "use_without_attribution": "yes",
        "create_derived_product": "yes"
      },
      "operators": [
        {
          "onestop_id": "o-dru-tri~valleytransit",
          "name": "Tri-Valley Transit",
          "website": "https://www.trivalleytransit.org/",
          "associated_feeds": [
            {
              "gtfs_agency_id": "986"
            },
            {
              "feed_onestop_id": "f-dru-tri~valleytransit~rt"
            }
          ],
          "tags": {
            "twitter_general": "actransitvt",
            "us_ntd_id": "1R06-10143,1R06-10168"
          }
        }
      ]
    },
    {
      "id": "f-dru-vttranslines~vt~us",
      "spec": "gtfs",
      "urls": {
        "static_current": "https://data.trilliumtransit.com/gtfs/vttranslines-vt-us/vttranslines-vt-us.zip"
      },
      "license": {
        "url": "https://vermont-gtfs.org/",
        "use_without_attribution": "yes",
        "create_derived_product": "yes"
      },
      "operators": [
        {
          "onestop_id": "o-dru-vermonttranslines",
          "name": "Vermont Translines",
          "website": "https://www.vttranslines.com/",
          "associated_feeds": [
            {
              "gtfs_agency_id": "228"
            },
            {
              "feed_onestop_id": "f-dru-vttranslines~vt~us~rt"
            },
            {
              "feed_onestop_id": "f-dru-vttranslines~vt~us~rt~alerts"
            }
          ],
          "tags": {
            "twitter_general": "vttranslines"
          }
        }
      ]
    },
    {
      "id": "f-drvc-rtp~me~us",
      "spec": "gtfs",
      "urls": {
        "static_current": "https://data.trilliumtransit.com/gtfs/rtp-me-us/rtp-me-us.zip"
      },
      "license": {
        "use_without_attribution": "yes",
        "create_derived_product": "yes"
      },
      "operators": [
        {
          "onestop_id": "o-drvc-lakesregionexplorer",
          "name": "Lakes Region Explorer",
          "website": "https://www.rtprides.org/lakes-region-explorer/",
          "associated_feeds": [
            {
              "gtfs_agency_id": "522"
            }
          ]
        }
      ]
    },
    {
      "id": "f-dsi~co~us",
      "spec": "gtfs",
      "urls": {
        "static_current": "https://data.trilliumtransit.com/gtfs/dsi-co-us/dsi-co-us.zip"
      },
      "license": {
        "use_without_attribution": "yes",
        "create_derived_product": "yes"
      },
      "operators": [
        {
          "onestop_id": "o-dsi~co~us",
          "name": "Envida",
          "website": "https://envidacares.org/transportation/",
          "associated_feeds": [
            {
              "gtfs_agency_id": "1662"
            }
          ]
        }
      ]
    },
    {
      "id": "f-elsegundo~ca~us",
      "spec": "gtfs",
      "urls": {
        "static_historic": [
          "https://data.trilliumtransit.com/gtfs/elsegundo-ca-us/elsegundo-ca-us.zip"
        ]
      },
      "license": {
        "use_without_attribution": "yes",
        "create_derived_product": "yes"
      },
      "tags": {
        "status": "outdated"
      },
      "operators": [
        {
          "onestop_id": "o-elsegundo~ca~us",
          "name": "El Segundo Transportation"
        }
      ]
    },
    {
      "id": "f-elwhatransit~wa~us",
      "spec": "gtfs",
      "urls": {
        "static_current": "https://data.trilliumtransit.com/gtfs/elwhatransit-wa-us/elwhatransit-wa-us.zip"
      }
    },
    {
      "id": "f-emerygo~round~rt",
      "spec": "gtfs-rt",
      "urls": {
        "realtime_vehicle_positions": "https://egrshuttle.com/gtfs-rt/vehiclepositions",
        "realtime_trip_updates": "https://egrshuttle.com/gtfs-rt/tripupdates",
        "realtime_alerts": "https://egrshuttle.com/gtfs-rt/alerts"
      }
    },
    {
      "id": "f-estestransit~co~us",
      "spec": "gtfs",
      "urls": {
        "static_current": "https://data.trilliumtransit.com/gtfs/estestransit-co-us/estestransit-co-us.zip"
      },
      "license": {
        "use_without_attribution": "yes",
        "create_derived_product": "yes"
      },
      "operators": [
        {
          "onestop_id": "o-estestransit~co~us",
          "name": "Estes Transit",
          "website": "https://estespark.colorado.gov/shuttles",
          "associated_feeds": [
            {
              "gtfs_agency_id": "1604"
            }
          ]
        }
      ]
    },
    {
      "id": "f-farmville~va~us",
      "spec": "gtfs",
      "urls": {
        "static_current": "https://data.trilliumtransit.com/gtfs/farmville-va-us/farmville-va-us.zip"
      },
      "license": {
        "use_without_attribution": "yes",
        "create_derived_product": "yes"
      },
      "operators": [
        {
          "onestop_id": "o-farmville~va~us",
          "name": "Farmville Area Bus",
          "short_name": "FAB",
          "website": "http://www.farmvilleva.com/175/Farmville-Area-Bus",
          "associated_feeds": [
            {
              "gtfs_agency_id": "1792"
            }
          ]
        }
      ]
    },
    {
      "id": "f-four~county~transit~va~us",
      "spec": "gtfs",
      "urls": {
        "static_current": "https://data.trilliumtransit.com/gtfs/fourcounty-va-us/fourcounty-va-us.zip",
        "static_historic": [
          "http://fourcountytransit.org/google_transit.zip"
        ]
      },
      "operators": [
        {
          "onestop_id": "o-four~county~transit~va~us",
          "name": "Four County Transit",
          "tags": {
            "us_ntd_id": "3R06-30174"
          }
        }
      ]
    },
    {
      "id": "f-gardenofthegods~co~us",
      "spec": "gtfs",
      "urls": {
        "static_current": "https://data.trilliumtransit.com/gtfs/gardenofthegods-co-us/gardenofthegods-co-us.zip"
      },
      "license": {
        "use_without_attribution": "yes",
        "create_derived_product": "yes"
      },
      "operators": [
        {
          "onestop_id": "o-gardenofthegods~co~us",
          "name": "Garden of the Gods Park Shuttle",
          "website": "https://www.gardenofgods.com/",
          "associated_feeds": [
            {
              "gtfs_agency_id": "1800"
            }
          ]
        }
      ]
    },
    {
      "id": "f-get~va~us",
      "spec": "gtfs",
      "urls": {
        "static_current": "https://data.trilliumtransit.com/gtfs/get-va-us/get-va-us.zip"
      },
      "license": {
        "use_without_attribution": "yes",
        "create_derived_product": "yes"
      },
      "operators": [
        {
          "onestop_id": "o-get~va~us",
          "name": "Greensville Emporia Transit",
          "short_name": "GET",
          "website": "https://www.greensvillecountyva.gov/departments/adminstrative_building/transportation.php",
          "associated_feeds": [
            {
              "gtfs_agency_id": "1788"
            }
          ]
        }
      ]
    },
    {
      "id": "f-glenn~ca~us",
      "spec": "gtfs",
      "urls": {
        "static_historic": [
          "https://data.trilliumtransit.com/gtfs/glenn-ca-us/glenn-ca-us.zip"
        ]
      },
      "license": {
        "use_without_attribution": "yes",
        "create_derived_product": "yes"
      },
      "tags": {
        "status": "outdated"
      },
      "operators": [
        {
          "onestop_id": "o-9r11-glenntransitservice",
          "name": "Glenn Transit Service",
          "website": "https://www.countyofglenn.net/dept/public-works/public-transit-transportation/welcome",
          "associated_feeds": [
            {
              "gtfs_agency_id": "1707"
            }
          ],
          "tags": {
            "us_ntd_id": "9R02-91088"
          }
        }
      ]
    },
    {
      "id": "f-governorsislandferry~ny~us",
      "spec": "gtfs",
      "urls": {
        "static_current": "https://data.trilliumtransit.com/gtfs/governorsislandferry-ny-us/governorsislandferry-ny-us.zip"
      }
    },
    {
      "id": "f-gowal~fl~us",
      "spec": "gtfs",
      "urls": {
        "static_historic": [
          "https://data.trilliumtransit.com/gtfs/gowal-fl-us/gowal-fl-us.zip"
        ]
      },
      "license": {
        "use_without_attribution": "yes",
        "create_derived_product": "yes"
      },
      "tags": {
        "status": "outdated"
      },
      "operators": [
        {
          "onestop_id": "o-gowal~fl~us",
          "name": "GoWal",
          "website": "https://gowaltransit.com/",
          "associated_feeds": [
            {
              "gtfs_agency_id": "1634"
            }
          ]
        }
      ]
    },
    {
      "id": "f-grahamtransit~va~us",
      "spec": "gtfs",
      "urls": {
        "static_current": "https://data.trilliumtransit.com/gtfs/grahamtransit-va-us/grahamtransit-va-us.zip"
      },
      "license": {
        "use_without_attribution": "yes",
        "create_derived_product": "yes"
      },
      "operators": [
        {
          "onestop_id": "o-grahamtransit~va~us",
          "name": "Graham Transit",
          "website": "https://www.bluefieldva.org/our_services/transportation.php",
          "associated_feeds": [
            {
              "gtfs_agency_id": "1765"
            }
          ],
          "tags": {
            "us_ntd_id": "30164"
          }
        }
      ]
    },
    {
      "id": "f-granttransit~wa~us",
      "spec": "gtfs",
      "urls": {
        "static_current": "https://data.trilliumtransit.com/gtfs/granttransit-wa-us/granttransit-wa-us.zip"
      }
    },
    {
      "id": "f-greeley~evans~transit",
      "spec": "gtfs",
      "urls": {
        "static_current": "https://data.trilliumtransit.com/gtfs/greeleyevans-co-us/greeleyevans-co-us.zip",
        "static_historic": [
          "https://nextcloud.greeleygov.com/index.php/s/yf5gysdomcLyCib/download"
        ]
      },
      "operators": [
        {
          "onestop_id": "o-greeley~evans~transit",
          "name": "Greeley-Evans Transit",
          "short_name": "GET",
          "website": "https://greeleyevanstransit.com/"
        }
      ]
    },
    {
      "id": "f-greenride~co~us",
      "spec": "gtfs",
      "urls": {
        "static_historic": [
          "https://data.trilliumtransit.com/gtfs/greenride-co-us/greenride-co-us.zip"
        ]
      },
      "license": {
        "use_without_attribution": "yes",
        "create_derived_product": "yes"
      },
      "tags": {
        "status": "outdated"
      }
    },
    {
      "id": "f-guemesislandferry~wa~us",
      "spec": "gtfs",
      "urls": {
        "static_current": "https://data.trilliumtransit.com/gtfs/guemesislandferry-wa-us/guemesislandferry-wa-us.zip"
      }
    },
    {
      "id": "f-gulfcoastcenter~tx~us",
      "spec": "gtfs",
      "urls": {
        "static_historic": [
          "https://data.trilliumtransit.com/gtfs/gulfcoastcenter-tx-us/gulfcoastcenter-tx-us.zip"
        ]
      },
      "license": {
        "use_without_attribution": "yes",
        "create_derived_product": "yes"
      },
      "tags": {
        "status": "outdated"
      },
      "operators": [
        {
          "onestop_id": "o-gulfcoastcenter~tx~us",
          "name": "Connect Transit",
          "website": "https://www.gulfcoasttransitdistrict.com/"
        }
      ]
    },
    {
      "id": "f-harborconnector~md~us",
      "spec": "gtfs",
      "urls": {
        "static_current": "https://data.trilliumtransit.com/gtfs/harborconnector-md-us/harborconnector-md-us.zip"
      },
      "license": {
        "use_without_attribution": "yes",
        "create_derived_product": "yes"
      },
      "operators": [
        {
          "onestop_id": "o-harborconnector~md~us",
          "name": "Harbor Connector",
          "website": "https://transportation.baltimorecity.gov/harborconnector",
          "associated_feeds": [
            {
              "gtfs_agency_id": "1806"
            }
          ]
        }
      ]
    },
    {
      "id": "f-homejames~co~us",
      "spec": "gtfs",
      "urls": {
        "static_current": "https://data.trilliumtransit.com/gtfs/homejames-co-us/homejames-co-us.zip"
      },
      "license": {
        "use_without_attribution": "yes",
        "create_derived_product": "yes"
      },
      "operators": [
        {
          "onestop_id": "o-homejames~co~us",
          "name": "Home James Transportation",
          "website": "https://www.ridehj.com/",
          "associated_feeds": [
            {
              "gtfs_agency_id": "1681"
            }
          ]
        }
      ]
    },
    {
      "id": "f-iowa~city~transit",
      "spec": "gtfs",
      "urls": {
        "static_current": "https://data.trilliumtransit.com/gtfs/iowacitytransit-ia-us/iowacitytransit-ia-us.zip"
      },
      "license": {
        "url": "https://iowa-gtfs.com/",
        "use_without_attribution": "yes",
        "create_derived_product": "yes"
      },
      "operators": [
        {
          "onestop_id": "o-9zqu-iowacitytransitsystem",
          "name": "Iowa City Transit System",
          "website": "https://www.icgov.org/city-government/departments-and-divisions/transit",
          "associated_feeds": [
            {
              "gtfs_agency_id": "796"
            },
            {
              "feed_onestop_id": "f-iowacitytransitsystem~rt"
            }
          ],
          "tags": {
            "twitter_general": "CityOfIowaCity",
            "us_ntd_id": "70018"
          }
        }
      ]
    },
    {
      "id": "f-jackson~tn~us",
      "spec": "gtfs",
      "urls": {
        "static_current": "https://data.trilliumtransit.com/gtfs/jackson-tn-us/jackson-tn-us.zip"
      }
    },
    {
      "id": "f-kaltran~wa~us",
      "spec": "gtfs",
      "urls": {
        "static_current": "https://data.trilliumtransit.com/gtfs/kaltran-wa-us/kaltran-wa-us.zip"
      }
    },
    {
      "id": "f-kananshuttle~ca~us",
      "spec": "gtfs",
      "urls": {
        "static_current": "https://data.trilliumtransit.com/gtfs/kananshuttle-ca-us/kananshuttle-ca-us.zip"
      }
    },
    {
      "id": "f-kimballcountytransit~ne~us",
      "spec": "gtfs",
      "urls": {
        "static_current": "https://data.trilliumtransit.com/gtfs/kimballcountytransit-ne-us/kimballcountytransit-ne-us.zip"
      }
    },
    {
      "id": "f-lakechelan~wa~us",
      "spec": "gtfs",
      "urls": {
        "static_current": "https://data.trilliumtransit.com/gtfs/lakechelan-wa-us/lakechelan-wa-us.zip"
      }
    },
    {
      "id": "f-lapuente~ca~us",
      "spec": "gtfs",
      "urls": {
        "static_historic": [
          "https://data.trilliumtransit.com/gtfs/lapuente-ca-us/lapuente-ca-us.zip"
        ]
      },
      "license": {
        "use_without_attribution": "yes",
        "create_derived_product": "yes"
      },
      "tags": {
        "status": "outdated"
      },
      "operators": [
        {
          "onestop_id": "o-lapuente~ca~us",
          "name": "La Puente LINK"
        }
      ]
    },
    {
      "id": "f-lasvegasloop~nv~us",
      "spec": "gtfs",
      "urls": {
        "static_current": "https://data.trilliumtransit.com/gtfs/lasvegasloop-nv-us/lasvegasloop-nv-us.zip"
      },
      "license": {
        "use_without_attribution": "yes",
        "create_derived_product": "yes"
      },
      "operators": [
        {
          "onestop_id": "o-lasvegasloop~nv~us",
          "name": "City of Las Vegas",
          "website": "https://www.lasvegasnevada.gov/Residents/Parking-Transportation/Downtown-Loop",
          "associated_feeds": [
            {
              "gtfs_agency_id": "1796"
            },
            {
              "feed_onestop_id": "f-lasvegasloop~nv~us~rt"
            },
            {
              "feed_onestop_id": "f-lasvegasloop~nv~us~rt~alerts"
            }
          ]
        }
      ]
    },
    {
      "id": "f-libertylandingferry~ny~us",
      "spec": "gtfs",
      "urls": {
        "static_current": "https://data.trilliumtransit.com/gtfs/libertylandingferry-ny-us/libertylandingferry-ny-us.zip"
      }
    },
    {
      "id": "f-lmht~morton~us",
      "spec": "gtfs",
      "urls": {
        "static_historic": [
          "https://data.trilliumtransit.com/gtfs/lmht-morton-us/lmht-morton-us.zip"
        ]
      },
      "license": {
        "use_without_attribution": "yes",
        "create_derived_product": "yes"
      },
      "tags": {
        "status": "outdated"
      },
      "operators": [
        {
          "onestop_id": "o-lmht~morton~us",
          "name": "L.E.W.I.S. Mountain Highway Transit",
          "website": "https://www.highwayshopper.com/LCMT_Transit.html",
          "associated_feeds": [
            {
              "gtfs_agency_id": "1819"
            }
          ]
        }
      ]
    },
    {
      "id": "f-lowercolumbiacap~wa~us",
      "spec": "gtfs",
      "urls": {
        "static_current": "https://data.trilliumtransit.com/gtfs/lowercolumbiacap-wa-us/lowercolumbiacap-wa-us.zip"
      },
      "license": {
        "use_without_attribution": "yes",
        "create_derived_product": "yes"
      },
      "operators": [
        {
          "onestop_id": "o-lowercolumbiacap~wa~us",
          "name": "Lower Columbia CAP",
          "website": "https://lowercolumbiacap.org/",
          "associated_feeds": [
            {
              "gtfs_agency_id": "1817"
            }
          ]
        }
      ]
    },
    {
      "id": "f-lubbock~tx~us",
      "spec": "gtfs",
      "urls": {
        "static_current": "https://data.trilliumtransit.com/gtfs/lubbock-tx-us/lubbock-tx-us.zip"
      },
      "license": {
        "use_without_attribution": "yes",
        "create_derived_product": "yes"
      },
      "operators": [
        {
          "onestop_id": "o-9tzw-citibus",
          "name": "Citibus",
          "website": "https://citibus.com/",
          "associated_feeds": [
            {
              "gtfs_agency_id": "31"
            },
            {
              "feed_onestop_id": "f-lubbock~tx~us~rt"
            },
            {
              "feed_onestop_id": "f-lubbock~tx~us~rt~alerts"
            }
          ],
          "tags": {
            "twitter_general": "citibuslubbock",
            "us_ntd_id": "60010",
            "wikidata_id": "Q5122457"
          }
        }
      ]
    },
    {
      "id": "f-lummitransit~wa~us",
      "spec": "gtfs",
      "urls": {
        "static_current": "https://data.trilliumtransit.com/gtfs/lummitransit-wa-us/lummitransit-wa-us.zip"
      }
    },
    {
      "id": "f-madera~county~connection",
      "spec": "gtfs",
      "urls": {
        "static_current": "https://data.trilliumtransit.com/gtfs/maderactc-ca-us/maderactc-ca-us.zip"
      },
      "license": {
        "use_without_attribution": "yes",
        "create_derived_product": "yes"
      },
      "operators": [
        {
          "onestop_id": "o-9qd-maderacountyconnection",
          "name": "Madera County Connection",
          "short_name": "MCC",
          "website": "https://mcctransit.com/",
          "associated_feeds": [
            {
              "gtfs_agency_id": "111"
            },
            {
              "feed_onestop_id": "f-madera~county~connection~rt"
            },
            {
              "feed_onestop_id": "f-madera~county~connection~rt~alerts"
            }
          ],
          "tags": {
            "twitter_general": "maderacounty",
            "us_ntd_id": "9R02-91005"
          }
        }
      ]
    },
    {
      "id": "f-madera~county~connection~rt~alerts",
      "spec": "gtfs-rt",
      "urls": {
        "realtime_alerts": "http://gtfs-realtime.trilliumtransit.com/gtfs-realtime/feed/maderactc-ca-us/service_alerts.proto"
      }
    },
    {
      "id": "f-megabus~us",
      "spec": "gtfs",
      "urls": {
        "static_current": "https://data.trilliumtransit.com/gtfs/megabus-us/megabus-us.zip"
      }
    },
    {
      "id": "f-miamibeach",
      "spec": "gtfs",
      "urls": {
        "static_current": "https://data.trilliumtransit.com/gtfs/miamibeach-fl-us/miamibeach-fl-us.zip"
      },
      "license": {
        "use_without_attribution": "yes",
        "create_derived_product": "yes"
      },
      "operators": [
        {
          "onestop_id": "o-miamibeach",
          "name": "Miami Beach Trolley",
          "website": "https://www.miamibeachfl.gov/city-hall/transportation/trolley/",
          "associated_feeds": [
            {
              "gtfs_agency_id": "2362"
            },
            {
              "feed_onestop_id": "f-miamibeach~rt"
            },
            {
              "feed_onestop_id": "f-miamibeach~rt~alerts"
            }
          ]
        }
      ]
    },
    {
      "id": "f-middletown~ct~us",
      "spec": "gtfs",
      "urls": {
        "static_historic": [
          "https://data.trilliumtransit.com/gtfs/middletown-ct-us/middletown-ct-us.zip"
        ]
      },
      "license": {
        "use_without_attribution": "yes",
        "create_derived_product": "yes"
      },
      "tags": {
        "status": "outdated"
      },
      "operators": [
        {
          "onestop_id": "o-middletown~ct~us",
          "name": "Middletown Area Transit",
          "short_name": "MAT",
          "website": "https://www.middletownareatransit.org/",
          "associated_feeds": [
            {
              "gtfs_agency_id": "1803"
            }
          ]
        }
      ]
    },
    {
      "id": "f-moccasinexpress~wa~us",
      "spec": "gtfs",
      "urls": {
        "static_current": "https://data.trilliumtransit.com/gtfs/moccasinexpress-wa-us/moccasinexpress-wa-us.zip"
      }
    },
    {
      "id": "f-moorpark~city~transit",
      "spec": "gtfs",
      "urls": {
        "static_current": "https://data.trilliumtransit.com/gtfs/moorparkcitytransit-ca-us/moorparkcitytransit-ca-us.zip"
      },
      "license": {
        "use_without_attribution": "yes",
        "create_derived_product": "yes"
      },
      "operators": [
        {
          "onestop_id": "o-9q57p-moorparkcitytransit",
          "name": "Moorpark City Transit",
          "website": "https://www.moorparkca.gov/227/Bus-Ride-Guide",
          "associated_feeds": [
            {
              "gtfs_agency_id": "877"
            }
          ],
          "tags": {
            "us_ntd_id": "90227"
          }
        }
      ]
    },
    {
      "id": "f-morongo~basin",
      "spec": "gtfs",
      "urls": {
        "static_current": "https://data.trilliumtransit.com/gtfs/morongobasin-ca-us/morongobasin-ca-us.zip"
      },
      "license": {
        "use_without_attribution": "yes",
        "create_derived_product": "yes"
      },
      "operators": [
        {
          "onestop_id": "o-9qj-morongobasintransitauthority",
          "name": "Morongo Basin Transit Authority",
          "short_name": "Basin Transit",
          "website": "https://basin-transit.com/",
          "tags": {
            "us_ntd_id": "91090",
            "wikidata_id": "Q6913253"
          }
        }
      ]
    },
    {
      "id": "f-mountadams~wa~us",
      "spec": "gtfs",
      "urls": {
        "static_current": "https://data.trilliumtransit.com/gtfs/mountadams-wa-us/mountadams-wa-us.zip"
      },
      "license": {
        "use_without_attribution": "yes",
        "create_derived_product": "yes"
      },
      "operators": [
        {
          "onestop_id": "o-mountadams~wa~us",
          "name": "Mount Adams Transportation System",
          "short_name": "MATS",
          "website": "https://gorgetranslink.com/transit-agencies/mt-adams-transportation-services/",
          "associated_feeds": [
            {
              "gtfs_agency_id": "1815"
            }
          ]
        }
      ]
    },
    {
      "id": "f-mountainvillage~co~us",
      "spec": "gtfs",
      "urls": {
        "static_historic": [
          "https://data.trilliumtransit.com/gtfs/mountainvillage-co-us/mountainvillage-co-us.zip"
        ]
      },
      "license": {
        "use_without_attribution": "yes",
        "create_derived_product": "yes"
      },
      "tags": {
        "status": "outdated"
      },
      "operators": [
        {
          "onestop_id": "o-9werc-townofmountainvillage",
          "name": "Town of Mountain Village",
          "website": "https://townofmountainvillage.com/explore/getting-around/",
          "associated_feeds": [
            {
              "gtfs_agency_id": "1702"
            }
          ],
          "tags": {
            "us_ntd_id": "8R01-80256"
          }
        }
      ]
    },
    {
      "id": "f-muckleshoot~wa~us",
      "spec": "gtfs",
      "urls": {
        "static_current": "https://data.trilliumtransit.com/gtfs/muckleshoot-wa-us/muckleshoot-wa-us.zip"
      }
    },
    {
      "id": "f-needles~ca~us",
      "spec": "gtfs",
      "urls": {
        "static_current": "https://data.trilliumtransit.com/gtfs/needles-ca-us/needles-ca-us.zip"
      },
      "license": {
        "use_without_attribution": "yes",
        "create_derived_product": "yes"
      },
      "operators": [
        {
          "onestop_id": "o-9qnqp-needlesareatransit",
          "name": "Needles Area Transit",
          "website": "http://cityofneedles.com/transit/",
          "associated_feeds": [
            {
              "gtfs_agency_id": "38"
            }
          ],
          "tags": {
            "us_ntd_id": "9R02-91020",
            "wikidata_id": "Q6986643"
          }
        }
      ]
    },
    {
      "id": "f-nlte~nv~us",
      "spec": "gtfs",
      "urls": {
        "static_current": "https://data.trilliumtransit.com/gtfs/nlte-nv-us/nlte-nv-us.zip"
      }
    },
    {
      "id": "f-pahtopublicpassage~wa~us",
      "spec": "gtfs",
      "urls": {
        "static_current": "https://data.trilliumtransit.com/gtfs/pahtopublicpassage-wa-us/pahtopublicpassage-wa-us.zip"
      }
    },
    {
      "id": "f-pats~co~us",
      "spec": "gtfs",
      "urls": {
        "static_current": "https://data.trilliumtransit.com/gtfs/pats-co-us/pats-co-us.zip"
      }
    },
    {
      "id": "f-petersburg~va~us",
      "spec": "gtfs",
      "urls": {
        "static_current": "https://data.trilliumtransit.com/gtfs/petersburg-va-us/petersburg-va-us.zip"
      },
      "license": {
        "use_without_attribution": "yes",
        "create_derived_product": "yes"
      },
      "operators": [
        {
          "onestop_id": "o-petersburg~va~us",
          "name": "Petersburg Area Transit",
          "short_name": "PAT",
          "website": "https://www.petersburgva.gov/299/Petersburg-Area-Transit",
          "associated_feeds": [
            {
              "gtfs_agency_id": "1789"
            }
          ]
        }
      ]
    },
    {
      "id": "f-piercecounty~wa~us",
      "spec": "gtfs",
      "urls": {
        "static_current": "https://data.trilliumtransit.com/gtfs/piercecounty-wa-us/piercecounty-wa-us.zip"
      }
    },
    {
      "id": "f-ponyexpress~va~us",
      "spec": "gtfs",
      "urls": {
        "static_current": "https://data.trilliumtransit.com/gtfs/ponyexpress-va-us/ponyexpress-va-us.zip"
      },
      "license": {
        "use_without_attribution": "yes",
        "create_derived_product": "yes"
      },
      "operators": [
        {
          "onestop_id": "o-ponyexpress~va~us",
          "name": "Pony Express",
          "website": "https://www.chincoteague.com/pony-express.html",
          "associated_feeds": [
            {
              "gtfs_agency_id": "1766"
            }
          ]
        }
      ]
    },
    {
      "id": "f-portarthur~tx~us",
      "spec": "gtfs",
      "urls": {
        "static_current": "https://data.trilliumtransit.com/gtfs/portarthur-tx-us/portarthur-tx-us.zip"
      }
    },
    {
      "id": "f-prairieexpress~co~us",
      "spec": "gtfs",
      "urls": {
        "static_current": "https://data.trilliumtransit.com/gtfs/prairieexpress-co-us/prairieexpress-co-us.zip"
      },
      "license": {
        "use_without_attribution": "yes",
        "create_derived_product": "yes"
      },
      "operators": [
        {
          "onestop_id": "o-prairieexpress~co~us",
          "name": "Prairie Express",
          "website": "https://www.necalg.com/prairie-express/",
          "associated_feeds": [
            {
              "gtfs_agency_id": "1648"
            }
          ]
        }
      ]
    },
    {
      "id": "f-pueblo~co~us",
      "spec": "gtfs",
      "urls": {
        "static_current": "https://data.trilliumtransit.com/gtfs/pueblo-co-us/pueblo-co-us.zip"
      },
      "license": {
        "use_without_attribution": "yes",
        "create_derived_product": "yes"
      },
      "operators": [
        {
          "onestop_id": "o-pueblo~co~us",
          "name": "Pueblo Transit",
          "website": "https://www.pueblo.us/104/Pueblo-Transit",
          "associated_feeds": [
            {
              "gtfs_agency_id": "2299"
            }
          ]
        }
      ]
    },
    {
      "id": "f-qline~mi~us",
      "spec": "gtfs",
      "urls": {
        "static_current": "https://data.trilliumtransit.com/gtfs/qline-mi-us/qline-mi-us.zip"
      },
      "license": {
        "use_without_attribution": "yes",
        "create_derived_product": "yes"
      },
      "operators": [
        {
          "onestop_id": "o-dpsbv-qlinedetroit",
          "name": "QLine",
          "website": "https://qlinedetroit.com/",
          "associated_feeds": [
            {
              "gtfs_agency_id": "1494"
            },
            {
              "feed_onestop_id": "f-qline~mi~rt"
            },
            {
              "feed_onestop_id": "f-qline~mi~rt~alerts"
            }
          ],
          "tags": {
            "twitter_general": "qlinedetroit",
            "us_ntd_id": "50213",
            "wikidata_id": "Q5265966"
          }
        }
      ]
    },
    {
      "id": "f-rainbowrider~mn~us",
      "spec": "gtfs",
      "urls": {
        "static_current": "https://data.trilliumtransit.com/gtfs/rainbowrider-mn-us/rainbowrider-mn-us.zip"
      }
    },
    {
      "id": "f-rivervalley~ct~us",
      "spec": "gtfs",
      "urls": {
        "static_current": "https://data.trilliumtransit.com/gtfs/rivervalley-ct-us/rivervalley-ct-us.zip"
      }
    },
    {
      "id": "f-roadrunnertransit~co~us",
      "spec": "gtfs",
      "urls": {
        "static_current": "https://data.trilliumtransit.com/gtfs/roadrunnertransit-co-us/roadrunnertransit-co-us.zip"
      },
      "license": {
        "use_without_attribution": "yes",
        "create_derived_product": "yes"
      },
      "operators": [
        {
          "onestop_id": "o-roadrunnertransit~co~us",
          "name": "Road Runner Transit",
          "website": "https://sococaa.org/road-runner-transit/",
          "associated_feeds": [
            {
              "gtfs_agency_id": "1598"
            }
          ]
        }
      ]
    },
    {
      "id": "f-rogue~valley~transportation~district~rt",
      "spec": "gtfs-rt",
      "urls": {
        "realtime_trip_updates": "http://gtfsrt.rvtd.org:8085/ProfilGtfsRt2_0RSProducer-RVTD/TripUpdate.pb",
        "realtime_alerts": "http://gtfsrt.rvtd.org:8085/ProfilGtfsRt2_0RSProducer-RVTD/Alert.pb"
      }
    },
    {
      "id": "f-ruralresources~wa~us",
      "spec": "gtfs",
      "urls": {
        "static_current": "https://data.trilliumtransit.com/gtfs/ruralresources-wa-us/ruralresources-wa-us.zip"
      }
    },
    {
      "id": "f-sanleandro~ca~us",
      "spec": "gtfs",
      "urls": {
        "static_historic": [
          "https://data.trilliumtransit.com/gtfs/sanleandro-ca-us/sanleandro-ca-us.zip"
        ]
      },
      "license": {
        "use_without_attribution": "yes",
        "create_derived_product": "yes"
      },
      "tags": {
        "status": "outdated"
      },
      "operators": [
        {
          "onestop_id": "o-sanleandro~ca~us",
          "name": "San Leandro Links"
        }
      ]
    },
    {
      "id": "f-sanmiguelcounty~co~us",
      "spec": "gtfs",
      "urls": {
        "static_current": "https://data.trilliumtransit.com/gtfs/sanmiguelcounty-co-us/sanmiguelcounty-co-us.zip"
      }
    },
    {
      "id": "f-sanmiguel~co~us",
      "spec": "gtfs",
      "urls": {
        "static_current": "https://data.trilliumtransit.com/gtfs/sanmiguel-co-us/sanmiguel-co-us.zip"
      },
      "license": {
        "use_without_attribution": "yes",
        "create_derived_product": "yes"
      },
      "operators": [
        {
          "onestop_id": "o-sanmiguel~co~us",
          "name": "San Miguel Authority for Regional Transportation",
          "short_name": "SMART",
          "website": "https://smarttelluride.colorado.gov/",
          "associated_feeds": [
            {
              "gtfs_agency_id": "1651"
            }
          ]
        }
      ]
    },
    {
      "id": "f-sheridan~wy~us",
      "spec": "gtfs",
      "urls": {
        "static_current": "https://data.trilliumtransit.com/gtfs/sheridan-wy-us/sheridan-wy-us.zip"
      },
      "license": {
        "use_without_attribution": "yes",
        "create_derived_product": "yes"
      },
      "operators": [
        {
          "onestop_id": "o-sheridan~wy~us",
          "name": "Goose Creek Transit",
          "website": "https://thehubsheridan.org/goose-creek-transit/",
          "associated_feeds": [
            {
              "gtfs_agency_id": "2359"
            },
            {
              "feed_onestop_id": "f-goose~creek~transit~rt"
            },
            {
              "feed_onestop_id": "f-goose~creek~transit~rt~alerts"
            }
          ]
        }
      ]
    },
    {
      "id": "f-smart~mn~us",
      "spec": "gtfs",
      "urls": {
        "static_current": "https://data.trilliumtransit.com/gtfs/smart-mn-us/smart-mn-us.zip"
      }
    },
    {
      "id": "f-snoqualmie~wa~us",
      "spec": "gtfs",
      "urls": {
        "static_current": "https://data.trilliumtransit.com/gtfs/snoqualmie-wa-us/snoqualmie-wa-us.zip"
      },
      "license": {
        "use_without_attribution": "yes",
        "create_derived_product": "yes"
      },
      "operators": [
        {
          "onestop_id": "o-snoqualmie~wa~us",
          "name": "Snoqualmie Valley Transportation",
          "website": "https://svtbus.org/",
          "associated_feeds": [
            {
              "gtfs_agency_id": "1824"
            }
          ]
        }
      ]
    },
    {
      "id": "f-snowgoosetransit~wa~us",
      "spec": "gtfs",
      "urls": {
        "static_current": "https://data.trilliumtransit.com/gtfs/snowgoosetransit-wa-us/snowgoosetransit-wa-us.zip"
      }
    },
    {
      "id": "f-solidground~wa~us",
      "spec": "gtfs",
      "urls": {
        "static_current": "https://data.trilliumtransit.com/gtfs/solidground-wa-us/solidground-wa-us.zip"
      }
    },
    {
      "id": "f-specialmobilityservices~wa~us",
      "spec": "gtfs",
      "urls": {
        "static_current": "https://data.trilliumtransit.com/gtfs/specialmobilityservices-wa-us/specialmobilityservices-wa-us.zip"
      }
    },
    {
      "id": "f-startransit~va~us",
      "spec": "gtfs",
      "urls": {
        "static_current": "https://data.trilliumtransit.com/gtfs/startransit-va-us/startransit-va-us.zip"
      },
      "license": {
        "use_without_attribution": "yes",
        "create_derived_product": "yes"
      },
      "operators": [
        {
          "onestop_id": "o-startransit~va~us",
          "name": "STAR Transit",
          "website": "http://mystartransit.org/",
          "associated_feeds": [
            {
              "gtfs_agency_id": "1762"
            }
          ]
        }
      ]
    },
    {
      "id": "f-steamboatsprings~co~us",
      "spec": "gtfs",
      "urls": {
        "static_current": "https://data.trilliumtransit.com/gtfs/steamboatsprings-co-us/steamboatsprings-co-us.zip"
      }
    },
    {
      "id": "f-summitstage~co~us",
      "spec": "gtfs",
      "urls": {
        "static_current": "https://data.trilliumtransit.com/gtfs/summitstage-co-us/summitstage-co-us.zip"
      },
      "license": {
        "use_without_attribution": "yes",
        "create_derived_product": "yes"
      },
      "operators": [
        {
          "onestop_id": "o-9xh8-summitstage",
          "name": "Summit Stage",
          "website": "https://www.summitcountyco.gov/586/Transit-Summit-Stage",
          "associated_feeds": [
            {
              "gtfs_agency_id": "1602"
            }
          ],
          "tags": {
            "twitter_general": "SummitCountyGov",
            "us_ntd_id": "8R01-80161"
          }
        }
      ]
    },
    {
      "id": "f-tahoe~ca~us",
      "spec": "gtfs",
      "urls": {
        "static_current": "https://data.trilliumtransit.com/gtfs/tahoe-ca-us/tahoe-ca-us.zip"
      },
      "license": {
        "use_without_attribution": "yes",
        "create_derived_product": "yes"
      },
      "operators": [
        {
          "onestop_id": "o-9qft-tahoetransportationdistrict",
          "name": "Tahoe Transportation District",
          "website": "https://www.tahoetransportation.org/",
          "associated_feeds": [
            {
              "gtfs_agency_id": "933"
            },
            {
              "feed_onestop_id": "f-tahoe~ca~rt"
            },
            {
              "feed_onestop_id": "f-tahoe~ca~rt~alerts"
            }
          ],
          "tags": {
            "us_ntd_id": "91092",
            "wikidata_id": "Q7568609"
          }
        }
      ]
    },
    {
      "id": "f-telluride~co~us",
      "spec": "gtfs",
      "urls": {
        "static_historic": [
          "https://data.trilliumtransit.com/gtfs/telluride-co-us/telluride-co-us.zip"
        ]
      },
      "license": {
        "use_without_attribution": "yes",
        "create_derived_product": "yes"
      },
      "tags": {
        "status": "outdated"
      },
      "operators": [
        {
          "onestop_id": "o-9werfd-townoftelluride",
          "name": "Town of Telluride",
          "website": "https://telluride-co.gov/254/Public-Transportation",
          "associated_feeds": [
            {
              "gtfs_agency_id": "1701"
            }
          ],
          "tags": {
            "us_ntd_id": "8R01-88226"
          }
        }
      ]
    },
    {
      "id": "f-thurston~wa~us",
      "spec": "gtfs",
      "urls": {
        "static_current": "https://data.trilliumtransit.com/gtfs/thurston-wa-us/thurston-wa-us.zip"
      },
      "license": {
        "use_without_attribution": "yes",
        "create_derived_product": "yes"
      },
      "operators": [
        {
          "onestop_id": "o-thurston~wa~us",
          "name": "ruralTRANSIT",
          "website": "https://www.trpc.org/325/Rural-Transit",
          "associated_feeds": [
            {
              "gtfs_agency_id": "1812"
            }
          ]
        }
      ]
    },
    {
      "id": "f-tricap~mn~us",
      "spec": "gtfs",
      "urls": {
        "static_current": "https://data.trilliumtransit.com/gtfs/tricap-mn-us/tricap-mn-us--flex-v2.zip"
      }
    },
    {
      "id": "f-tricityroadrunner~ne~us",
      "spec": "gtfs",
      "urls": {
        "static_current": "https://data.trilliumtransit.com/gtfs/tricityroadrunner-ne-us/tricityroadrunner-ne-us.zip"
      }
    },
    {
      "id": "f-tsctransit~co~us",
      "spec": "gtfs",
      "urls": {
        "static_current": "https://data.trilliumtransit.com/gtfs/tsctransit-co-us/tsctransit-co-us.zip"
      },
      "license": {
        "use_without_attribution": "yes",
        "create_derived_product": "yes"
      },
      "operators": [
        {
          "onestop_id": "o-tsctransit~co~us",
          "name": "TSC Transit",
          "website": "https://tellerseniorcoalition.org/transportation",
          "associated_feeds": [
            {
              "gtfs_agency_id": "1603"
            }
          ]
        }
      ]
    },
    {
      "id": "f-tulaliptransit~wa~us",
      "spec": "gtfs",
      "urls": {
        "static_current": "https://data.trilliumtransit.com/gtfs/tulaliptransit-wa-us/tulaliptransit-wa-us.zip"
      }
    },
    {
      "id": "f-turlock~ca~us",
      "spec": "gtfs",
      "urls": {
        "static_current": "https://data.trilliumtransit.com/gtfs/turlock-ca-us/turlock-ca-us.zip"
      },
      "license": {
        "use_without_attribution": "yes",
        "create_derived_product": "yes"
      },
      "operators": [
        {
          "onestop_id": "o-9qdj3-turlocktransit",
          "name": "Turlock Transit",
          "website": "https://www.turlocktransit.com/",
          "associated_feeds": [
            {
              "gtfs_agency_id": "1642"
            },
            {
              "feed_onestop_id": "f-turlock~ca~rt"
            },
            {
              "feed_onestop_id": "f-turlock~ca~us~rt~alerts"
            }
          ],
          "tags": {
            "us_ntd_id": "90201"
          }
        }
      ]
    },
    {
      "id": "f-turlock~ca~us~rt~alerts",
      "spec": "gtfs-rt",
      "urls": {
        "realtime_alerts": "http://gtfs-realtime.trilliumtransit.com/gtfs-realtime/feed/turlock-ca-us/service_alerts.proto"
      }
    },
    {
      "id": "f-twintransit~wa~us",
      "spec": "gtfs",
      "urls": {
        "static_current": "https://data.trilliumtransit.com/gtfs/twintransit-wa-us/twintransit-wa-us.zip"
      },
      "operators": [
        {
          "onestop_id": "o-twintransit~wa~us",
          "name": "Twin Transit",
          "website": "https://twintransit.org",
          "tags": {
            "twitter_general": "TwinTransit",
            "us_ntd_id": "0R03-00364",
            "wikidata_id": "Q7858323"
          }
        }
      ]
    },
    {
      "id": "f-unitedcap~mn~us",
      "spec": "gtfs",
      "urls": {
        "static_current": "https://data.trilliumtransit.com/gtfs/unitedcap-mn-us/unitedcap-mn-us.zip"
      }
    },
    {
      "id": "f-valleyexpress~ca~us",
      "spec": "gtfs",
      "urls": {
        "static_current": "https://data.trilliumtransit.com/gtfs/valleyexpress-ca-us/valleyexpress-ca-us.zip"
      }
    },
    {
      "id": "f-valpotransit~chi~us",
      "spec": "gtfs",
      "urls": {
        "static_current": "https://data.trilliumtransit.com/gtfs/valpotransit-chi-us/valpotransit-chi-us.zip"
      },
      "license": {
        "use_without_attribution": "yes",
        "create_derived_product": "yes"
      },
      "operators": [
        {
          "onestop_id": "o-dp6-valparaisotransit",
          "name": "Valparaiso Transit",
          "website": "https://www.ci.valparaiso.in.us/1722/Valpo-Transit",
          "associated_feeds": [
            {
              "gtfs_agency_id": "1486"
            }
          ],
          "tags": {
            "twitter_general": "ValpoTransit",
            "us_ntd_id": "50183",
            "wikidata_id": "Q60738936"
          }
        }
      ]
    },
    {
      "id": "f-vatransit~va~us",
      "spec": "gtfs",
      "urls": {
        "static_current": "https://data.trilliumtransit.com/gtfs/vatransit-va-us/vatransit-va-us.zip"
      },
      "license": {
        "use_without_attribution": "yes",
        "create_derived_product": "yes"
      },
      "operators": [
        {
          "onestop_id": "o-dqb-virginiaregionaltransit",
          "name": "Virginia Regional Transit",
          "website": "https://vatransit.org/",
          "associated_feeds": [
            {
              "gtfs_agency_id": "1587"
            }
          ],
          "tags": {
            "us_ntd_id": "3R06-30118,3R06-30120,3R06-30125"
          }
        }
      ]
    },
    {
      "id": "f-virginia~breeze",
      "spec": "gtfs",
      "urls": {
        "static_current": "https://data.trilliumtransit.com/gtfs/virginiabreeze-va-us/virginiabreeze-va-us.zip",
        "static_historic": [
          "https://virginiabreeze.org/wp-content/uploads/2020/10/GTFSFiles.zip"
        ]
      },
      "license": {
        "url": "https://virginia-gtfs.com/"
      }
    },
    {
      "id": "f-wausau~wi~us",
      "spec": "gtfs",
      "urls": {
        "static_current": "https://data.trilliumtransit.com/gtfs/wausau-wi-us/wausau-wi-us.zip"
      },
      "license": {
        "use_without_attribution": "yes",
        "create_derived_product": "yes"
      },
      "operators": [
        {
          "onestop_id": "o-dpbrb-metroride",
          "name": "Metro Ride",
          "website": "https://www.ci.wausau.wi.us/Departments/MetroRide.aspx",
          "associated_feeds": [
            {
              "gtfs_agency_id": "1735"
            }
          ],
          "tags": {
            "us_ntd_id": "50091",
            "wikidata_id": "Q6824689"
          }
        }
      ]
    },
    {
      "id": "f-wintran~va~us",
      "spec": "gtfs",
      "urls": {
        "static_current": "https://data.trilliumtransit.com/gtfs/wintran-va-us/wintran-va-us.zip"
      },
      "license": {
        "use_without_attribution": "yes",
        "create_derived_product": "yes"
      },
      "operators": [
        {
          "onestop_id": "o-wintran~va~us",
          "name": "WinTran",
          "website": "https://www.winchesterva.gov/public-transportation",
          "associated_feeds": [
            {
              "gtfs_agency_id": "1790"
            }
          ]
        }
      ]
    }
  ],
  "operators": [
    {
      "onestop_id": "o-9w-groometransportation",
      "name": "Groome Transportation",
      "website": "https://groometransportation.com/",
      "associated_feeds": [
        {
          "gtfs_agency_id": "959",
          "feed_onestop_id": "f-9w-arizonashuttle~az~us"
        },
        {
          "gtfs_agency_id": "955",
          "feed_onestop_id": "f-9wk-sandiashuttle~nm~us"
        },
        {
          "gtfs_agency_id": "954",
          "feed_onestop_id": "f-9wv-coloradoshuttle~co~us"
        },
        {
          "gtfs_agency_id": "948",
          "feed_onestop_id": "f-d-groometransportation~us"
        },
        {
          "gtfs_agency_id": "966",
          "feed_onestop_id": "f-greenride~co~us"
        }
      ]
    }
  ],
  "license_spdx_identifier": "CDLA-Permissive-1.0"
}<|MERGE_RESOLUTION|>--- conflicted
+++ resolved
@@ -3192,7 +3192,6 @@
       "id": "f-cata~pa~us",
       "spec": "gtfs",
       "urls": {
-<<<<<<< HEAD
         "static_current": "https://data.trilliumtransit.com/gtfs/cata-pa-us/cata-pa-us.zip"
       }
     },
@@ -3215,14 +3214,6 @@
       "spec": "gtfs",
       "urls": {
         "static_current": "https://data.trilliumtransit.com/gtfs/catholiccommunity-wa-us/catholiccommunity-wa-us-southwest--flex-v2.zip"
-=======
-        "static_historic": [
-          "https://data.trilliumtransit.com/gtfs/cata-pa-us/cata-pa-us--imap.zip"
-        ]
-      },
-      "tags": {
-        "status": "outdated"
->>>>>>> 5cdb8960
       }
     },
     {
