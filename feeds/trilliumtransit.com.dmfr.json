{
  "$schema": "https://dmfr.transit.land/json-schema/dmfr.schema-v0.3.0.json",
  "feeds": [{
      "spec": "gtfs",
      "id": "f-9qf-laketahoe~ca~us",
      "urls": {
        "static_current": "http://trilliumtransit.com/transit_feeds/laketahoe-ca-us/laketahoe-ca-us.zip"
      },
      "license": {
        "use_without_attribution": "yes",
        "create_derived_product": "yes",
        "redistribute": "yes"
      }
    },
    {
      "spec": "gtfs",
      "id": "f-9q8zr-tidelinewatertaxi~ca~us",
      "urls": {
        "static_current": "http://trilliumtransit.com/transit_feeds/tidelinewatertaxi-ca-us/tidelinewatertaxi-ca-us.zip"
      },
      "feed_namespace_id": "o-9q8zr-tidelinewatertaxi"
    },
    {
      "spec": "gtfs",
      "id": "f-c263-selah~wa~us",
      "urls": {
        "static_current": "http://trilliumtransit.com/transit_feeds/selah-wa-us/selah-wa-us.zip"
      },
      "feed_namespace_id": "o-c263-selahtransit"
    },
    {
      "spec": "gtfs",
      "id": "f-drvc-rtp~me~us",
      "urls": {
        "static_current": "http://trilliumtransit.com/transit_feeds/rtp-me-us/rtp-me-us.zip"
      },
      "feed_namespace_id": "o-drvc-lakesregionexplorer"
    },
    {
      "spec": "gtfs",
      "id": "f-iowa~city~transit",
      "urls": {
        "static_current": "http://data.trilliumtransit.com/gtfs/iowacitytransit-ia-us/iowacitytransit-ia-us.zip"
      }
    },
    {
      "spec": "gtfs",
      "id": "f-9qc-placercountytransit",
      "urls": {
        "static_current": "http://data.trilliumtransit.com/gtfs/placercounty-ca-us/placercounty-ca-us.zip",
        "static_historic": [
          "http://iportal.sacrt.com/gtfs/PCT/20080914/google_transit.zip"
        ]
      },
      "feed_namespace_id": "o-9qc-placercountytransit"
    },
    {
      "spec": "gtfs",
      "id": "f-banning~pass~transit",
      "urls": {
        "static_current": "http://data.trilliumtransit.com/gtfs/banning-ca-us/banning-ca-us.zip"
      }
    },
    {
      "spec": "gtfs",
      "id": "f-9q5c-cityofcommercemunicipalbuslines",
      "urls": {
        "static_current": "http://data.trilliumtransit.com/gtfs/cmbl-ca-us/cmbl-ca-us.zip",
        "static_historic": ["http://citycommbus.com/gtfs"]
      },
      "feed_namespace_id": "o-9q5c-cityofcommercemunicipalbuslines"
    },
    {
      "spec": "gtfs",
      "id": "f-9r88-rogue~valley~transportation~district",
      "urls": {
        "static_current": "http://data.trilliumtransit.com/gtfs/rvtd-or-us/rvtd-or-us.zip"
      },
      "feed_namespace_id": "o-9r88-rogue~valley~transportation~district"
    },
    {
      "spec": "gtfs",
      "id": "f-dr5r-path~nj~us",
      "urls": {
        "static_current": "http://data.trilliumtransit.com/gtfs/path-nj-us/path-nj-us.zip"
      },
      "license": {
        "url": "http://www.panynj.gov/path/developers.html",
        "use_without_attribution": "yes",
        "create_derived_product": "yes",
        "redistribute": "unknown"
      },
      "feed_namespace_id": "o-dr5r-path"
    },
    {
      "spec": "gtfs",
      "id": "f-9pp-humboldtcounty~ca~us",
      "urls": {
        "static_current": "http://data.trilliumtransit.com/gtfs/humboldtcounty-ca-us/humboldtcounty-ca-us.zip"
      },
      "license": {
        "use_without_attribution": "yes",
        "create_derived_product": "yes",
        "redistribute": "yes"
      }
    },
    {
      "spec": "gtfs",
      "id": "f-9qd-yosemite~ca~us",
      "urls": {
        "static_current": "http://data.trilliumtransit.com/gtfs/yosemite-ca-us/yosemite-ca-us.zip"
      },
      "license": {
        "url": "http://yarts.com/developers-gtfs-data/",
        "use_without_attribution": "yes",
        "create_derived_product": "yes",
        "redistribute": "yes"
      }
    },
    {
      "spec": "gtfs",
      "id": "f-drg-addisoncounty~vt~us",
      "urls": {
        "static_current": "http://data.trilliumtransit.com/gtfs/addisoncounty-vt-us/addisoncounty-vt-us.zip"
      },
      "license": {
        "use_without_attribution": "yes",
        "create_derived_product": "yes",
        "redistribute": "yes"
      },
      "feed_namespace_id": "o-drg-addisoncountytransitresources"
    },
    {
      "spec": "gtfs",
      "id": "f-9qf-amador~ca~us",
      "urls": {
        "static_current": "http://data.trilliumtransit.com/gtfs/amador-ca-us/amador-ca-us.zip"
      },
      "license": {
        "use_without_attribution": "yes",
        "create_derived_product": "yes",
        "redistribute": "yes"
      },
      "feed_namespace_id": "o-9qf-amadortransit"
    },
    {
      "spec": "gtfs",
      "id": "f-9qh0-anaheim~ca~us",
      "urls": {
        "static_current": "http://data.trilliumtransit.com/gtfs/anaheim-ca-us/anaheim-ca-us.zip"
      },
      "license": {
        "use_without_attribution": "yes",
        "create_derived_product": "yes",
        "redistribute": "yes"
      },
      "feed_namespace_id": "o-9qh0-anaheimresorttransportation"
    },
    {
      "spec": "gtfs",
      "id": "f-dnm6-asheville~nc~us",
      "urls": {
        "static_current": "http://data.trilliumtransit.com/gtfs/asheville-nc-us/asheville-nc-us.zip"
      },
      "license": {
        "use_without_attribution": "yes",
        "create_derived_product": "yes",
        "redistribute": "yes"
      },
      "feed_namespace_id": "o-dnm6-ashevilleredefinestransit"
    },
    {
      "spec": "gtfs",
      "id": "f-drt-baystatecruisecompany~ma~us",
      "urls": {
        "static_current": "http://data.trilliumtransit.com/gtfs/baystatecruisecompany-ma-us/baystatecruisecompany-ma-us.zip"
      },
      "license": {
        "use_without_attribution": "yes",
        "create_derived_product": "yes",
        "redistribute": "yes"
      },
      "feed_namespace_id": "o-drt-baystatecruisecompany"
    },
    {
      "spec": "gtfs",
      "id": "f-9qhc-beaumont~ca~us",
      "urls": {
        "static_current": "http://data.trilliumtransit.com/gtfs/beaumont-ca-us/beaumont-ca-us.zip"
      },
      "license": {
        "use_without_attribution": "yes",
        "create_derived_product": "yes",
        "redistribute": "yes"
      },
      "feed_namespace_id": "o-9qhc-beaumonttransitsystem"
    },
    {
      "spec": "gtfs",
      "id": "f-dp89-beloittransit~wi~us",
      "urls": {
        "static_current": "http://data.trilliumtransit.com/gtfs/beloittransit-wi-us/beloittransit-wi-us.zip"
      },
      "license": {
        "use_without_attribution": "yes",
        "create_derived_product": "yes",
        "redistribute": "yes"
      },
      "feed_namespace_id": "o-dp89-beloittransitsystem"
    },
    {
      "spec": "gtfs",
      "id": "f-dre-berkshire~ma~us",
      "urls": {
        "static_current": "http://data.trilliumtransit.com/gtfs/berkshire-ma-us/berkshire-ma-us.zip"
      },
      "license": {
        "url": "https://www.massdot.state.ma.us/Portals/0/docs/developers/develop_license_agree.pdf",
        "use_without_attribution": "no",
        "create_derived_product": "yes",
        "redistribute": "yes",
        "attribution_text": "Clearly acknowledge MassDOT as the provider of the Data."
      },
      "feed_namespace_id": "o-dre-berkshiremetroaltransitauthority"
    },
    {
      "spec": "gtfs",
      "id": "f-9qhf-bigbear~ca~us",
      "urls": {
        "static_current": "http://data.trilliumtransit.com/gtfs/bigbear-ca-us/bigbear-ca-us.zip"
      },
      "license": {
        "use_without_attribution": "yes",
        "create_derived_product": "yes",
        "redistribute": "yes"
      },
      "feed_namespace_id": "o-9qhf-mountaintransit"
    },
    {
      "spec": "gtfs",
      "id": "f-drmr-brockton~ma~us",
      "urls": {
        "static_current": "http://data.trilliumtransit.com/gtfs/brockton-ma-us/brockton-ma-us.zip"
      },
      "license": {
        "use_without_attribution": "yes",
        "create_derived_product": "yes",
        "redistribute": "yes"
      },
      "feed_namespace_id": "o-drmr-brocktonareatransitauthority"
    },
    {
      "spec": "gtfs",
      "id": "f-9qnx-bullheadareatransit~az~us",
      "urls": {
        "static_current": "http://data.trilliumtransit.com/gtfs/bullheadareatransit-az-us/bullheadareatransit-az-us.zip"
      },
      "license": {
        "use_without_attribution": "yes",
        "create_derived_product": "yes",
        "redistribute": "yes"
      },
      "feed_namespace_id": "o-9qnx-bullheadareatransitsystem"
    },
    {
      "spec": "gtfs",
      "id": "f-9x-bustang~co~us",
      "urls": {
        "static_current": "http://data.trilliumtransit.com/gtfs/bustang-co-us/bustang-co-us.zip"
      },
      "license": {
        "use_without_attribution": "yes",
        "create_derived_product": "yes",
        "redistribute": "yes"
      },
      "feed_namespace_id": "o-9x-bustang"
    },
    {
      "spec": "gtfs",
      "id": "f-c2pvx-butte~mt~us",
      "urls": {
        "static_current": "http://data.trilliumtransit.com/gtfs/butte-mt-us/butte-mt-us.zip"
      },
      "license": {
        "use_without_attribution": "yes",
        "create_derived_product": "yes",
        "redistribute": "yes"
      },
      "feed_namespace_id": "o-c2pvx-butte~silverbow"
    },
    {
      "spec": "gtfs",
      "id": "f-9qf-calaveras~ca~us",
      "urls": {
        "static_current": "http://data.trilliumtransit.com/gtfs/calaveras-ca-us/calaveras-ca-us.zip"
      },
      "license": {
        "use_without_attribution": "yes",
        "create_derived_product": "yes",
        "redistribute": "yes"
      },
      "feed_namespace_id": "o-9qf-calaverastransit"
    },
    {
      "spec": "gtfs",
      "id": "f-drtd-capeann~ma~us",
      "urls": {
        "static_current": "http://data.trilliumtransit.com/gtfs/capeann-ma-us/capeann-ma-us.zip"
      },
      "license": {
        "use_without_attribution": "yes",
        "create_derived_product": "yes",
        "redistribute": "yes"
      },
      "feed_namespace_id": "o-drtd-capeanntransportation"
    },
    {
      "spec": "gtfs",
      "id": "f-dq25-capital~area~transit~nc~us",
      "urls": {
        "static_current": "http://data.trilliumtransit.com/gtfs/capital-area-transit-nc-us/capital-area-transit-nc-us.zip"
      },
      "license": {
        "use_without_attribution": "yes",
        "create_derived_product": "yes",
        "redistribute": "yes"
      },
      "feed_namespace_id": "o-dq25-goraleigh"
    },
    {
      "spec": "gtfs",
      "id": "f-dnrg-cary~transit~nc~us",
      "urls": {
        "static_current": "http://data.trilliumtransit.com/gtfs/cary-transit-nc-us/cary-transit-nc-us.zip"
      },
      "license": {
        "use_without_attribution": "yes",
        "create_derived_product": "yes",
        "redistribute": "yes"
      },
      "feed_namespace_id": "o-dnrg-carytransit"
    },
    {
      "spec": "gtfs",
      "id": "f-dru-chittendoncounty~vt~us",
      "urls": {
        "static_current": "http://data.trilliumtransit.com/gtfs/ccta-vt-us/ccta-vt-us.zip"
      },
      "license": {
        "use_without_attribution": "yes",
        "create_derived_product": "yes",
        "redistribute": "yes"
      }
    },
    {
      "spec": "gtfs",
      "id": "f-dnru-chapel~hill~transit~nc~us",
      "urls": {
        "static_current": "http://data.trilliumtransit.com/gtfs/chapel-hill-transit-nc-us/chapel-hill-transit-nc-us.zip"
      },
      "license": {
        "use_without_attribution": "yes",
        "create_derived_product": "yes",
        "redistribute": "yes"
      },
      "feed_namespace_id": "o-dnru-chapelhilltransit"
    },
    {
      "spec": "gtfs",
      "id": "f-dnjj-clemson~sc~us",
      "urls": {
        "static_current": "http://data.trilliumtransit.com/gtfs/clemson-sc-us/clemson-sc-us.zip"
      },
      "license": {
        "use_without_attribution": "yes",
        "create_derived_product": "yes",
        "redistribute": "yes"
      },
      "feed_namespace_id": "o-dnjj-clemsonareatransit"
    },
    {
      "spec": "gtfs",
      "id": "f-9qh2s-corona~ca~us",
      "urls": {
        "static_current": "http://data.trilliumtransit.com/gtfs/corona-ca-us/corona-ca-us.zip"
      },
      "license": {
        "use_without_attribution": "yes",
        "create_derived_product": "yes",
        "redistribute": "yes"
      },
      "feed_namespace_id": "o-9qh2s-coronacruiser"
    },
    {
      "spec": "gtfs",
      "id": "f-9w0md-cottonwood~az~us",
      "urls": {
        "static_current": "http://data.trilliumtransit.com/gtfs/cottonwood-az-us/cottonwood-az-us.zip"
      },
      "license": {
        "use_without_attribution": "yes",
        "create_derived_product": "yes",
        "redistribute": "yes"
      },
      "feed_namespace_id": "o-9w0md-cottonwoodareatransit"
    },
    {
      "spec": "gtfs",
      "id": "f-drs-crtransit~vt~us",
      "urls": {
        "static_current": "http://data.trilliumtransit.com/gtfs/crtransit-vt-us/crtransit-vt-us.zip"
      },
      "license": {
        "use_without_attribution": "yes",
        "create_derived_product": "yes",
        "redistribute": "yes"
      },
      "feed_namespace_id": "o-drs-thecurrent"
    },
    {
      "spec": "gtfs",
      "id": "f-drms-cuttyhunkferryco~ma~us",
      "urls": {
        "static_current": "http://data.trilliumtransit.com/gtfs/cuttyhunkferryco-ma-us/cuttyhunkferryco-ma-us.zip"
      },
      "license": {
        "use_without_attribution": "yes",
        "create_derived_product": "yes",
        "redistribute": "yes"
      },
      "feed_namespace_id": "o-drms-cuttyhunkferryco"
    },
    {
      "spec": "gtfs",
      "id": "f-9pr-delnorte~ca~us",
      "urls": {
        "static_current": "http://data.trilliumtransit.com/gtfs/delnorte-ca-us/delnorte-ca-us.zip"
      },
      "license": {
        "use_without_attribution": "yes",
        "create_derived_product": "yes",
        "redistribute": "yes"
      },
      "feed_namespace_id": "o-9pr-redwoodcoasttransit"
    },
    {
      "spec": "gtfs",
      "id": "f-dnrug-duke~nc~us",
      "urls": {
        "static_current": "http://data.trilliumtransit.com/gtfs/duke-nc-us/duke-nc-us.zip"
      },
      "license": {
        "use_without_attribution": "yes",
        "create_derived_product": "yes",
        "redistribute": "yes"
      },
      "feed_namespace_id": "o-dnrug-duketransit"
    },
    {
      "spec": "gtfs",
      "id": "f-dnru-durham~area~transit~authority~nc~us",
      "urls": {
        "static_current": "http://data.trilliumtransit.com/gtfs/durham-area-transit-authority-nc-us/durham-area-transit-authority-nc-us.zip"
      },
      "license": {
        "use_without_attribution": "yes",
        "create_derived_product": "yes",
        "redistribute": "yes"
      },
      "feed_namespace_id": "o-dnru-godurham"
    },
    {
      "spec": "gtfs",
      "id": "f-drsh-dvtamoover~vt~us",
      "urls": {
        "static_current": "http://data.trilliumtransit.com/gtfs/dvtamoover-vt-us/dvtamoover-vt-us.zip"
      },
      "license": {
        "use_without_attribution": "yes",
        "create_derived_product": "yes",
        "redistribute": "yes"
      },
      "feed_namespace_id": "o-drsh-moover"
    },
    {
      "spec": "gtfs",
      "id": "f-9q-easternsierra~ca~us",
      "urls": {
        "static_current": "http://data.trilliumtransit.com/gtfs/easternsierra-ca-us/easternsierra-ca-us.zip"
      },
      "license": {
        "use_without_attribution": "yes",
        "create_derived_product": "yes",
        "redistribute": "yes"
      },
      "feed_namespace_id": "o-9q-easternsierratransitauthority"
    },
    {
      "spec": "gtfs",
      "id": "f-9qc-eldoradotransit~ca~us",
      "urls": {
        "static_current": "http://data.trilliumtransit.com/gtfs/eldoradotransit-ca-us/eldoradotransit-ca-us.zip"
      },
      "license": {
        "use_without_attribution": "yes",
        "create_derived_product": "yes",
        "redistribute": "yes"
      },
      "feed_namespace_id": "o-9qc-eldoradotransit"
    },
    {
      "spec": "gtfs",
      "id": "f-9q9y-escalon~ca~us",
      "urls": {
        "static_current": "http://data.trilliumtransit.com/gtfs/escalon-ca-us/escalon-ca-us.zip"
      },
      "license": {
        "use_without_attribution": "yes",
        "create_derived_product": "yes",
        "redistribute": "yes"
      },
      "feed_namespace_id": "o-9q9y-etrans"
    },
    {
      "spec": "gtfs",
      "id": "f-9qc-fairfield~ca~us",
      "urls": {
        "static_current": "http://data.trilliumtransit.com/gtfs/fairfield-ca-us/fairfield-ca-us.zip"
      },
      "license": {
        "use_without_attribution": "yes",
        "create_derived_product": "yes",
        "redistribute": "yes"
      },
      "feed_namespace_id": "o-9qc-fairfieldandsuisuntransit"
    },
    {
      "spec": "gtfs",
      "id": "f-drq-freedomcruiseline~ma~us",
      "urls": {
        "static_current": "http://data.trilliumtransit.com/gtfs/freedomcruiseline-ma-us/freedomcruiseline-ma-us.zip"
      },
      "license": {
        "use_without_attribution": "yes",
        "create_derived_product": "yes",
        "redistribute": "yes"
      },
      "feed_namespace_id": "o-drq-freedomcruiseline"
    },
    {
      "spec": "gtfs",
      "id": "f-9qd-fresnocounty~ca~us",
      "urls": {
        "static_current": "http://data.trilliumtransit.com/gtfs/fresnocounty-ca-us/fresnocounty-ca-us.zip"
      },
      "license": {
        "use_without_attribution": "yes",
        "create_derived_product": "yes",
        "redistribute": "yes"
      },
      "feed_namespace_id": "o-9qd-fresnocountyruraltransitagency"
    },
    {
      "spec": "gtfs",
      "id": "f-dnxs-gltc~lynchburg~va~us",
      "urls": {
        "static_current": "http://data.trilliumtransit.com/gtfs/gltc-lynchburg-va-us/gltc-lynchburg-va-us.zip"
      },
      "license": {
        "use_without_attribution": "yes",
        "create_derived_product": "yes",
        "redistribute": "yes"
      },
      "feed_namespace_id": "o-dnxs-greaterlynchburgtransitco"
    },
    {
      "spec": "gtfs",
      "id": "f-c215-gorgewet~wa~us",
      "urls": {
        "static_current": "http://data.trilliumtransit.com/gtfs/gorgewet-wa-us/gorgewet-wa-us.zip"
      },
      "license": {
        "use_without_attribution": "yes",
        "create_derived_product": "yes",
        "redistribute": "yes"
      },
      "feed_namespace_id": "o-c215-skamaniacountypublictransitgorgewetbus"
    },
    {
      "spec": "gtfs",
      "id": "f-dre-greenmtncn~vt~us",
      "urls": {
        "static_current": "http://data.trilliumtransit.com/gtfs/greenmtncn-vt-us/greenmtncn-vt-us.zip"
      },
      "license": {
        "use_without_attribution": "yes",
        "create_derived_product": "yes",
        "redistribute": "yes"
      },
      "feed_namespace_id": "o-dre-greenmountaincommunitynetworkinc"
    },
    {
      "spec": "gtfs",
      "id": "f-drq5-hylinecruises~ma~us",
      "urls": {
        "static_current": "http://data.trilliumtransit.com/gtfs/hylinecruises-ma-us/hylinecruises-ma-us.zip"
      },
      "license": {
        "use_without_attribution": "yes",
        "create_derived_product": "yes",
        "redistribute": "yes"
      },
      "feed_namespace_id": "o-drq5-hy~linecruises"
    },
    {
      "spec": "gtfs",
      "id": "f-9vxz-jatran~ms~us",
      "urls": {
        "static_current": "http://data.trilliumtransit.com/gtfs/jatran-ms-us/jatran-ms-us.zip"
      },
      "license": {
        "use_without_attribution": "yes",
        "create_derived_product": "yes",
        "redistribute": "yes"
      },
      "feed_namespace_id": "o-9vxz-jatran"
    },
    {
      "spec": "gtfs",
      "id": "f-9yz-jeffersoncounty~mo~us",
      "urls": {
        "static_current": "http://data.trilliumtransit.com/gtfs/jeffersoncounty-mo-us/jeffersoncounty-mo-us.zip"
      },
      "license": {
        "use_without_attribution": "yes",
        "create_derived_product": "yes",
        "redistribute": "yes"
      },
      "feed_namespace_id": "o-9yz-jeffcoexpress"
    },
    {
      "spec": "gtfs",
      "id": "f-dp8d-jts~wi~us",
      "urls": {
        "static_current": "http://data.trilliumtransit.com/gtfs/jts-wi-us/jts-wi-us.zip"
      },
      "license": {
        "use_without_attribution": "yes",
        "create_derived_product": "yes",
        "redistribute": "yes"
      },
      "feed_namespace_id": "o-dp8d-janesvilletransitsystem"
    },
    {
      "spec": "gtfs",
      "id": "f-9q7-kerncounty~ca~us",
      "urls": {
        "static_current": "http://data.trilliumtransit.com/gtfs/kerncounty-ca-us/kerncounty-ca-us.zip"
      },
      "license": {
        "url": "http://kerntransit.org/developers-gtfs/",
        "use_without_attribution": "yes",
        "create_derived_product": "yes",
        "redistribute": "yes"
      },
      "feed_namespace_id": "o-9q7-kerntransit"
    },
    {
      "spec": "gtfs",
      "id": "f-9muq-lagunabeach~ca~us",
      "urls": {
        "static_current": "http://data.trilliumtransit.com/gtfs/lagunabeach-ca-us/lagunabeach-ca-us.zip"
      },
      "license": {
        "use_without_attribution": "yes",
        "create_derived_product": "yes",
        "redistribute": "yes"
      },
      "feed_namespace_id": "o-9muq-lagunabeachtransit"
    },
    {
      "spec": "gtfs",
      "id": "f-9qb-laketransit~ca~us",
      "urls": {
        "static_current": "http://data.trilliumtransit.com/gtfs/laketransit-ca-us/laketransit-ca-us.zip"
      },
      "license": {
        "use_without_attribution": "yes",
        "create_derived_product": "yes",
        "redistribute": "yes"
      },
      "feed_namespace_id": "o-9qb-laketransit"
    },
    {
      "spec": "gtfs",
      "id": "f-9r4-lassen~ca~us",
      "urls": {
        "static_current": "http://data.trilliumtransit.com/gtfs/lassen-ca-us/lassen-ca-us.zip"
      },
      "license": {
        "use_without_attribution": "yes",
        "create_derived_product": "yes",
        "redistribute": "yes"
      },
      "feed_namespace_id": "o-9r4-lassenruralbus"
    },
    {
      "spec": "gtfs",
      "id": "f-c26-linktransit~wa~us",
      "urls": {
        "static_current": "http://data.trilliumtransit.com/gtfs/linktransit-wa-us/linktransit-wa-us.zip"
      },
      "license": {
        "use_without_attribution": "yes",
        "create_derived_product": "yes",
        "redistribute": "yes"
      },
      "feed_namespace_id": "o-c26-linktransit"
    },
    {
      "spec": "gtfs",
      "id": "f-dhvk-manatee~fl~us",
      "urls": {
        "static_current": "http://data.trilliumtransit.com/gtfs/manatee-fl-us/manatee-fl-us.zip"
      },
      "license": {
        "use_without_attribution": "yes",
        "create_derived_product": "yes",
        "redistribute": "yes"
      },
      "feed_namespace_id": "o-dhvk-manateecountyareatransit"
    },
    {
      "spec": "gtfs",
      "id": "f-c22-mason~wa~us",
      "urls": {
        "static_current": "http://data.trilliumtransit.com/gtfs/mason-wa-us/mason-wa-us.zip"
      },
      "license": {
        "use_without_attribution": "yes",
        "create_derived_product": "yes",
        "redistribute": "yes"
      },
      "feed_namespace_id": "o-c22-masontransitauthority"
    },
    {
      "spec": "gtfs",
      "id": "f-9qb-mendocino~ca~us",
      "urls": {
        "static_current": "http://data.trilliumtransit.com/gtfs/mendocino-ca-us/mendocino-ca-us.zip"
      },
      "license": {
        "use_without_attribution": "yes",
        "create_derived_product": "yes",
        "redistribute": "yes"
      },
      "feed_namespace_id": "o-9qb-mendocinotransitauthority"
    },
    {
      "spec": "gtfs",
      "id": "f-9qd-mercedthebus~ca~us",
      "urls": {
        "static_current": "http://data.trilliumtransit.com/gtfs/mercedthebus-ca-us/mercedthebus-ca-us.zip"
      },
      "license": {
        "use_without_attribution": "yes",
        "create_derived_product": "yes",
        "redistribute": "yes"
      },
      "feed_namespace_id": "o-9qd-thebus"
    },
    {
      "spec": "gtfs",
      "id": "f-drt7-merrimackvalley~ma~us",
      "urls": {
        "static_current": "http://data.trilliumtransit.com/gtfs/merrimackvalley-ma-us/merrimackvalley-ma-us.zip"
      },
      "license": {
        "use_without_attribution": "yes",
        "create_derived_product": "yes",
        "redistribute": "yes"
      },
      "feed_namespace_id": "o-drt7-merrimackvalleymetroaltransitauthority"
    },
    {
      "spec": "gtfs",
      "id": "f-drsf-montachusett~ma~us",
      "urls": {
        "static_current": "http://data.trilliumtransit.com/gtfs/montachusett-ma-us/montachusett-ma-us.zip"
      },
      "license": {
        "use_without_attribution": "yes",
        "create_derived_product": "yes",
        "redistribute": "yes"
      },
      "feed_namespace_id": "o-drsf-montachusettmetroaltransitauthority"
    },
    {
      "spec": "gtfs",
      "id": "f-djf8-montgomerytransit~al~us",
      "urls": {
        "static_current": "http://data.trilliumtransit.com/gtfs/montgomerytransit-al-us/montgomerytransit-al-us.zip"
      },
      "license": {
        "use_without_attribution": "yes",
        "create_derived_product": "yes",
        "redistribute": "yes"
      },
      "feed_namespace_id": "o-djf8-montgomerytransit"
    },
    {
      "spec": "gtfs",
      "id": "f-dq259-ncsu~wolfline~nc~us",
      "urls": {
        "static_current": "http://data.trilliumtransit.com/gtfs/ncsu-wolfline-nc-us/ncsu-wolfline-nc-us.zip"
      },
      "license": {
        "use_without_attribution": "yes",
        "create_derived_product": "yes",
        "redistribute": "yes"
      },
      "feed_namespace_id": "o-dq259-ncsuwolfline"
    },
    {
      "spec": "gtfs",
      "id": "f-dpc4-oshkosh~wi~us",
      "urls": {
        "static_current": "http://data.trilliumtransit.com/gtfs/oshkosh-wi-us/oshkosh-wi-us.zip"
      },
      "license": {
        "use_without_attribution": "yes",
        "create_derived_product": "yes",
        "redistribute": "yes"
      },
      "feed_namespace_id": "o-dpc4-gotransitcityofoshkosh"
    },
    {
      "spec": "gtfs",
      "id": "f-9myr-paloverdevalley~ca~us",
      "urls": {
        "static_current": "http://data.trilliumtransit.com/gtfs/paloverde_valley-ca-us/paloverde_valley-ca-us.zip"
      },
      "license": {
        "use_without_attribution": "yes",
        "create_derived_product": "yes",
        "redistribute": "yes"
      },
      "feed_namespace_id": "o-9myr-paloverdevalleytransitagency"
    },
    {
      "spec": "gtfs",
      "id": "f-drmu1-patriotpartyboats~ma~us",
      "urls": {
        "static_current": "http://data.trilliumtransit.com/gtfs/patriotpartyboats-ma-us/patriotpartyboats-ma-us.zip"
      },
      "license": {
        "use_without_attribution": "yes",
        "create_derived_product": "yes",
        "redistribute": "yes"
      },
      "feed_namespace_id": "o-drmu1-patriotpartyboats"
    },
    {
      "spec": "gtfs",
      "id": "f-9qbc9-petalumatransit~petaluma~ca~us",
      "urls": {
        "static_current": "http://data.trilliumtransit.com/gtfs/petalumatransit-petaluma-ca-us/petalumatransit-petaluma-ca-us.zip"
      },
      "license": {
        "use_without_attribution": "yes",
        "create_derived_product": "yes",
        "redistribute": "yes"
      },
      "feed_namespace_id": "o-9qbc9-petalumatransit"
    },
    {
      "spec": "gtfs",
      "id": "f-9r4-plumas~ca~us",
      "urls": {
        "static_current": "http://data.trilliumtransit.com/gtfs/plumas-ca-us/plumas-ca-us.zip"
      },
      "license": {
        "use_without_attribution": "yes",
        "create_derived_product": "yes",
        "redistribute": "yes"
      },
      "feed_namespace_id": "o-9r4-plumastransit"
    },
    {
      "spec": "gtfs",
      "id": "f-9q5b4-pvpta~ca~us",
      "urls": {
        "static_current": "http://data.trilliumtransit.com/gtfs/pvpta-ca-us/pvpta-ca-us.zip"
      },
      "license": {
        "use_without_attribution": "yes",
        "create_derived_product": "yes",
        "redistribute": "yes"
      },
      "feed_namespace_id": "o-9q5b4-palosverdespeninsulatransitauthority"
    },
    {
      "spec": "gtfs",
      "id": "f-9we1-redappletransit~nm~us",
      "urls": {
        "static_current": "http://data.trilliumtransit.com/gtfs/redappletransit-nm-us/redappletransit-nm-us.zip"
      },
      "license": {
        "use_without_attribution": "yes",
        "create_derived_product": "yes",
        "redistribute": "yes"
      },
      "feed_namespace_id": "o-9we1-redappletransit"
    },
    {
      "spec": "gtfs",
      "id": "f-9r0-redding~ca~us",
      "urls": {
        "static_current": "http://data.trilliumtransit.com/gtfs/redding-ca-us/redding-ca-us.zip"
      },
      "license": {
        "use_without_attribution": "yes",
        "create_derived_product": "yes",
        "redistribute": "yes"
      },
      "feed_namespace_id": "o-9r0-reddingareabusauthority"
    },
    {
      "spec": "gtfs",
      "id": "f-c20w-rivercitiestransit~wa~us",
      "urls": {
        "static_current": "http://data.trilliumtransit.com/gtfs/rivercitiestransit-wa-us/rivercitiestransit-wa-us.zip"
      },
      "license": {
        "use_without_attribution": "yes",
        "create_derived_product": "yes",
        "redistribute": "yes"
      },
      "feed_namespace_id": "o-c20w-rivercitiestransit"
    },
    {
      "spec": "gtfs",
      "id": "f-dru-ruralcommunity~vt~us",
      "urls": {
        "static_current": "http://data.trilliumtransit.com/gtfs/ruralcommunity-vt-us/ruralcommunity-vt-us.zip"
      },
      "license": {
        "use_without_attribution": "yes",
        "create_derived_product": "yes",
        "redistribute": "yes"
      },
      "feed_namespace_id": "o-dru-ruralcommunitytransportation"
    },
    {
      "spec": "gtfs",
      "id": "f-9q99-sanbenito~ca~us",
      "urls": {
        "static_current": "http://data.trilliumtransit.com/gtfs/sanbenitocounty-ca-us/sanbenitocounty-ca-us.zip"
      },
      "license": {
        "use_without_attribution": "yes",
        "create_derived_product": "yes",
        "redistribute": "yes"
      },
      "feed_namespace_id": "o-9q99-sanbenitocountyexpress"
    },
    {
      "spec": "gtfs",
      "id": "f-9zep-siouxareametro~sd~us",
      "urls": {
        "static_current": "http://data.trilliumtransit.com/gtfs/siouxareametro-sd-us/siouxareametro-sd-us.zip"
      },
      "license": {
        "use_without_attribution": "yes",
        "create_derived_product": "yes",
        "redistribute": "yes"
      },
      "feed_namespace_id": "o-9zep-siouxareametro"
    },
    {
      "spec": "gtfs",
      "id": "f-9r2-siskiyou~ca~us",
      "urls": {
        "static_current": "http://data.trilliumtransit.com/gtfs/siskiyou-ca-us/siskiyou-ca-us.zip"
      },
      "license": {
        "use_without_attribution": "yes",
        "create_derived_product": "yes",
        "redistribute": "yes"
      },
      "feed_namespace_id": "o-9r2-siskiyoutransitandgeneralexpress"
    },
    {
      "spec": "gtfs",
      "id": "f-9qc0-soltrans~ca~us",
      "urls": {
        "static_current": "http://data.trilliumtransit.com/gtfs/soltrans-ca-us/soltrans-ca-us.zip"
      },
      "license": {
        "use_without_attribution": "yes",
        "create_derived_product": "yes",
        "redistribute": "yes"
      },
      "feed_namespace_id": "o-9qc0-soltrans"
    },
    {
      "spec": "gtfs",
      "id": "f-9qb-sonomacounty~ca~us",
      "urls": {
        "static_current": "http://data.trilliumtransit.com/gtfs/sonomacounty-ca-us/sonomacounty-ca-us.zip"
      },
      "license": {
        "use_without_attribution": "yes",
        "create_derived_product": "yes",
        "redistribute": "yes"
      },
      "feed_namespace_id": "o-9qb-sonomacountytransit"
    },
    {
      "spec": "gtfs",
      "id": "f-djn-spacecoast~fl~us",
      "urls": {
        "static_current": "http://data.trilliumtransit.com/gtfs/spacecoast-fl-us/spacecoast-fl-us.zip"
      },
      "license": {
        "use_without_attribution": "yes",
        "create_derived_product": "yes",
        "redistribute": "yes"
      },
      "feed_namespace_id": "o-djn-spacecoastareatransit"
    },
    {
      "spec": "gtfs",
      "id": "f-dru-stagecoach~vt~us",
      "urls": {
        "static_current": "http://data.trilliumtransit.com/gtfs/stagecoach-vt-us/stagecoach-vt-us.zip"
      },
      "license": {
        "use_without_attribution": "yes",
        "create_derived_product": "yes",
        "redistribute": "yes"
      },
      "feed_namespace_id": "o-dru-stagecoachtransportationservices"
    },
    {
      "spec": "gtfs",
      "id": "f-trivalley~vt~us",
      "urls": {
        "static_current": "http://data.trilliumtransit.com/gtfs/trivalleytransit-vt-us/trivalleytransit-vt-us.zip"
      },
      "license": {
        "url": "http://vermont-gtfs.org/"
      }
    },
    {
      "spec": "gtfs",
      "id": "f-9qd-stanislaus~ca~us",
      "urls": {
        "static_current": "http://data.trilliumtransit.com/gtfs/stanislaus-ca-us/stanislaus-ca-us.zip"
      },
      "license": {
        "use_without_attribution": "yes",
        "create_derived_product": "yes",
        "redistribute": "yes"
      }
    },
    {
      "spec": "gtfs",
      "id": "f-c815-streamlinetransit~mt~us",
      "urls": {
        "static_current": "http://data.trilliumtransit.com/gtfs/streamlinetransit-mt-us/streamlinetransit-mt-us.zip"
      },
      "license": {
        "use_without_attribution": "yes",
        "create_derived_product": "yes",
        "redistribute": "yes"
      },
      "feed_namespace_id": "o-c815-streamline"
    },
    {
      "spec": "gtfs",
      "id": "f-9r1-tehama~ca~us",
      "urls": {
        "static_current": "http://data.trilliumtransit.com/gtfs/tehama-ca-us/tehama-ca-us.zip"
      },
      "license": {
        "use_without_attribution": "yes",
        "create_derived_product": "yes",
        "redistribute": "yes"
      }
    },
    {
      "spec": "gtfs",
      "id": "f-dp1b-terrehautetransit~in~us",
      "urls": {
        "static_current": "http://data.trilliumtransit.com/gtfs/terrehautetransit-in-us/terrehautetransit-in-us.zip"
      },
      "license": {
        "use_without_attribution": "yes",
        "create_derived_product": "yes",
        "redistribute": "yes"
      },
      "feed_namespace_id": "o-dp1b-terrehautetransit"
    },
    {
      "spec": "gtfs",
      "id": "f-drs-thebus~vt~us",
      "urls": {
        "static_current": "http://data.trilliumtransit.com/gtfs/thebus-vt-us/thebus-vt-us.zip"
      },
      "license": {
        "use_without_attribution": "yes",
        "create_derived_product": "yes",
        "redistribute": "yes"
      },
      "feed_namespace_id": "o-drs-thebusmarblevalleymetroaltransitdistrict"
    },
    {
      "spec": "gtfs",
      "id": "f-9w0q-verdelynx~az~us",
      "urls": {
        "static_current": "http://data.trilliumtransit.com/gtfs/verdelynx-az-us/verdelynx-az-us.zip"
      },
      "license": {
        "use_without_attribution": "yes",
        "create_derived_product": "yes",
        "redistribute": "yes"
      },
      "feed_namespace_id": "o-9w0q-verdelynx"
    },
    {
      "spec": "gtfs",
      "id": "f-9qh-victorville~ca~us",
      "urls": {
        "static_current": "http://data.trilliumtransit.com/gtfs/victorville-ca-us/victorville-ca-us.zip"
      },
      "license": {
        "use_without_attribution": "yes",
        "create_derived_product": "yes",
        "redistribute": "yes"
      },
      "feed_namespace_id": "o-9qh-victorvalleytransitauthority"
    },
    {
      "spec": "gtfs",
      "id": "f-drm-vineyardfastferry~ri~us",
      "urls": {
        "static_current": "http://data.trilliumtransit.com/gtfs/vineyardfastferry-ri-us/vineyardfastferry-ri-us.zip"
      },
      "license": {
        "use_without_attribution": "yes",
        "create_derived_product": "yes",
        "redistribute": "yes"
      },
      "feed_namespace_id": "o-drm-vineyardfastferry"
    },
    {
      "spec": "gtfs",
      "id": "f-dru-vttranslines~vt~us",
      "urls": {
        "static_current": "http://data.trilliumtransit.com/gtfs/vttranslines-vt-us/vttranslines-vt-us.zip"
      },
      "license": {
        "use_without_attribution": "yes",
        "create_derived_product": "yes",
        "redistribute": "yes"
      },
      "feed_namespace_id": "o-dru-vermonttranslines"
    },
    {
      "spec": "gtfs",
      "id": "f-dp9k-waukeshacounty~wi~us",
      "urls": {
        "static_current": "http://data.trilliumtransit.com/gtfs/waukeshacounty-wi-us/waukeshacounty-wi-us.zip"
      },
      "license": {
        "use_without_attribution": "yes",
        "create_derived_product": "yes",
        "redistribute": "yes"
      },
      "feed_namespace_id": "o-dp9k-waukeshacountytransit"
    },
    {
      "spec": "gtfs",
      "id": "f-9qc-westcat~ca~us",
      "urls": {
        "static_current": "http://data.trilliumtransit.com/gtfs/westcat-ca-us/westcat-ca-us.zip"
      },
      "license": {
        "use_without_attribution": "yes",
        "create_derived_product": "yes",
        "redistribute": "yes"
      },
      "feed_namespace_id": "o-9qc-westcatwesterncontracosta"
    },
    {
      "spec": "gtfs",
      "id": "f-c20-wilsonville~or~us",
      "urls": {
        "static_current": "http://data.trilliumtransit.com/gtfs/wilsonville-or-us/wilsonville-or-us.zip"
      },
      "license": {
        "use_without_attribution": "yes",
        "create_derived_product": "yes",
        "redistribute": "yes"
      },
      "feed_namespace_id": "o-c20-southmetroareametroaltransit"
    },
    {
      "spec": "gtfs",
      "id": "f-9qc-yubasutter~ca~us",
      "urls": {
        "static_current": "http://data.trilliumtransit.com/gtfs/yubasutter-ca-us/yubasutter-ca-us.zip"
      },
      "license": {
        "use_without_attribution": "yes",
        "create_derived_product": "yes",
        "redistribute": "yes"
      },
      "feed_namespace_id": "o-9qc-yuba~suttertransit"
    },
    {
      "spec": "gtfs",
      "id": "f-dnr-tta~regionalbus~nc~us",
      "urls": {
        "static_current": "http://data.trilliumtransit.com/gtfs/tta-regionalbus-nc-us/tta-regionalbus-nc-us.zip"
      },
      "license": {
        "use_without_attribution": "yes",
        "create_derived_product": "yes",
        "redistribute": "yes"
      },
      "feed_namespace_id": "o-dnr-gotriangle"
    },
    {
      "spec": "gtfs",
      "id": "f-drsb-wrta",
      "urls": {
        "static_current": "http://data.trilliumtransit.com/gtfs/wrta-ma-us/wrta-ma-us.zip"
      },
      "license": {
        "url": "https://www.massdot.state.ma.us/Portals/0/docs/developers/develop_license_agree.pdf",
        "use_without_attribution": "no",
        "create_derived_product": "yes",
        "redistribute": "yes",
        "attribution_text": "Clearly acknowledge MassDOT as the provider of the Data."
      },
      "feed_namespace_id": "o-drsb-wrta"
    },
    {
      "spec": "gtfs",
      "id": "f-dnh0-gwinnettcountytransit",
      "urls": {
        "static_current": "http://data.trilliumtransit.com/gtfs/gwinnettcountytransit-ga-us/gwinnettcountytransit-ga-us.zip"
      },
      "license": {
        "url": "http://atlantaregional.com/File%20Library/Transportation/Transit/Developers-Agreement-for-Web.pdf",
        "use_without_attribution": "yes",
        "create_derived_product": "yes",
        "redistribute": "yes"
      },
      "feed_namespace_id": "o-dnh0-gwinnettcountytransit"
    },
    {
      "spec": "gtfs",
      "id": "f-9q56-thousandoaks~ca~us",
      "urls": {
        "static_current": "http://data.trilliumtransit.com/gtfs/thousandoaks-ca-us/thousandoaks-ca-us.zip"
      },
      "feed_namespace_id": "o-9q56-thousandoakstransit"
    },
    {
      "spec": "gtfs",
      "id": "f-djj6-thehernandoexpress~fl~us",
      "urls": {
        "static_current": "http://data.trilliumtransit.com/gtfs/thehernandoexpress-fl-us/thehernandoexpress-fl-us.zip"
      },
      "feed_namespace_id": "o-djj6-hernandobus"
    },
    {
      "spec": "gtfs",
      "id": "f-djjk-citruscounty~fl~us",
      "urls": {
        "static_current": "http://data.trilliumtransit.com/gtfs/citruscounty-fl-us/citruscounty-fl-us.zip"
      },
      "feed_namespace_id": "o-djjk-orangelinebuscitruscountytransit"
    },
    {
      "spec": "gtfs",
      "id": "f-dj3-ecat~fl~us",
      "urls": {
        "static_current": "http://data.trilliumtransit.com/gtfs/ecat-fl-us/ecat-fl-us.zip"
      },
      "feed_namespace_id": "o-dj3-escambiacountyareatransit"
    },
    {
      "spec": "gtfs",
      "id": "f-dj6m-okaloosacountytransit~fl~us",
      "urls": {
        "static_current": "http://data.trilliumtransit.com/gtfs/okaloosacountytransit-fl-us/okaloosacountytransit-fl-us.zip"
      },
      "feed_namespace_id": "o-dj6m-emeraldcoastrider"
    },
    {
      "spec": "gtfs",
      "id": "f-dj75-baytowntrolley~fl~us",
      "urls": {
        "static_current": "http://data.trilliumtransit.com/gtfs/baytowntrolley-fl-us/baytowntrolley-fl-us.zip"
      },
      "feed_namespace_id": "o-dj75-baytowntrolley"
    },
    {
      "spec": "gtfs",
      "id": "f-drmg-marthasvineyard~ma~us",
      "urls": {
        "static_current": "http://data.trilliumtransit.com/gtfs/marthasvineyard-ma-us/marthasvineyard-ma-us.zip"
      },
      "license": {
        "url": "https://www.massdot.state.ma.us/Portals/0/docs/developers/develop_license_agree.pdf",
        "use_without_attribution": "no",
        "create_derived_product": "yes",
        "redistribute": "yes",
        "attribution_text": "Clearly acknowledge MassDOT as the provider of the Data."
      },
      "feed_namespace_id": "o-drmg-marthasvineyardtransitauthority"
    },
    {
      "spec": "gtfs",
      "id": "f-drmm-southeasternregionaltransitauthority",
      "urls": {
        "static_current": "http://data.trilliumtransit.com/gtfs/srta-ma-us/srta-ma-us.zip"
      },
      "feed_namespace_id": "o-drmm-southeasternregionaltransitauthority"
    },
    {
      "spec": "gtfs",
      "id": "f-dr-peterpanbuslines",
      "urls": {
        "static_current": "http://data.trilliumtransit.com/gtfs/peterpan-ma-us/peterpan-ma-us.zip"
      }
    },
    {
      "spec": "gtfs",
      "id": "f-drq4-thewave~nantucketregionaltransitauthority",
      "urls": {
        "static_current": "http://data.trilliumtransit.com/gtfs/nantucket-ma-us/nantucket-ma-us.zip"
      },
      "feed_namespace_id": "o-drq4-thewave~nantucketregionaltransitauthority"
    },
    {
      "spec": "gtfs",
      "id": "f-drt6-lowellregionaltransitauthority",
      "urls": {
        "static_current": "http://data.trilliumtransit.com/gtfs/lowell-ma-us/lowell-ma-us.zip"
      },
      "feed_namespace_id": "o-drt6-lowellregionaltransitauthority"
    },
    {
      "spec": "gtfs",
      "id": "f-drm-thegreaterattleborotauntonregionaltransitauthority",
      "urls": {
        "static_current": "http://data.trilliumtransit.com/gtfs/gatra-ma-us/gatra-ma-us.zip"
      },
      "feed_namespace_id": "o-drm-thegreaterattleborotauntonregionaltransitauthority"
    },
    {
      "spec": "gtfs",
      "id": "f-drq-capecodregionaltransitauthorityccrta",
      "urls": {
        "static_current": "http://data.trilliumtransit.com/gtfs/capecod-ma-us/capecod-ma-us.zip"
      },
      "license": {
        "url": "https://www.massdot.state.ma.us/Portals/0/docs/developers/develop_license_agree.pdf",
        "use_without_attribution": "no",
        "create_derived_product": "yes",
        "redistribute": "yes",
        "attribution_text": "Clearly acknowledge MassDOT as the provider of the Data."
      },
      "feed_namespace_id": "o-drq-capecodregionaltransitauthorityccrta"
    },
    {
      "spec": "gtfs",
      "id": "f-9ry8-mountainridestransportationauthoritymrta",
      "urls": {
        "static_current": "http://data.trilliumtransit.com/gtfs/mountainrides-id-us/mountainrides-id-us.zip"
      },
      "feed_namespace_id": "o-9ry8-mountainridestransportationauthoritymrta"
    },
    {
      "spec": "gtfs",
      "id": "f-c427-cityandboroughofjuneau~ak~us",
      "urls": {
        "static_current": "http://data.trilliumtransit.com/gtfs/cityandboroughofjuneau-ak-us/cityandboroughofjuneau-ak-us.zip"
      },
      "feed_namespace_id": "o-c427-capitaltransit"
    },
    {
      "spec": "gtfs",
      "id": "f-9qc3-datatrilliumtransitcom",
      "urls": {
        "static_current": "http://data.trilliumtransit.com/gtfs/riovista-ca-us/riovista-ca-us.zip"
      },
      "feed_namespace_id": "o-9qc3-riovistadeltabreeze"
    },
    {
      "spec": "gtfs",
      "id": "f-dnx-roanoke~va~us",
      "urls": {
        "static_current": "http://data.trilliumtransit.com/gtfs/roanoke-va-us/roanoke-va-us.zip"
      },
      "feed_namespace_id": "o-dnx-radartransit"
    },
    {
      "spec": "gtfs",
      "id": "f-dnwe-radford~va~us",
      "urls": {
        "static_current": "http://data.trilliumtransit.com/gtfs/radford-va-us/radford-va-us.zip"
      },
      "feed_namespace_id": "o-dnwe-radfordtransit"
    },
    {
      "spec": "gtfs",
      "id": "f-dnwe-pulaski~va~us",
      "urls": {
        "static_current": "http://data.trilliumtransit.com/gtfs/pulaski-va-us/pulaski-va-us.zip"
      },
      "feed_namespace_id": "o-dnwe-pulaskiareatransit"
    },
    {
      "spec": "gtfs",
      "id": "f-djjt-suntran~fl~us",
      "urls": {
        "static_current": "http://data.trilliumtransit.com/gtfs/suntran-fl-us/suntran-fl-us.zip"
      },
      "feed_namespace_id": "o-djjt-suntrancityofocala"
    },
    {
      "spec": "gtfs",
      "id": "f-djq-sunshinebuscompany~fl~us",
      "urls": {
        "static_current": "http://data.trilliumtransit.com/gtfs/sunshinebuscompany-fl-us/sunshinebuscompany-fl-us.zip"
      },
      "feed_namespace_id": "o-djq-sunshinebuscompany"
    },
    {
      "spec": "gtfs",
      "id": "f-djz4-carta~sc~us",
      "urls": {
        "static_current": "http://data.trilliumtransit.com/gtfs/carta-sc-us/carta-sc-us.zip"
      },
      "feed_namespace_id": "o-djz4-charlestonarearegionaltransportationauthority"
    },
    {
      "spec": "gtfs",
      "id": "f-dpq-lakecounty~oh~us",
      "urls": {
        "static_current": "http://data.trilliumtransit.com/gtfs/lakecounty-oh-us/lakecounty-oh-us.zip"
      },
      "feed_namespace_id": "o-dpq-laketran"
    },
    {
      "spec": "gtfs",
      "id": "f-drm-blockislandferry~ri~us",
      "urls": {
        "static_current": "http://data.trilliumtransit.com/gtfs/blockislandferry-ri-us/blockislandferry-ri-us.zip"
      },
      "feed_namespace_id": "o-drm-blockislandferry"
    },
    {
      "spec": "gtfs",
      "id": "f-dpc8-sheboygan~wi~us",
      "urls": {
        "static_current": "http://data.trilliumtransit.com/gtfs/sheboygan-wi-us/sheboygan-wi-us.zip"
      },
      "feed_namespace_id": "o-dpc8-shorelinemetro"
    },
    {
      "spec": "gtfs",
      "id": "f-9q4-smat~ca~us",
      "urls": {
        "static_current": "http://data.trilliumtransit.com/gtfs/smat-ca-us/smat-ca-us.zip"
      }
    },
    {
      "spec": "gtfs",
      "id": "f-9xh-ecotransit~co~us",
      "urls": {
        "static_current": "http://data.trilliumtransit.com/gtfs/ecotransit-co-us/ecotransit-co-us.zip"
      },
      "feed_namespace_id": "o-9xh-ecotransit"
    },
    {
      "spec": "gtfs",
      "id": "f-9r4-rtcride",
      "urls": {
        "static_current": "http://data.trilliumtransit.com/gtfs/rtc-nv-us/rtc-nv-us.zip"
      },
      "feed_namespace_id": "o-9r4-rtcride"
    },
    {
      "spec": "gtfs",
      "id": "f-9q9p3-emerygoround",
      "urls": {
        "static_current": "http://data.trilliumtransit.com/gtfs/emerygoround-ca-us/emerygoround-ca-us.zip"
      },
      "feed_namespace_id": "o-9q9p3-emerygo~round"
    },
    {
      "spec": "gtfs",
      "id": "f-9q9hy-mountainview",
      "urls": {
        "static_current": "http://data.trilliumtransit.com/gtfs/mountainview-ca-us/mountainview-ca-us.zip"
      },
      "feed_namespace_id": "o-9q9hy-mvgomountainview"
    },
    {
      "spec": "gtfs",
      "id": "f-dnq9-ckrider~nc~us",
      "urls": {
        "static_current": "http://data.trilliumtransit.com/gtfs/ckrider-nc-us/ckrider-nc-us.zip"
      },
      "feed_namespace_id": "o-dnq9-concordkannapolisareatransit"
    },
    {
      "spec": "gtfs",
      "id": "f-9qh45-duartetransit~ca~us",
      "urls": {
        "static_current": "http://data.trilliumtransit.com/gtfs/duartetransit-ca-us/duartetransit-ca-us.zip"
      },
      "feed_namespace_id": "o-9qh45-duartetransit"
    },
    {
      "spec": "gtfs",
      "id": "f-dps-michiganflyer~mi~us",
      "urls": {
        "static_current": "http://data.trilliumtransit.com/gtfs/michiganflyer-mi-us/michiganflyer-mi-us.zip"
      },
      "feed_namespace_id": "o-dps-michiganflyer"
    },
    {
      "spec": "gtfs",
      "id": "f-9q5cx-montereypark~ca~us",
      "urls": {
        "static_current": "http://data.trilliumtransit.com/gtfs/montereypark-ca-us/montereypark-ca-us.zip"
      },
      "feed_namespace_id": "o-9q5cx-spiritbus"
    },
    {
      "spec": "gtfs",
      "id": "f-drke-ninetown~connecticut~us",
      "urls": {
        "static_current": "http://data.trilliumtransit.com/gtfs/ninetown-connecticut-us/ninetown-connecticut-us.zip"
      },
      "feed_namespace_id": "o-drke-9towntransit"
    },
    {
      "spec": "gtfs",
      "id": "f-drt3-123bc~ma~us",
      "urls": {
        "static_current": "http://data.trilliumtransit.com/gtfs/route128corridor-ma-us/route128corridor-ma-us.zip"
      },
      "feed_namespace_id": "o-drt3-128businesscouncil"
    },
    {
      "spec": "gtfs",
      "id": "f-9vg3-startransit~tx~us",
      "urls": {
        "static_current": "http://data.trilliumtransit.com/gtfs/startransit-tx-us/startransit-tx-us.zip"
      },
      "feed_namespace_id": "o-9vg3-startransit"
    },
    {
      "spec": "gtfs",
      "id": "f-dq2s-tarriver~nc~us",
      "urls": {
        "static_current": "http://data.trilliumtransit.com/gtfs/tarriver-nc-us/tarriver-nc-us.zip"
      },
      "feed_namespace_id": "o-dq2s-tarrivertransit"
    },
    {
      "spec": "gtfs",
      "id": "f-drs-truenorthtransit~ma~us",
      "urls": {
        "static_current": "http://data.trilliumtransit.com/gtfs/truenorthtransit-ma-us/truenorthtransit-ma-us.zip"
      },
      "feed_namespace_id": "o-drs-max"
    },
    {
      "spec": "gtfs",
      "id": "f-c2qft-udash~mt~us",
      "urls": {
        "static_current": "http://data.trilliumtransit.com/gtfs/udash-mt-us/udash-mt-us.zip"
      },
      "feed_namespace_id": "o-c2qft-udash~universityofmontana"
    },
    {
      "spec": "gtfs",
      "id": "f-9q5-vctc~ca~us",
      "urls": {
        "static_current": "http://data.trilliumtransit.com/gtfs/vctc-ca-us/vctc-ca-us.zip"
      },
      "feed_namespace_id": "o-9q5-venturacountytransportationcommission"
    },
    {
      "spec": "gtfs",
      "id": "f-dp9e-belleurbansystem",
      "urls": {
        "static_current": "http://data.trilliumtransit.com/gtfs/racine-wi-us/racine-wi-us.zip"
      },
      "feed_namespace_id": "o-dp9e-belleurbansystem"
    },
    {
      "spec": "gtfs",
      "id": "f-9qh1-norwalktransitsystem",
      "urls": {
        "static_current": "http://data.trilliumtransit.com/gtfs/nts-ca-us/nts-ca-us.zip"
      },
      "feed_namespace_id": "o-9qh1-norwalktransitsystem"
    },
    {
      "spec": "gtfs",
      "id": "f-c262f-uniongaptransit",
      "urls": {
        "static_current": "http://data.trilliumtransit.com/gtfs/uniongap-wa-us/uniongap-wa-us.zip"
      },
      "feed_namespace_id": "o-c262f-uniongaptransit"
    },
    {
      "spec": "gtfs",
      "id": "f-djkj-starmetro",
      "urls": {
        "static_current": "http://data.trilliumtransit.com/gtfs/starmetro-fl-us/starmetro-fl-us.zip"
      },
      "feed_namespace_id": "o-djkj-starmetro"
    },
    {
      "spec": "gtfs",
      "id": "f-dne-bgcap~ky~us",
      "urls": {
        "static_current": "http://data.trilliumtransit.com/gtfs/bgcap-ky-us/bgcap-ky-us.zip"
      },
      "feed_namespace_id": "o-dne-ky~bluegrassultra~transitservice"
    },
    {
      "spec": "gtfs",
      "id": "f-c1f6-thebus~ketchikangatewayborough~airportferry",
      "urls": {
        "static_current": "http://data.trilliumtransit.com/gtfs/kgb-ak-us/kgb-ak-us.zip"
      },
      "feed_namespace_id": "o-c1f6-ak~thebus~ketchikangatewayborough"
    },
    {
      "spec": "gtfs",
      "id": "f-9q5-airportvaletexpress~ca~us",
      "urls": {
        "static_current": "http://data.trilliumtransit.com/gtfs/airportvaletexpress-ca-us/airportvaletexpress-ca-us.zip"
      },
      "feed_namespace_id": "o-9q5-airportvaletexpress"
    },
    {
      "spec": "gtfs",
      "id": "f-c3j-757",
      "urls": {
        "static_current": "http://data.trilliumtransit.com/gtfs/roamtransit-banff-ab-ca/roamtransit-banff-ab-ca.zip"
      },
      "feed_namespace_id": "o-c3j-roamtransit"
    },
    {
      "spec": "gtfs",
      "id": "f-9wgzn-741",
      "urls": {
        "static_current": "http://data.trilliumtransit.com/gtfs/snowmassvillagetransportation-co-us/snowmassvillagetransportation-co-us.zip"
      },
      "feed_namespace_id": "o-9wgzn-snowmassvillage"
    },
    {
      "spec": "gtfs",
      "id": "f-9xh3-vailtransit",
      "urls": {
        "static_current": "http://data.trilliumtransit.com/gtfs/vailtransit-co-us/vailtransit-co-us.zip"
      },
      "feed_namespace_id": "o-9xh3-vailtransit"
    },
    {
      "spec": "gtfs",
      "id": "f-9qh1f-elmontetransit",
      "urls": {
        "static_current": "http://data.trilliumtransit.com/gtfs/elmonte-ca-us/elmonte-ca-us.zip"
      },
      "feed_namespace_id": "o-9qh1f-elmontetransit"
    },
    {
      "spec": "gtfs",
      "id": "f-9wg-rfta",
      "urls": {
        "static_current": "http://data.trilliumtransit.com/gtfs/rfta-co-us/rfta-co-us.zip"
      },
      "feed_namespace_id": "o-9wg-rfta"
    },
    {
      "spec": "gtfs",
      "id": "f-9xj5sg-universitycoloradoboulder~co~us",
      "urls": {
        "static_current": "http://data.trilliumtransit.com/gtfs/universitycoloradoboulder-co-us/universitycoloradoboulder-co-us.zip"
      },
      "feed_namespace_id": "o-9xj5sg-universityofcoloradoboulder"
    },
    {
      "spec": "gtfs",
      "id": "f-9zr78-muscabus",
      "urls": {
        "static_current": "http://data.trilliumtransit.com/gtfs/muscabus-ia-us/muscabus-ia-us.zip"
      },
      "feed_namespace_id": "o-9zr78-muscabus"
    },
    {
      "spec": "gtfs",
      "id": "f-9zqy-cedarrapidstransit",
      "urls": {
        "static_current": "http://data.trilliumtransit.com/gtfs/cedarrapids-ia-us/cedarrapids-ia-us.zip"
      },
      "feed_namespace_id": "o-9zqy-cedarrapidstransit"
    },
    {
      "spec": "gtfs",
      "id": "f-9q5d-707",
      "urls": {
        "static_current": "http://data.trilliumtransit.com/gtfs/simivalley-ca-us/simivalley-ca-us.zip"
      },
      "feed_namespace_id": "o-9q5d-simivalleytransit"
    },
    {
      "spec": "gtfs",
      "id": "f-9t9p7-universityofaz~cattran~freeshuttleservice",
      "urls": {
        "static_current": "http://data.trilliumtransit.com/gtfs/cattran-az-us/cattran-az-us.zip"
      },
      "feed_namespace_id": "o-9t9p7-universityofaz~cattran~freeshuttleservice"
    },
    {
      "spec": "gtfs",
      "id": "f-9xh-cme~co~us",
      "urls": {
        "static_current": "http://data.trilliumtransit.com/gtfs/cme-co-us/cme-co-us.zip"
      },
      "feed_namespace_id": "o-9xh-coloradomountainexpress"
    },
    {
      "spec": "gtfs",
      "id": "f-dp0r-citylink",
      "urls": {
        "static_current": "http://data.trilliumtransit.com/gtfs/ridecitylink-il-us/ridecitylink-il-us.zip"
      },
      "feed_namespace_id": "o-dp0r-citylink"
    },
    {
      "spec": "gtfs",
      "id": "f-9mgve-avalon~ca~us",
      "urls": {
        "static_current": "http://data.trilliumtransit.com/gtfs/avalon-ca-us/avalon-ca-us.zip"
      },
      "feed_namespace_id": "o-9mgve-avalontransit"
    },
    {
      "spec": "gtfs",
      "id": "f-dr7f-greaterbridgeporttransit",
      "urls": {
        "static_current": "http://data.trilliumtransit.com/gtfs/gbt-ct-us/gbt-ct-us.zip"
      },
      "feed_namespace_id": "o-dr7f-greaterbridgeporttransit"
    },
    {
      "spec": "gtfs",
      "id": "f-9zr0n-759",
      "urls": {
        "static_current": "http://data.trilliumtransit.com/gtfs/burlington-ia-us/burlington-ia-us.zip"
      },
      "feed_namespace_id": "o-9zr0n-burlingtonurbanservice"
    },
    {
      "spec": "gtfs",
      "id": "f-9ze3-755",
      "urls": {
        "static_current": "http://data.trilliumtransit.com/gtfs/siouxcity-ia-us/siouxcity-ia-us.zip"
      },
      "feed_namespace_id": "o-9ze3-siouxcitytransitsystem"
    },
    {
      "spec": "gtfs",
      "id": "f-9zt1b-dodgerarearapidtransit",
      "urls": {
        "static_current": "http://data.trilliumtransit.com/gtfs/dart-ia-us/dart-ia-us.zip"
      },
      "feed_namespace_id": "o-9zt1b-dodgerarearapidtransit"
    },
    {
      "spec": "gtfs",
      "id": "f-c1f-interisland~ak~us",
      "urls": {
        "static_current": "http://data.trilliumtransit.com/gtfs/interisland-ak-us/interisland-ak-us.zip"
      },
      "feed_namespace_id": "o-c1f-inter~islandferryauthority"
    },
    {
      "spec": "gtfs",
      "id": "f-9ztt-masoncitypublictransit",
      "urls": {
        "static_current": "http://data.trilliumtransit.com/gtfs/masoncity-ia-us/masoncity-ia-us.zip"
      },
      "feed_namespace_id": "o-9ztt-masoncitypublictransit"
    },
    {
      "spec": "gtfs",
      "id": "f-9zmzj-767",
      "urls": {
        "static_current": "http://data.trilliumtransit.com/gtfs/marshalltownmunicipaltransit-ia-us/marshalltownmunicipaltransit-ia-us.zip"
      },
      "feed_namespace_id": "o-9zmzj-marshalltownmunicipaltransit"
    },
    {
      "spec": "gtfs",
      "id": "f-9zry5-clintonmta",
      "urls": {
        "static_current": "http://data.trilliumtransit.com/gtfs/clintonmta-ia-us/clintonmta-ia-us.zip"
      },
      "feed_namespace_id": "o-9zry5-clintonmta"
    },
    {
      "spec": "gtfs",
      "id": "f-9zq4g-762",
      "urls": {
        "static_current": "http://data.trilliumtransit.com/gtfs/10-15transit-ia-us/10-15transit-ia-us.zip"
      },
      "feed_namespace_id": "o-9zq4g-10~15transit"
    },
    {
      "spec": "gtfs",
      "id": "f-djj2-pascocountypublictransit~fl~us",
      "urls": {
        "static_current": "http://data.trilliumtransit.com/gtfs/pascocountypublictransit-fl-us/pascocountypublictransit-fl-us.zip"
      },
      "feed_namespace_id": "o-djj2-pascocountypublictransportation"
    },
    {
      "spec": "gtfs",
      "id": "f-drt0-limoliner~ma~us",
      "urls": {
        "static_current": "http://data.trilliumtransit.com/gtfs/limoliner-ma-us/limoliner-ma-us.zip"
      },
      "feed_namespace_id": "o-drt0-metrowestexpress"
    },
    {
      "spec": "gtfs",
      "id": "f-9q8yy-missionbaytma~ca~us",
      "urls": {
        "static_current": "http://data.trilliumtransit.com/gtfs/missionbaytma-ca-us/missionbaytma-ca-us.zip"
      },
      "feed_namespace_id": "o-9q8yy-missionbaytma"
    },
    {
      "spec": "gtfs",
      "id": "f-dhm-keywest~fl~us",
      "urls": {
        "static_current": "http://data.trilliumtransit.com/gtfs/keywest-fl-us/keywest-fl-us.zip"
      },
      "feed_namespace_id": "o-dhm-keywesttransit"
    },
    {
      "spec": "gtfs",
      "id": "f-drm-plymouthbrockton~ma~us",
      "urls": {
        "static_current": "http://data.trilliumtransit.com/gtfs/plymouthbrockton-ma-us/plymouthbrockton-ma-us.zip"
      },
      "feed_namespace_id": "o-drm-plymouth~brocktonstreetrailwayco"
    },
    {
      "spec": "gtfs",
      "id": "f-dnn3-thecomet~sc~us",
      "urls": {
        "static_current": "http://data.trilliumtransit.com/gtfs/thecomet-sc-us/thecomet-sc-us.zip"
      },
      "feed_namespace_id": "o-dnn3-thecomet"
    },
    {
      "spec": "gtfs",
      "id": "f-9xhg-winterpark~co~us",
      "urls": {
        "static_current": "http://data.trilliumtransit.com/gtfs/winterpark-co-us/winterpark-co-us.zip"
      },
      "feed_namespace_id": "o-9xhg-thelift"
    },
    {
      "spec": "gtfs",
      "id": "f-9q6-kcapta~ca~us",
      "urls": {
        "static_current": "http://data.trilliumtransit.com/gtfs/kcapta-ca-us/kcapta-ca-us.zip"
      },
      "feed_namespace_id": "o-9q6-kingsarearuraltransit"
    },
    {
      "spec": "gtfs",
      "id": "f-9zqv-coralvilletransitsystem~ia~us",
      "urls": {
        "static_current": "http://data.trilliumtransit.com/gtfs/coralvilletransitsystem-ia-us/coralvilletransitsystem-ia-us.zip"
      },
      "feed_namespace_id": "o-9zqv-coralvilletransit"
    },
    {
      "spec": "gtfs",
      "id": "f-9zqvh-cambus~ia~us",
      "urls": {
        "static_current": "http://data.trilliumtransit.com/gtfs/cambus-ia-us/cambus-ia-us.zip"
      },
      "feed_namespace_id": "o-9zqvh-universityofiowa~cambus"
    },
    {
      "spec": "gtfs",
      "id": "f-c0-bcferries~bc~ca",
      "urls": {
        "static_current": "http://data.trilliumtransit.com/gtfs/bcferries-bc-ca/bcferries-bc-ca.zip"
      },
      "feed_namespace_id": "o-c0-bcferries"
    },
    {
      "spec": "gtfs",
      "id": "f-9xj5s-viamobilityservices~co~us",
      "urls": {
        "static_current": "http://data.trilliumtransit.com/gtfs/viamobilityservices-co-us/viamobilityservices-co-us.zip"
      },
      "feed_namespace_id": "o-9xj5s-viamobilityservices"
    },
    {
      "spec": "gtfs",
      "id": "f-dr-coachcompany~ma~us",
      "urls": {
        "static_current": "http://data.trilliumtransit.com/gtfs/coachcompany-ma-us/coachcompany-ma-us.zip"
      },
      "feed_namespace_id": "o-dr-coachcompany"
    },
    {
      "spec": "gtfs",
      "id": "f-9qdd-maderaareaexpress~ca~us",
      "urls": {
        "static_current": "http://data.trilliumtransit.com/gtfs/cityofmadera-ca-us/cityofmadera-ca-us.zip"
      },
      "feed_namespace_id": "o-9qdd-maderaareaexpress"
    },
    {
      "spec": "gtfs",
      "id": "f-drt3-middlesex~ma~us",
      "urls": {
        "static_current": "http://data.trilliumtransit.com/gtfs/middlesex-ma-us/middlesex-ma-us.zip"
      },
      "feed_namespace_id": "o-drt3-middlesex3tma"
    },
    {
      "spec": "gtfs",
      "id": "f-drkg-seatbus~ct~us",
      "urls": {
        "static_current": "http://data.trilliumtransit.com/gtfs/seatbus-ct-us/seatbus-ct-us.zip"
      },
      "feed_namespace_id": "o-drkg-southeastareatransitdistrict"
    },
    {
      "spec": "gtfs",
      "id": "f-9q9j-commute~ca~us",
      "urls": {
        "static_current": "http://data.trilliumtransit.com/gtfs/commute-ca-us/commute-ca-us.zip"
      },
      "feed_namespace_id": "o-9q9j-commuteorgshuttles"
    },
    {
      "spec": "gtfs",
      "id": "f-9q5-dpwlacounty~ca~us",
      "urls": {
        "static_current": "http://data.trilliumtransit.com/gtfs/dpwlacounty-ca-us/dpwlacounty-ca-us.zip"
      },
      "feed_namespace_id": "o-9q5-lagobus"
    },
    {
      "spec": "gtfs",
      "id": "f-c20-wotm~wa~us",
      "urls": {
        "static_current": "http://data.trilliumtransit.com/gtfs/wotm-wa-us/wotm-wa-us.zip"
      },
      "feed_namespace_id": "o-c20-wahkiakumonthemove"
    },
    {
      "spec": "gtfs",
      "id": "f-drgv-lctferries~vt~us",
      "urls": {
        "static_current": "http://data.trilliumtransit.com/gtfs/lctferries-vt-us/lctferries-vt-us.zip"
      },
      "feed_namespace_id": "o-drgv-lakechamplainferries"
    },
    {
      "spec": "gtfs",
      "id": "f-d-groometransportation~us",
      "urls": {
        "static_current": "http://data.trilliumtransit.com/gtfs/groometransportation-us/groometransportation-us.zip"
      },
      "feed_namespace_id": "o-d-groometransportation"
    },
    {
      "spec": "gtfs",
      "id": "f-dn6hr-tma~tn~us",
      "urls": {
        "static_current": "http://data.trilliumtransit.com/gtfs/tma-tn-us/tma-tn-us.zip"
      },
      "feed_namespace_id": "o-dn6hr-franklintransit"
    },
    {
      "spec": "gtfs",
      "id": "f-dp-945963",
      "urls": {
        "static_current": "http://data.trilliumtransit.com/gtfs/indiantrails-mi-us/indiantrails-mi-us.zip"
      },
      "feed_namespace_id": "o-dp-indiantrails"
    },
    {
      "spec": "gtfs",
      "id": "f-9w-arizonashuttle~az~us",
      "urls": {
        "static_current": "http://data.trilliumtransit.com/gtfs/arizonashuttle-az-us/arizonashuttle-az-us.zip"
      },
      "feed_namespace_id": "o-9w-groometransportation"
    },
    {
      "spec": "gtfs",
      "id": "f-9wk-sandiashuttle~nm~us",
      "urls": {
        "static_current": "http://data.trilliumtransit.com/gtfs/sandiashuttle-nm-us/sandiashuttle-nm-us.zip"
      },
      "feed_namespace_id": "o-9wk-sandiashuttle"
    },
    {
      "spec": "gtfs",
      "id": "f-9wv-coloradoshuttle~co~us",
      "urls": {
        "static_current": "http://data.trilliumtransit.com/gtfs/coloradoshuttle-co-us/coloradoshuttle-co-us.zip"
      },
      "feed_namespace_id": "o-9wv-groometransportation"
    },
    {
      "spec": "gtfs",
      "id": "f-9qb-airportexpressinc~ca~us",
      "urls": {
        "static_current": "http://data.trilliumtransit.com/gtfs/airportexpressinc-ca-us/airportexpressinc-ca-us.zip"
      },
      "feed_namespace_id": "o-9qb-sonomacountyairportexpress"
    },
    {
      "spec": "gtfs",
      "id": "f-9qdc-clovistransit~ca~us",
      "urls": {
        "static_current": "http://data.trilliumtransit.com/gtfs/clovistransit-ca-us/clovistransit-ca-us.zip"
      },
      "feed_namespace_id": "o-9qdc-clovistransit"
    },
    {
      "spec": "gtfs",
      "id": "f-9q5bf-lawndale~ca~us",
      "urls": {
        "static_current": "http://data.trilliumtransit.com/gtfs/cityoflawndale-ca-us/cityoflawndale-ca-us.zip"
      },
      "feed_namespace_id": "o-9q5bf-lawndalebeat"
    },
    {
      "spec": "gtfs",
      "id": "f-corridorrides",
      "urls": {
        "static_current": "http://data.trilliumtransit.com/gtfs/corridorrides-ia-us/corridorrides-ia-us.zip"
      }
    },
    {
      "spec": "gtfs",
      "id": "f-gtrans~ca~us",
      "urls": {
        "static_current": "http://data.trilliumtransit.com/gtfs/gtrans-ca-us/gtrans-ca-us.zip"
      }
    },
    {
      "spec": "gtfs",
      "id": "f-morongo~basin",
      "urls": {
        "static_current": "http://data.trilliumtransit.com/gtfs/morongobasin-ca-us/morongobasin-ca-us.zip"
      }
    },
    {
      "spec": "gtfs",
      "id": "f-madera~county~connection",
      "urls": {
        "static_current": "http://data.trilliumtransit.com/gtfs/maderactc-ca-us/maderactc-ca-us.zip"
      }
    },
    {
      "spec": "gtfs",
      "id": "f-blossomexpress~ca~us",
      "urls": {
        "static_current": "http://data.trilliumtransit.com/gtfs/blossomexpress-ca-us/blossomexpress-ca-us.zip"
      }
    },
    {
      "spec": "gtfs",
      "id": "f-str~qc~ca",
      "urls": {
        "static_current": "http://data.trilliumtransit.com/gtfs/str-qc-ca/str-qc-ca.zip"
      }
    },
    {
      "spec": "gtfs",
      "id": "f-valpotransit~chi~us",
      "urls": {
        "static_current": "http://data.trilliumtransit.com/gtfs/valpotransit-chi-us/valpotransit-chi-us.zip"
      }
    },
    {
      "spec": "gtfs",
      "id": "f-tracy~ca~us",
      "urls": {
        "static_current": "http://data.trilliumtransit.com/gtfs/tracy-ca-us/tracy-ca-us.zip"
      }
    },
    {
      "spec": "gtfs",
      "id": "f-cityofdekalb~il~us",
      "urls": {
        "static_current": "http://data.trilliumtransit.com/gtfs/cityofdekalb-il-us/cityofdekalb-il-us.zip"
      }
    },
    {
      "spec": "gtfs",
      "id": "f-smart~ca~us",
      "urls": {
        "static_current": "http://data.trilliumtransit.com/gtfs/smart-ca-us/smart-ca-us.zip"
      }
    },
    {
      "spec": "gtfs",
      "id": "f-avon~co~us",
      "urls": {
        "static_current": "http://data.trilliumtransit.com/gtfs/avon-co-us/avon-co-us.zip"
      }
    },
    {
      "spec": "gtfs",
      "id": "f-qline~mi~us",
      "urls": {
        "static_current": "http://data.trilliumtransit.com/gtfs/qline-mi-us/qline-mi-us.zip"
      }
    },
    {
      "spec": "gtfs",
      "id": "f-9r0-trinity~ca~us",
      "urls": {
        "static_current": "http://data.trilliumtransit.com/gtfs/weaverville-ca-us/weaverville-ca-us.zip"
      },
      "feed_namespace_id": "o-9r0-trinitytransit"
    },
    {
      "spec": "gtfs",
      "id": "f-needles~ca~us",
      "urls": {
        "static_current": "http://data.trilliumtransit.com/gtfs/needles-ca-us/needles-ca-us.zip"
      }
    },
    {
      "spec": "gtfs",
      "id": "f-auburntransit~ca~us",
      "urls": {
        "static_current": "http://data.trilliumtransit.com/gtfs/auburntransit-ca-us/auburntransit-ca-us.zip"
      }
    },
    {
      "spec": "gtfs",
      "id": "f-moorpark~city~transit",
      "urls": {
        "static_current": "http://data.trilliumtransit.com/gtfs/moorparkcitytransit-ca-us/moorparkcitytransit-ca-us.zip"
      }  
    },
    {
      "spec": "gtfs",
      "id": "f-breckenridgefreeride~co~us",
      "urls": {
        "static_current": "http://data.trilliumtransit.com/gtfs/breckenridgefreeride-co-us/breckenridgefreeride-co-us.zip"
      }     
    },
    {
      "spec": "gtfs",
      "id": "f-roadrunnertransit~co~us",
      "urls": {
        "static_current": "http://data.trilliumtransit.com/gtfs/roadrunnertransit-co-us/roadrunnertransit-co-us.zip"
      }
    },
    {
      "spec": "gtfs",
      "id": "f-tsctransit~co~us",
      "urls": {
        "static_current": "http://data.trilliumtransit.com/gtfs/tsctransit-co-us/tsctransit-co-us.zip"
      }
    },
    {
      "spec": "gtfs",
      "id": "f-allpointstransit~co~us",
      "urls": {
        "static_current": "http://data.trilliumtransit.com/gtfs/allpointstransit-co-us/allpointstransit-co-us.zip"
      }
    },
    {
      "spec": "gtfs",
      "id": "f-cripplecreek~co~us",
      "urls": {
        "static_current": "http://data.trilliumtransit.com/gtfs/cripplecreek-co-us/cripplecreek-co-us.zip"
      }
    },
    {
      "spec": "gtfs",
      "id": "f-summitstage~co~us",
      "urls": {
        "static_current": "http://data.trilliumtransit.com/gtfs/summitstage-co-us/summitstage-co-us.zip"
      }
    },
    {
      "spec": "gtfs",
      "id": "f-bentcounty~co~us",
      "urls": {
        "static_current": "http://data.trilliumtransit.com/gtfs/bentcounty-co-us/bentcounty-co-us.zip"
      }
    },
    {
      "spec": "gtfs",
      "id": "f-estestransit~co~us",
      "urls": {
        "static_current": "http://data.trilliumtransit.com/gtfs/estestransit-co-us/estestransit-co-us.zip"
      }
    },
    {
      "spec": "gtfs",
      "id": "f-guadalupeflyer~ca~us",
      "urls": {
        "static_current": "http://data.trilliumtransit.com/gtfs/guadalupeflyer-ca-us/guadalupeflyer-ca-us.zip"
      }
    },
    {
      "spec": "gtfs",
      "id": "f-vatransit~va~us",
      "urls": {
        "static_current": "http://data.trilliumtransit.com/gtfs/vatransit-va-us/vatransit-va-us.zip"
      }
    },
    {
      "spec": "gtfs",
      "id": "f-southcountytransitlink~ca~us",
      "urls": {
        "static_current": "http://data.trilliumtransit.com/gtfs/southcountytransitlink-ca-us/southcountytransitlink-ca-us.zip"
      }
    },
    {
      "spec": "gtfs",
      "id": "f-camarillo~ca~us",
      "urls": {
        "static_current": "http://data.trilliumtransit.com/gtfs/camarillo-ca-us/camarillo-ca-us.zip"
      }
    },
    {
      "spec": "gtfs",
      "id": "f-bellgardens~ca~us",
      "urls": {
        "static_current": "http://data.trilliumtransit.com/gtfs/bellgardens-ca-us/bellgardens-ca-us.zip"
      }
    },
    {
      "spec": "gtfs",
      "id": "f-rosemead~ca~us",
      "urls": {
        "static_current": "http://data.trilliumtransit.com/gtfs/rosemead-ca-us/rosemead-ca-us.zip"
      }
    },
    {
      "spec": "gtfs",
      "id": "f-compton~ca~us",
      "urls": {
        "static_current": "http://data.trilliumtransit.com/gtfs/compton-ca-us/compton-ca-us.zip"
      }
    },
    {
      "spec": "gtfs",
      "id": "f-arvin~ca~us",
      "urls": {
        "static_current": "http://data.trilliumtransit.com/gtfs/arvin-ca-us/arvin-ca-us.zip"
      }
    },
    {
      "spec": "gtfs",
      "id": "f-alhambra~ca~us",
      "urls": {
        "static_current": "http://data.trilliumtransit.com/gtfs/alhambra-ca-us/alhambra-ca-us.zip"
      }
    },
    {
      "spec": "gtfs",
      "id": "f-blackhawktramway~co~us",
      "urls": {
        "static_current": "http://data.trilliumtransit.com/gtfs/blackhawktramway-co-us/blackhawktramway-co-us.zip"
      }
    },
    {
      "spec": "gtfs",
      "id": "f-westcovina~ca~us",
      "urls": {
        "static_current": "http://data.trilliumtransit.com/gtfs/westcovina-ca-us/westcovina-ca-us.zip"
      }
    },
    {
      "spec": "gtfs",
      "id": "f-cityofridgecrest~ca~us",
      "urls": {
        "static_current": "http://data.trilliumtransit.com/gtfs/cityofridgecrest-ca-us/cityofridgecrest-ca-us.zip"
      }
    },
    {
      "spec": "gtfs",
      "id": "f-bellflower~ca~us",
      "urls": {
        "static_current": "http://data.trilliumtransit.com/gtfs/bellflower-ca-us/bellflower-ca-us.zip"
      }
    },
    {
      "spec": "gtfs",
      "id": "f-prairieexpress~co~us",
      "urls": {
        "static_current": "http://data.trilliumtransit.com/gtfs/prairieexpress-co-us/prairieexpress-co-us.zip"
      }
    },
    {
      "spec": "gtfs",
      "id": "f-lacampana~ca~us",
      "urls": {
        "static_current": "http://data.trilliumtransit.com/gtfs/lacampana-ca-us/lacampana-ca-us.zip"
      }
    },
    {
      "spec": "gtfs",
      "id": "f-dsi~co~us",
      "urls": {
        "static_current": "http://data.trilliumtransit.com/gtfs/dsi-co-us/dsi-co-us.zip"
      }
    },
    {
      "spec": "gtfs",
      "id": "f-sanmiguel~co~us",
      "urls": {
        "static_current": "http://data.trilliumtransit.com/gtfs/sanmiguel-co-us/sanmiguel-co-us.zip"
      }
    },
    {
      "spec": "gtfs",
      "id": "f-lubbock~tx~us",
      "urls": {
        "static_current": "http://data.trilliumtransit.com/gtfs/lubbock-tx-us/lubbock-tx-us.zip"
      }
    },
    {
      "spec": "gtfs",
      "id": "f-calabasas~ca~us",
      "urls": {
        "static_current": "http://data.trilliumtransit.com/gtfs/calabasas-ca-us/calabasas-ca-us.zip"
      }
    },
    {
      "spec": "gtfs",
      "id": "f-clearcreek~co~us",
      "urls": {
        "static_current": "http://data.trilliumtransit.com/gtfs/clearcreek-co-us/clearcreek-co-us.zip"
      }
    },
    {
      "spec": "gtfs",
      "id": "f-carson~ca~us",
      "urls": {
        "static_current": "http://data.trilliumtransit.com/gtfs/carson-ca-us/carson-ca-us.zip"
      }
    },
    {
      "spec": "gtfs",
      "id": "f-downey~ca~us",
      "urls": {
        "static_current": "http://data.trilliumtransit.com/gtfs/downey-ca-us/downey-ca-us.zip"
      }
    },
    {
      "spec": "gtfs",
      "id": "f-cudahy~ca~us",
      "urls": {
        "static_current": "http://data.trilliumtransit.com/gtfs/cudahy-ca-us/cudahy-ca-us.zip"
      }
    },
    {
      "spec": "gtfs",
      "id": "f-glendora~ca~us",
      "urls": {
        "static_current": "http://data.trilliumtransit.com/gtfs/glendora-ca-us/glendora-ca-us.zip"
      }
    },
    {
      "spec": "gtfs",
      "id": "f-huntingtonpark~ca~us",
      "urls": {
        "static_current": "http://data.trilliumtransit.com/gtfs/huntingtonpark-ca-us/huntingtonpark-ca-us.zip"
      }
    },
    {
      "spec": "gtfs",
      "id": "f-montebello~bus",
      "urls": {
        "static_current": "http://data.trilliumtransit.com/gtfs/montebello-ca-us/montebello-ca-us.zip"
      }
    },
    {
      "spec": "gtfs",
      "id": "f-baldwinpark~ca~us",
      "urls": {
        "static_current": "http://data.trilliumtransit.com/gtfs/baldwinpark-ca-us/baldwinpark-ca-us.zip"
      }
    },
    {
      "spec": "gtfs",
      "id": "f-arcadia~ca~us",
      "urls": {
        "static_current": "http://data.trilliumtransit.com/gtfs/arcadia-ca-us/arcadia-ca-us.zip"
      }
    },
    {
      "spec": "gtfs",
      "id": "f-beartransit~ca~us",
      "urls": {
        "static_current": "http://data.trilliumtransit.com/gtfs/beartransit-ca-us/beartransit-ca-us.zip"
      }
    },
    {
      "spec": "gtfs",
      "id": "f-sanjuancapistrano~ca~us",
      "urls": {
        "static_current": "http://data.trilliumtransit.com/gtfs/sanjuancapistrano-ca-us/sanjuancapistrano-ca-us.zip"
      }
    },
    {
      "spec": "gtfs",
      "id": "f-cityoffountaintransit~co~us",
      "urls": {
        "static_current": "http://data.trilliumtransit.com/gtfs/cityoffountaintransit-co-us/cityoffountaintransit-co-us.zip"
      }
    },
    {
      "spec": "gtfs",
      "id": "f-mountainvillage~co~us",
      "urls": {
        "static_current": "http://data.trilliumtransit.com/gtfs/mountainvillage-co-us/mountainvillage-co-us.zip"
      }
    },
    {
      "spec": "gtfs",
<<<<<<< HEAD
      "id": "f-telluride~co~us",
      "urls": {
        "static_current": "http://data.trilliumtransit.com/gtfs/telluride-co-us/telluride-co-us.zip"
=======
      "id": "f-taft~ca~us",
      "urls": {
        "static_current": "http://data.trilliumtransit.com/gtfs/taft-co-us/taft-ca-us.zip"
>>>>>>> bcc79ce0
      }
    }
  ],
  "license_spdx_identifier": "CDLA-Permissive-1.0"
}<|MERGE_RESOLUTION|>--- conflicted
+++ resolved
@@ -2460,15 +2460,16 @@
     },
     {
       "spec": "gtfs",
-<<<<<<< HEAD
       "id": "f-telluride~co~us",
       "urls": {
         "static_current": "http://data.trilliumtransit.com/gtfs/telluride-co-us/telluride-co-us.zip"
-=======
+      }
+    },
+    {
+      "spec": "gtfs",
       "id": "f-taft~ca~us",
       "urls": {
         "static_current": "http://data.trilliumtransit.com/gtfs/taft-co-us/taft-ca-us.zip"
->>>>>>> bcc79ce0
       }
     }
   ],
