{
  "$schema": "https://dmfr.transit.land/json-schema/dmfr.schema-v0.4.0.json",
  "feeds": [
    {
      "spec": "gtfs",
      "id": "f-9vfu-dentoncountytransportationauthority",
      "urls": {
        "static_current": "http://trilliumtransit.com/transit_feeds/dentoncounty-tx-us/dentoncounty-tx-us.zip",
        "static_historic": ["https://www.dcta.net/images/uploads/content_files/resource_center/DCTA_GTFS.zip"]
      },
      "license": {
        "url": "https://www.dcta.net/resources/open-data"
      },
      "operators": [
        {
          "onestop_id": "o-9vfu-dentoncountytransportationauthority",
          "tags": {
            "us_ntd_id": "60101",
            "wikidata_id": "Q5259601",
            "twitter_general": "RideDCTA"
          },
          "name": "Denton County Transportation Authority",
          "short_name": "DCTA"
        }
      ]
    },    
    {
      "spec": "gtfs",
      "id": "f-9qf-laketahoe~ca~us",
      "urls": {
        "static_current": "http://data.trilliumtransit.com/gtfs/laketahoe-ca-us/laketahoe-ca-us.zip"
      },
      "license": {
        "use_without_attribution": "yes",
        "create_derived_product": "yes",
        "redistribute": "yes"
      },
      "operators": [
        {
          "onestop_id": "o-9qfx-tahoetruckeearearegionaltransit",
          "supersedes_ids": ["o-9qfx-tahoeareametroaltransit"],
          "website": "https://tahoetruckeetransit.com/",
          "name": "Tahoe Truckee Area Regional Transit",
          "short_name": "TART",
          "associated_feeds": [
            {
              "gtfs_agency_id": "904"
            }
          ],
          "tags": {
            "us_ntd_id": "9R02-91101",
            "twitter_general": "areatahoe"
          }
        },
        {
          "onestop_id": "o-9qfx-northlaketahoeexpress~24houradvancereservationsrequired",
          "name": "North Lake Tahoe Express",
          "website": "https://www.northlaketahoeexpress.com/",
          "associated_feeds": [
            {
              "gtfs_agency_id": "16"
            }
          ]
        }
      ]
    },
    {
      "spec": "gtfs",
      "id": "f-9q8zr-tidelinewatertaxi~ca~us",
      "urls": {
        "static_current": "http://trilliumtransit.com/transit_feeds/tidelinewatertaxi-ca-us/tidelinewatertaxi-ca-us.zip"
      },
      "tags": {
        "feed_id": "tidelinewatertaxi-ca-us",
        "managed_by": "trillium"
      },
      "operators": [
        {
          "onestop_id": "o-9q8zr-tidelinewatertaxi",
          "tags": {
            "omd_provider_id": "tideline-water-taxi",
            "twitter_general": "tidelinesf"
          },
          "name": "Tideline Water Taxi",
          "website": "https://tidelinetickets.com",
          "associated_feeds": [
            {
              "gtfs_agency_id": "513"
            }
          ]
        }
      ]
    },
    {
      "spec": "gtfs",
      "id": "f-c263-selah~wa~us",
      "urls": {
        "static_current": "http://trilliumtransit.com/transit_feeds/selah-wa-us/selah-wa-us.zip"
      },
      "tags": {
        "feed_id": "selah-wa-us"
      },
      "operators": [
        {
          "onestop_id": "o-c263-selahtransit",
          "name": "Selah Transit",
          "website": "https://selahwa.gov/transit/",
          "associated_feeds": [
            {
              "gtfs_agency_id": "868"
            }
          ]
        }
      ]
    },
    {
      "spec": "gtfs",
      "id": "f-drvc-rtp~me~us",
      "urls": {
        "static_current": "http://trilliumtransit.com/transit_feeds/rtp-me-us/rtp-me-us.zip"
      },
      "tags": {
        "feed_id": "rtp-me-us"
      },
      "operators": [
        {
          "onestop_id": "o-drvc-lakesregionexplorer",
          "name": "Lakes Region Explorer",
          "website": "http://rtprides.org/lake-region-bus/",
          "associated_feeds": [
            {
              "gtfs_agency_id": "522"
            }
          ]
        }
      ]
    },
    {
      "spec": "gtfs",
      "id": "f-iowa~city~transit",
      "urls": {
        "static_current": "http://data.trilliumtransit.com/gtfs/iowacitytransit-ia-us/iowacitytransit-ia-us.zip"
      },
      "license": {
        "url": "https://iowa-gtfs.com/"
      },
      "operators": [
        {
          "onestop_id": "o-9zqu-iowacitytransitsystem",
          "name": "Iowa City Transit System",
          "associated_feeds": [
            {
              "gtfs_agency_id": "796"
            }
          ],
          "tags": {
            "us_ntd_id": "70018",
            "twitter_general": "CityOfIowaCity"
          }
        }
      ]
    },
    {
      "spec": "gtfs",
      "id": "f-9qc-placercountytransit",
      "urls": {
        "static_current": "http://data.trilliumtransit.com/gtfs/placercounty-ca-us/placercounty-ca-us.zip",
        "static_historic": [
          "http://iportal.sacrt.com/gtfs/PCT/20080914/google_transit.zip"
        ]
      },
      "operators": [
        {
          "onestop_id": "o-9qc-placercountytransit",
          "tags": {
            "us_ntd_id": "90196",
            "wikidata_id": "Q7200309",
            "twitter_general": "pctpa"
          },
          "name": "Placer County Transit"
        }
      ]
    },
    {
      "spec": "gtfs",
      "id": "f-banning~pass~transit",
      "urls": {
        "static_current": "http://data.trilliumtransit.com/gtfs/banning-ca-us/banning-ca-us.zip"
      },
      "feed_namespace_id": "o-9qhb-cityofbanningtransit",
      "associated_feeds": [
        "f-banning~pass~transit~rt", "f-banning~pass~transit~rt~alerts"
      ],
      "operators": [
        {
          "onestop_id": "o-9qhb-cityofbanningtransit",
          "name": "City of Banning Transit"
        }
      ]
    },
    {
      "spec": "gtfs-rt",
      "id": "f-banning~pass~transit~rt~alerts",
      "feed_namespace_id": "o-9qhb-cityofbanningtransit",
      "urls": {
        "realtime_alerts": "http://gtfs-realtime.trilliumtransit.com/gtfs-realtime/feed/banning-ca-us/service_alerts.proto"
      },
      "associated_feeds": [
        "f-banning~pass~transit", "f-banning~pass~transit~rt"
      ]
    },
    {
      "spec": "gtfs",
      "id": "f-9r88-rogue~valley~transportation~district",
      "urls": {
        "static_current": "http://data.trilliumtransit.com/gtfs/rvtd-or-us/rvtd-or-us.zip"
      },
      "operators": [
        {
          "onestop_id": "o-9r88-rogue~valley~transportation~district",
          "tags": {
            "us_ntd_id": "00034",
            "wikidata_id": "Q7359553",
            "twitter_general": "ridervtd"
          },
          "name": "Rogue Valley Transportation District",
          "short_name": "RVTD"
        }
      ]
    },
    {
      "spec": "gtfs",
      "id": "f-dr5r-path~nj~us",
      "urls": {
        "static_current": "http://data.trilliumtransit.com/gtfs/path-nj-us/path-nj-us.zip"
      },
      "license": {
        "url": "http://www.panynj.gov/path/developers.html",
        "use_without_attribution": "yes",
        "create_derived_product": "yes",
        "redistribute": "unknown"
      },
      "tags": {
        "feed_id": "path-nj-us",
        "managed_by": "trillium",
        "gtfs_data_exchange": "path"
      },
      "operators": [
        {
          "onestop_id": "o-dr5r-path",
          "tags": {
            "us_ntd_id": "20098",
            "wikidata_id": "Q1055811",
            "twitter_general": "PATHTrain"
          },
          "name": "Port Authority Trans-Hudson",
          "short_name": "PATH"
        }
      ]
    },
    {
      "spec": "gtfs",
      "id": "f-9pp-humboldtcounty~ca~us",
      "urls": {
        "static_current": "http://data.trilliumtransit.com/gtfs/humboldtcounty-ca-us/humboldtcounty-ca-us.zip"
      },
      "associated_feeds": [
        "f-9pp-humboldtcounty~ca~us~redwood~rt", "f-9pp-humboldtcounty~ca~us~rt~alerts"
      ],
      "license": {
        "use_without_attribution": "yes",
        "create_derived_product": "yes",
        "redistribute": "yes"
      },
      "tags": {
        "feed_id": "humboldtcounty-ca-us",
        "managed_by": "trillium",
        "gtfs_data_exchange": " Arcata & Mad River Transit System"
      },
      "operators": [
        {
          "onestop_id": "o-9pr8n-samoatransitsystem",
          "name": "Samoa Transit System",
          "associated_feeds": [
            {
              "gtfs_agency_id": "1716"
            }
          ],
          "tags": {
            "wikidata_id": "Q5940414"
          }
        },
        {
          "onestop_id": "o-9prb9-bluelakerancheriatransitsystem",
          "name": "Blue Lake Rancheria Transit System",
          "associated_feeds": [
            {
              "gtfs_agency_id": "972"
            }
          ],
          "tags": {
            "us_ntd_id": "99292",
            "wikidata_id": "Q96373720"
          }
        },
        {
          "onestop_id": "o-9prb8-arcata~madrivertransitsystem",
          "tags": {
            "us_ntd_id": "9R02-91018",
            "wikidata_id": "Q4785261"
          },
          "name": "Arcata & Mad River Transit System",
          "short_name": "A&MRTS",
          "website": "http://www.arcatatransit.org/?referrer=gtfs",
          "associated_feeds": [
            {
              "gtfs_agency_id": "3"
            }
          ]
        },
        {
          "onestop_id": "o-9pp-redwoodtransitsystem",
          "tags": {
            "us_ntd_id": "9R02-91036",
            "wikidata_id": "Q5940414"
          },
          "name": "Redwood Transit System",
          "short_name": "RTS",
          "website": "http://www.redwoodtransit.org/?referrer=gtfs",
          "associated_feeds": [
            {
              "gtfs_agency_id": "1"
            }
          ]
        },
        {
          "onestop_id": "o-9pr8n-eurekatransitservice",
          "tags": {
            "us_ntd_id": "9R02-91093",
            "wikidata_id": "Q5411264"
          },
          "name": "Eureka Transit Service",
          "short_name": "ETS",
          "website": "http://www.eurekatransit.org/?referrer=gtfs",
          "associated_feeds": [
            {
              "gtfs_agency_id": "2"
            }
          ]
        }
      ]
    },
    {
      "spec": "gtfs-rt",
      "id": "f-9pp-humboldtcounty~ca~us~rt~alerts",
      "urls": {
        "realtime_alerts": "http://gtfs-realtime.trilliumtransit.com/gtfs-realtime/feed/humboldtcounty-ca-us/service_alerts.proto"
      },
      "associated_feeds": [
        "f-9pp-humboldtcounty~ca~us~redwood~rt", "f-9pp-humboldtcounty~ca~us"
      ]
    },
    {
      "spec": "gtfs",
      "id": "f-9qd-yosemite~ca~us",
      "urls": {
        "static_current": "http://data.trilliumtransit.com/gtfs/yosemite-ca-us/yosemite-ca-us.zip"
      },
      "license": {
        "url": "http://yarts.com/developers-gtfs-data/",
        "use_without_attribution": "yes",
        "create_derived_product": "yes",
        "redistribute": "yes"
      },
      "tags": {
        "feed_id": "yosemite-ca-us",
        "managed_by": "trillium"
      },
      "operators": [
        {
          "onestop_id": "o-9qdyw-yosemitevalleyshuttlesystem",
          "name": "Yosemite Valley Shuttle System",
          "website": "http://www.nps.gov/yose/planyourvisit/publictransportation.htm#CP_JUMP_566977",
          "associated_feeds": [
            {
              "gtfs_agency_id": "216"
            }
          ]
        },
        {
          "onestop_id": "o-9qd-yosemitearearegionaltransportationsystem",
          "tags": {
            "us_ntd_id": "9R02-91070",
            "wikidata_id": "Q8055918",
            "twitter_general": "rideyarts"
          },
          "name": "Yosemite Area Regional Transportation System",
          "short_name": "YARTS",
          "website": "http://www.yarts.com/?referrer=gtfs",
          "associated_feeds": [
            {
              "gtfs_agency_id": "114"
            }
          ]
        }
      ]
    },
    {
      "spec": "gtfs",
      "id": "f-drg-addisoncounty~vt~us",
      "urls": {
        "static_current": "http://data.trilliumtransit.com/gtfs/addisoncounty-vt-us/addisoncounty-vt-us.zip"
      },
      "license": {
        "use_without_attribution": "yes",
        "create_derived_product": "yes",
        "redistribute": "yes"
      },
      "tags": {
        "feed_id": "addisoncounty-vt-us",
        "managed_by": "trillium",
        "gtfs_data_exchange": "addison-county-transit-resources"
      },
      "operators": [
        {
          "onestop_id": "o-drg-addisoncountytransitresources",
          "tags": {
            "us_ntd_id": "1R06-10143"
          },
          "name": "Addison County Transit Resources",
          "website": "http://actr-vt.org/",
          "associated_feeds": [
            {
              "gtfs_agency_id": "230"
            }
          ]
        }
      ]
    },
    {
      "spec": "gtfs",
      "id": "f-9qf-amador~ca~us",
      "urls": {
        "static_current": "http://data.trilliumtransit.com/gtfs/amador-ca-us/amador-ca-us.zip"
      },
      "license": {
        "use_without_attribution": "yes",
        "create_derived_product": "yes",
        "redistribute": "yes"
      },
      "tags": {
        "feed_id": "amador-ca-us",
        "managed_by": "trillium",
        "gtfs_data_exchange": "amador-transit"
      },
      "operators": [
        {
          "onestop_id": "o-9qf-amadortransit",
          "tags": {
            "us_ntd_id": "9R02-91000",
            "wikidata_id": "Q13429190",
            "twitter_general": "amadortransit"
          },
          "name": "Amador Transit",
          "website": "http://amadortransit.com/site/pages/schedules.cgi?referrer=gtfs",
          "associated_feeds": [
            {
              "gtfs_agency_id": "80"
            }
          ]
        }
      ]
    },
    {
      "spec": "gtfs",
      "id": "f-9qh0-anaheim~ca~us",
      "urls": {
        "static_current": "http://data.trilliumtransit.com/gtfs/anaheim-ca-us/anaheim-ca-us.zip"
      },
      "license": {
        "use_without_attribution": "yes",
        "create_derived_product": "yes",
        "redistribute": "yes",
        "url": "https://rideart.org/gtfs/"
      },
      "tags": {
        "feed_id": "anaheim-ca-us",
        "managed_by": "trillium",
        "gtfs_data_exchange": "anaheim-resort-transportation"
      },
      "operators": [
        {
          "onestop_id": "o-9qh0-anaheimresorttransportation",
          "tags": {
            "us_ntd_id": "90211",
            "wikidata_id": "Q4750893",
            "twitter_general": "RideARTbus"
          },
          "name": "Anaheim Resort Transportation",
          "short_name": "ART",
          "website": "http://www.rideart.org/",
          "associated_feeds": [
            {
              "gtfs_agency_id": "248"
            }
          ]
        }
      ]
    },
    {
      "spec": "gtfs",
      "id": "f-dnm6-asheville~nc~us",
      "urls": {
        "static_current": "http://data.trilliumtransit.com/gtfs/asheville-nc-us/asheville-nc-us.zip"
      },
      "associated_feeds": [
        "f-dnm6-asheville~nc~us~alerts", "f-dnm6-asheville~nc~us~rt"
      ],
      "license": {
        "use_without_attribution": "yes",
        "create_derived_product": "yes",
        "redistribute": "yes"
      },
      "tags": {
        "feed_id": "asheville-nc-us",
        "managed_by": "trillium"
      },
      "operators": [
        {
          "onestop_id": "o-dnm6-ashevilleredefinestransit",
          "tags": {
            "us_ntd_id": "40005",
            "wikidata_id": "Q4804926",
            "twitter_general": "cityofasheville"
          },
          "name": "Asheville Redefines Transit",
          "short_name": "ART",
          "website": "http://www.ashevillenc.gov/Departments/Transit.aspx",
          "associated_feeds": [
            {
              "gtfs_agency_id": "190"
            }
          ]
        }
      ]
    },
    {
      "spec": "gtfs-rt",
      "id": "f-dnm6-asheville~nc~us~alerts",
      "feed_namespace_id": "o-dnm6-ashevilleredefinestransit",
      "urls": {
        "realtime_alerts": "http://gtfs-realtime.trilliumtransit.com/gtfs-realtime/feed/asheville-nc-us/service_alerts.proto"
      },
      "associated_feeds": [
        "f-dnm6-asheville~nc~us", "f-dnm6-asheville~nc~us~rt"
      ]
    },
    {
      "spec": "gtfs",
      "id": "f-drt-baystatecruisecompany~ma~us",
      "urls": {
        "static_current": "http://data.trilliumtransit.com/gtfs/baystatecruisecompany-ma-us/baystatecruisecompany-ma-us.zip"
      },
      "license": {
        "use_without_attribution": "yes",
        "create_derived_product": "yes",
        "redistribute": "yes"
      },
      "tags": {
        "feed_id": "baystatecruisecompany-ma-us",
        "managed_by": "trillium",
        "gtfs_data_exchange": "bay-state-cruise-company"
      },
      "operators": [
        {
          "onestop_id": "o-drt-baystatecruisecompany",
          "name": "Bay State Cruise Company",
          "website": "http://www.baystatecruisecompany.com/",
          "associated_feeds": [
            {
              "gtfs_agency_id": "275"
            }
          ]
        }
      ]
    },
    {
      "spec": "gtfs",
      "id": "f-9qhc-beaumont~ca~us",
      "urls": {
        "static_current": "http://data.trilliumtransit.com/gtfs/beaumont-ca-us/beaumont-ca-us.zip"
      },
      "license": {
        "use_without_attribution": "yes",
        "create_derived_product": "yes",
        "redistribute": "yes"
      },
      "tags": {
        "feed_id": "beaumont-ca-us",
        "managed_by": "trillium",
        "gtfs_data_exchange": "beaumont-pass-transit"
      },
      "operators": [
        {
          "onestop_id": "o-9qhc-beaumonttransitsystem",
          "tags": {
            "wikidata_id": "Q7142408"
          },
          "name": "Beaumont Transit System",
          "website": "http://www.ci.beaumont.ca.us/index.aspx?NID=160",
          "associated_feeds": [
            {
              "gtfs_agency_id": "73"
            }
          ]
        }
      ]
    },
    {
      "spec": "gtfs",
      "id": "f-dp89-beloittransit~wi~us",
      "urls": {
        "static_current": "http://data.trilliumtransit.com/gtfs/beloittransit-wi-us/beloittransit-wi-us.zip"
      },
      "license": {
        "use_without_attribution": "yes",
        "create_derived_product": "yes",
        "redistribute": "yes"
      },
      "tags": {
        "feed_id": "beloittransit-wi-us",
        "managed_by": "trillium",
        "gtfs_data_exchange": "beloit-transit-system"
      },
      "operators": [
        {
          "onestop_id": "o-dp89-beloittransitsystem",
          "tags": {
            "us_ntd_id": "50109"
          },
          "name": "Beloit Transit System"
        }
      ]
    },
    {
      "spec": "gtfs",
      "id": "f-dre-berkshire~ma~us",
      "urls": {
        "static_current": "http://data.trilliumtransit.com/gtfs/berkshire-ma-us/berkshire-ma-us.zip"
      },
      "license": {
        "url": "https://www.massdot.state.ma.us/Portals/0/docs/developers/develop_license_agree.pdf",
        "use_without_attribution": "no",
        "create_derived_product": "yes",
        "redistribute": "yes",
        "attribution_text": "Clearly acknowledge MassDOT as the provider of the Data."
      },
      "tags": {
        "feed_id": "berkshire-ma-us",
        "managed_by": "trillium"
      },
      "operators": [
        {
          "onestop_id": "o-dre-berkshiremetroaltransitauthority",
          "tags": {
            "us_ntd_id": "10007",
            "wikidata_id": "Q20708878"
          },
          "name": "Berkshire Regional Transit Authority",
          "short_name": "BRTA"
        }
      ]
    },
    {
      "spec": "gtfs",
      "id": "f-9qhf-bigbear~ca~us",
      "urls": {
        "static_current": "http://data.trilliumtransit.com/gtfs/bigbear-ca-us/bigbear-ca-us.zip"
      },
      "license": {
        "use_without_attribution": "yes",
        "create_derived_product": "yes",
        "redistribute": "yes"
      },
      "tags": {
        "feed_id": "bigbear-ca-us",
        "managed_by": "trillium",
        "gtfs_data_exchange": "mountain-transit"
      },
      "operators": [
        {
          "onestop_id": "o-9qhf-mountaintransit",
          "tags": {
            "us_ntd_id": "9R02-91012",
            "wikidata_id": "Q6924864"
          },
          "name": "Mountain Transit",
          "website": "http://www.mountaintransit.org/?referrer=gtfs",
          "associated_feeds": [
            {
              "gtfs_agency_id": "44"
            }
          ]
        }
      ]
    },
    {
      "spec": "gtfs",
      "id": "f-drmr-brockton~ma~us",
      "urls": {
        "static_current": "http://data.trilliumtransit.com/gtfs/brockton-ma-us/brockton-ma-us.zip"
      },
      "license": {
        "use_without_attribution": "yes",
        "create_derived_product": "yes",
        "redistribute": "yes",
        "url": "https://www.mass.gov/doc/developers-license-agreement-11132009/download"
      },
      "tags": {
        "feed_id": "brockton-ma-us",
        "managed_by": "trillium",
        "gtfs_data_exchange": "brockton-area-transit-authority"
      },
      "operators": [
        {
          "onestop_id": "o-drmr-brocktonareatransitauthority",
          "tags": {
            "us_ntd_id": "10004",
            "wikidata_id": "Q4972867",
            "twitter_general": "BrocktonBAT"
          },
          "name": "Brockton Area Transit Authority",
          "short_name": "BAT"
        }
      ]
    },
    {
      "spec": "gtfs",
      "id": "f-9qnx-bullheadareatransit~az~us",
      "urls": {
        "static_current": "http://data.trilliumtransit.com/gtfs/bullheadareatransit-az-us/bullheadareatransit-az-us.zip"
      },
      "license": {
        "use_without_attribution": "yes",
        "create_derived_product": "yes",
        "redistribute": "yes"
      },
      "tags": {
        "feed_id": "bullheadareatransit-az-us",
        "managed_by": "trillium"
      },
      "operators": [
        {
          "onestop_id": "o-9qnx-bullheadareatransitsystem",
          "tags": {
            "us_ntd_id": "9R01-91037",
            "twitter_general": "bullheadinfo"
          },
          "name": "Bullhead Area Transit System",
          "website": "http://www.bullheadcity.com/departments/human-services-transit/transportation",
          "associated_feeds": [
            {
              "gtfs_agency_id": "258"
            }
          ]
        }
      ]
    },
    {
      "spec": "gtfs",
      "id": "f-9x-bustang~co~us",
      "urls": {
        "static_current": "http://data.trilliumtransit.com/gtfs/bustang-co-us/bustang-co-us.zip"
      },
      "license": {
        "use_without_attribution": "yes",
        "create_derived_product": "yes",
        "redistribute": "yes"
      },
      "tags": {
        "feed_id": "bustang-co-us",
        "managed_by": "trillium",
        "gtfs_data_exchange": "bustang"
      },
      "operators": [
        {
          "onestop_id": "o-9x-bustang",
          "tags": {
            "wikidata_id": "Q85749670",
            "twitter_general": "RideBustang"
          },
          "name": "Bustang",
          "website": "http://ridebustang.com/",
          "associated_feeds": [
            {
              "gtfs_agency_id": "249"
            }
          ]
        }
      ]
    },
    {
      "spec": "gtfs",
      "id": "f-c2pvx-butte~mt~us",
      "urls": {
        "static_current": "http://data.trilliumtransit.com/gtfs/butte-mt-us/butte-mt-us.zip"
      },
      "license": {
        "use_without_attribution": "yes",
        "create_derived_product": "yes",
        "redistribute": "yes"
      },
      "tags": {
        "feed_id": "butte-mt-us",
        "managed_by": "trillium",
        "gtfs_data_exchange": "butte-silver-bow"
      },
      "operators": [
        {
          "onestop_id": "o-c2pvx-butte~silverbow",
          "tags": {
            "us_ntd_id": "8R02-88296"
          },
          "name": "Butte-Silver Bow",
          "website": "http://www.buttebus.org/",
          "associated_feeds": [
            {
              "gtfs_agency_id": "150"
            }
          ]
        }
      ]
    },
    {
      "spec": "gtfs",
      "id": "f-9qf-calaveras~ca~us",
      "urls": {
        "static_current": "http://data.trilliumtransit.com/gtfs/calaveras-ca-us/calaveras-ca-us.zip"
      },
      "license": {
        "use_without_attribution": "yes",
        "create_derived_product": "yes",
        "redistribute": "yes"
      },
      "tags": {
        "feed_id": "calaveras-ca-us",
        "managed_by": "trillium",
        "gtfs_data_exchange": "calaveras-transit"
      },
      "operators": [
        {
          "onestop_id": "o-9qf-calaverastransit",
          "tags": {
            "us_ntd_id": "9R02-91063"
          },
          "name": "Calaveras Transit",
          "website": "http://calaverastransit.com/",
          "associated_feeds": [
            {
              "gtfs_agency_id": "79"
            }
          ]
        }
      ]
    },
    {
      "spec": "gtfs",
      "id": "f-drtd-capeann~ma~us",
      "urls": {
        "static_current": "http://data.trilliumtransit.com/gtfs/capeann-ma-us/capeann-ma-us.zip"
      },
      "license": {
        "use_without_attribution": "yes",
        "create_derived_product": "yes",
        "redistribute": "yes"
      },
      "tags": {
        "feed_id": "capeann-ma-us",
        "managed_by": "trillium",
        "gtfs_data_exchange": "cape-ann-transportation-authority"
      },
      "operators": [
        {
          "onestop_id": "o-drtd-capeanntransportation",
          "tags": {
            "us_ntd_id": "10053",
            "wikidata_id": "Q5034570",
            "twitter_general": "capeanntransit"
          },
          "name": "Cape Ann Transportation Authority",
          "short_name": "CATA"
        }
      ]
    },
    {
      "spec": "gtfs",
      "id": "f-dq25-capital~area~transit~nc~us",
      "urls": {
        "static_current": "http://data.trilliumtransit.com/gtfs/capital-area-transit-nc-us/capital-area-transit-nc-us.zip"
      },
      "license": {
        "use_without_attribution": "yes",
        "create_derived_product": "yes",
        "redistribute": "yes",
        "url": "https://goraleigh.org/developer-terms-and-conditions"
      },
      "tags": {
        "feed_id": "capital-area-transit-nc-us",
        "managed_by": "trillium"
      },
      "operators": [
        {
          "onestop_id": "o-dq25-goraleigh",
          "tags": {
            "us_ntd_id": "40007",
            "wikidata_id": "Q5035469",
            "twitter_general": "GoRaleighNC"
          },
          "name": "GoRaleigh"
        }
      ]
    },
    {
      "spec": "gtfs",
      "id": "f-dnrg-cary~transit~nc~us",
      "urls": {
        "static_current": "http://data.trilliumtransit.com/gtfs/cary-transit-nc-us/cary-transit-nc-us.zip"
      },
      "license": {
        "use_without_attribution": "yes",
        "create_derived_product": "yes",
        "redistribute": "yes"
      },
      "tags": {
        "feed_id": "cary-transit-nc-us",
        "managed_by": "trillium",
        "gtfs_data_exchange": "cary-transit"
      },
      "operators": [
        {
          "onestop_id": "o-dnrg-carytransit",
          "tags": {
            "us_ntd_id": "40143",
            "wikidata_id": "Q5005923",
            "twitter_general": "TownofCary"
          },
          "name": "Cary Transit",
          "short_name": "GoCary"
        }
      ]
    },
    {
      "spec": "gtfs",
      "id": "f-dru-chittendoncounty~vt~us",
      "urls": {
        "static_current": "http://data.trilliumtransit.com/gtfs/ccta-vt-us/ccta-vt-us.zip"
      },
      "license": {
        "use_without_attribution": "yes",
        "create_derived_product": "yes",
        "redistribute": "yes",
        "url": "https://vermont-gtfs.org/"
      },
      "tags": {
        "feed_id": "chittendoncounty-vt-us",
        "managed_by": "trillium"
      },
      "operators": [
        {
          "onestop_id": "o-drg-chittendencountytransporationauthority",
          "name": "Chittenden County Transporation Authority",
          "website": "http://www.cctaride.org",
          "associated_feeds": [
            {
              "gtfs_agency_id": "460"
            }
          ]
        },
        {
          "onestop_id": "o-dru-greenmountaintransitagency",
          "tags": {
            "us_ntd_id": "10066",
            "wikidata_id": "Q28404107",
            "twitter_general": "RideGMT"
          },
          "name": "Green Mountain Transit Agency",
          "website": "http://www.gmtaride.org",
          "associated_feeds": [
            {
              "gtfs_agency_id": "461"
            }
          ]
        }
      ]
    },
    {
      "spec": "gtfs",
      "id": "f-dnru-chapel~hill~transit~nc~us",
      "urls": {
        "static_current": "http://data.trilliumtransit.com/gtfs/chapel-hill-transit-nc-us/chapel-hill-transit-nc-us.zip"
      },
      "license": {
        "use_without_attribution": "yes",
        "create_derived_product": "yes",
        "redistribute": "yes"
      },
      "tags": {
        "feed_id": "chapel-hill-transit-nc-us",
        "managed_by": "trillium",
        "gtfs_data_exchange": "chapel-hill-transit"
      },
      "operators": [
        {
          "onestop_id": "o-dnru-chapelhilltransit",
          "tags": {
            "us_ntd_id": "40051",
            "wikidata_id": "Q5073024",
            "twitter_general": "chapelhillgov"
          },
          "name": "Chapel Hill Transit"
        }
      ]
    },
    {
      "spec": "gtfs",
      "id": "f-dnjj-clemson~sc~us",
      "urls": {
        "static_current": "http://data.trilliumtransit.com/gtfs/clemson-sc-us/clemson-sc-us.zip"
      },
      "license": {
        "use_without_attribution": "yes",
        "create_derived_product": "yes",
        "redistribute": "yes"
      },
      "tags": {
        "feed_id": "clemson-sc-us",
        "managed_by": "trillium",
        "gtfs_data_exchange": "clemson-area-transit"
      },
      "operators": [
        {
          "onestop_id": "o-dnjj-clemsonareatransit",
          "tags": {
            "us_ntd_id": "40208",
            "wikidata_id": "Q5131543",
            "twitter_general": "catclemson"
          },
          "name": "Clemson Area Transit",
          "short_name": "catbus"
        }
      ]
    },
    {
      "spec": "gtfs",
      "id": "f-9qh2s-corona~ca~us",
      "urls": {
        "static_current": "http://data.trilliumtransit.com/gtfs/corona-ca-us/corona-ca-us.zip"
      },
      "license": {
        "use_without_attribution": "yes",
        "create_derived_product": "yes",
        "redistribute": "yes"
      },
      "tags": {
        "feed_id": "corona-ca-us",
        "managed_by": "trillium",
        "gtfs_data_exchange": "corona-cruiser"
      },
      "operators": [
        {
          "onestop_id": "o-9qh2s-coronacruiser",
          "tags": {
            "us_ntd_id": "90052"
          },
          "name": "Corona Cruiser"
        }
      ]
    },
    {
      "spec": "gtfs",
      "id": "f-9w0md-cottonwood~az~us",
      "urls": {
        "static_current": "http://data.trilliumtransit.com/gtfs/cottonwood-az-us/cottonwood-az-us.zip"
      },
      "license": {
        "use_without_attribution": "yes",
        "create_derived_product": "yes",
        "redistribute": "yes"
      },
      "tags": {
        "feed_id": "cottonwood-az-us",
        "managed_by": "trillium",
        "gtfs_data_exchange": "cottonwood-area-transit"
      },
      "operators": [
        {
          "onestop_id": "o-9w0md-cottonwoodareatransit",
          "tags": {
            "us_ntd_id": "9R01-91010"
          },
          "name": "Cottonwood Area Transit",
          "website": "http://cottonwoodaz.gov/cat.php",
          "associated_feeds": [
            {
              "gtfs_agency_id": "64"
            }
          ]
        }
      ]
    },
    {
      "spec": "gtfs",
      "id": "f-drs-crtransit~vt~us",
      "urls": {
        "static_current": "http://data.trilliumtransit.com/gtfs/crtransit-vt-us/crtransit-vt-us.zip"
      },
      "license": {
        "use_without_attribution": "yes",
        "create_derived_product": "yes",
        "redistribute": "yes"
      },
      "tags": {
        "feed_id": "crtransit-vt-us",
        "managed_by": "trillium",
        "gtfs_data_exchange": "the-current"
      },
      "operators": [
        {
          "onestop_id": "o-drs-thecurrent",
          "tags": {
            "us_ntd_id": "1R06-10144",
            "wikidata_id": "Q28448928"
          },
          "name": "The Current",
          "website": "http://crtransit.org/",
          "associated_feeds": [
            {
              "gtfs_agency_id": "232"
            }
          ]
        }
      ]
    },
    {
      "spec": "gtfs",
      "id": "f-drms-cuttyhunkferryco~ma~us",
      "urls": {
        "static_current": "http://data.trilliumtransit.com/gtfs/cuttyhunkferryco-ma-us/cuttyhunkferryco-ma-us.zip"
      },
      "license": {
        "use_without_attribution": "yes",
        "create_derived_product": "yes",
        "redistribute": "yes"
      },
      "tags": {
        "feed_id": "cuttyhunkferryco-ma-us",
        "managed_by": "trillium"
      },
      "operators": [
        {
          "onestop_id": "o-drms-cuttyhunkferryco",
          "name": "Cuttyhunk Ferry Co.",
          "website": "http://www.cuttyhunkferryco.com",
          "associated_feeds": [
            {
              "gtfs_agency_id": "277"
            }
          ]
        }
      ]
    },
    {
      "spec": "gtfs",
      "id": "f-9pr-delnorte~ca~us",
      "urls": {
        "static_current": "http://data.trilliumtransit.com/gtfs/delnorte-ca-us/delnorte-ca-us.zip"
      },
      "license": {
        "use_without_attribution": "yes",
        "create_derived_product": "yes",
        "redistribute": "yes"
      },
      "tags": {
        "feed_id": "delnorte-ca-us",
        "managed_by": "trillium",
        "gtfs_data_exchange": "redwood-coast-transit"
      },
      "operators": [
        {
          "onestop_id": "o-9pr-redwoodcoasttransit",
          "tags": {
            "us_ntd_id": "9R02-91097",
            "wikidata_id": "Q96401429"
          },
          "name": "Redwood Coast Transit",
          "website": "http://www.redwoodcoasttransit.org/",
          "associated_feeds": [
            {
              "gtfs_agency_id": "19"
            }
          ]
        }
      ]
    },
    {
      "spec": "gtfs",
      "id": "f-dnrug-duke~nc~us",
      "urls": {
        "static_current": "http://data.trilliumtransit.com/gtfs/duke-nc-us/duke-nc-us.zip"
      },
      "license": {
        "use_without_attribution": "yes",
        "create_derived_product": "yes",
        "redistribute": "yes"
      },
      "tags": {
        "feed_id": "duke-nc-us",
        "managed_by": "trillium"
      },
      "operators": [
        {
          "onestop_id": "o-dnrug-duketransit",
          "name": "Duke Transit",
          "website": "http://parking.duke.edu/",
          "associated_feeds": [
            {
              "gtfs_agency_id": "240"
            }
          ]
        }
      ]
    },
    {
      "spec": "gtfs",
      "id": "f-dnru-durham~area~transit~authority~nc~us",
      "urls": {
        "static_current": "http://data.trilliumtransit.com/gtfs/durham-area-transit-authority-nc-us/durham-area-transit-authority-nc-us.zip"
      },
      "associated_feeds": [
        "f-dnru-durham~area~transit~authority~nc~us~rt"
      ],
      "license": {
        "use_without_attribution": "yes",
        "create_derived_product": "yes",
        "redistribute": "yes",
        "url": "https://godurhamtransit.org/developer-terms-and-conditions"
      },
      "tags": {
        "feed_id": "durham-area-transit-authority-nc-us",
        "managed_by": "trillium"
      },
      "operators": [
        {
          "onestop_id": "o-dnru-godurham",
          "tags": {
            "us_ntd_id": "40087",
            "wikidata_id": "Q5316462",
            "twitter_general": "godurhamtransit"
          },
          "name": "GoDurham"
        }
      ]
    },
    {
      "spec": "gtfs",
      "id": "f-drsh-dvtamoover~vt~us",
      "urls": {
        "static_current": "http://data.trilliumtransit.com/gtfs/dvtamoover-vt-us/dvtamoover-vt-us.zip"
      },
      "license": {
        "use_without_attribution": "yes",
        "create_derived_product": "yes",
        "redistribute": "yes"
      },
      "tags": {
        "feed_id": "dvtamoover-vt-us",
        "managed_by": "trillium"
      },
      "operators": [
        {
          "onestop_id": "o-drsh-moover",
          "tags": {
            "us_ntd_id": "1R06-10144",
            "wikidata_id": "Q28448928"
          },
          "name": "MOOver!",
          "website": "http://www.moover.com",
          "associated_feeds": [
            {
              "gtfs_agency_id": "218"
            }
          ]
        }
      ]
    },
    {
      "spec": "gtfs",
      "id": "f-9q-easternsierra~ca~us",
      "urls": {
        "static_current": "http://data.trilliumtransit.com/gtfs/easternsierra-ca-us/easternsierra-ca-us.zip"
      },
      "associated_feeds": [
        "f-9q-easternsierra~ca~us~rt"
      ],
      "license": {
        "use_without_attribution": "yes",
        "create_derived_product": "yes",
        "redistribute": "yes"
      },
      "tags": {
        "feed_id": "easternsierra-ca-us",
        "managed_by": "trillium",
        "gtfs_data_exchange": "eastern-sierra-transit-authority"
      },
      "operators": [
        {
          "onestop_id": "o-9q-easternsierratransitauthority",
          "tags": {
            "us_ntd_id": "9R02-91062",
            "wikidata_id": "Q5330465",
            "twitter_general": "estabus"
          },
          "name": "Eastern Sierra Transit Authority",
          "website": "http://www.estransit.com/",
          "associated_feeds": [
            {
              "gtfs_agency_id": "78"
            }
          ]
        }
      ]
    },
    {
      "spec": "gtfs",
      "id": "f-9qc-eldoradotransit~ca~us",
      "urls": {
        "static_current": "http://data.trilliumtransit.com/gtfs/eldoradotransit-ca-us/eldoradotransit-ca-us.zip"
      },
      "license": {
        "use_without_attribution": "yes",
        "create_derived_product": "yes",
        "redistribute": "yes"
      },
      "tags": {
        "feed_id": "eldoradotransit-ca-us",
        "managed_by": "trillium",
        "gtfs_data_exchange": "el-dorado-transit"
      },
      "operators": [
        {
          "onestop_id": "o-9qc-eldoradotransit",
          "tags": {
            "us_ntd_id": "90229",
            "wikidata_id": "Q5351201",
            "twitter_general": "eldoradotransit"
          },
          "name": "El Dorado Transit",
          "website": "http://www.eldoradotransit.com/?referrer=gtfs",
          "associated_feeds": [
            {
              "gtfs_agency_id": "261"
            }
          ]
        }
      ]
    },
    {
      "spec": "gtfs",
      "id": "f-9q9y-escalon~ca~us",
      "urls": {
        "static_current": "http://data.trilliumtransit.com/gtfs/escalon-ca-us/escalon-ca-us.zip"
      },
      "license": {
        "use_without_attribution": "yes",
        "create_derived_product": "yes",
        "redistribute": "yes"
      },
      "tags": {
        "feed_id": "escalon-ca-us",
        "managed_by": "trillium"
      },
      "operators": [
        {
          "onestop_id": "o-9q9y-etrans",
          "tags": {
            "us_ntd_id": "9R02-91078"
          },
          "name": "eTrans",
          "website": "http://cityofescalon.org/departments/transit-services/",
          "associated_feeds": [
            {
              "gtfs_agency_id": "52"
            }
          ]
        }
      ]
    },
    {
      "spec": "gtfs",
      "id": "f-9qc-fairfield~ca~us",
      "urls": {
        "static_current": "http://data.trilliumtransit.com/gtfs/fairfield-ca-us/fairfield-ca-us.zip"
      },
      "license": {
        "use_without_attribution": "yes",
        "create_derived_product": "yes",
        "redistribute": "yes"
      },
      "tags": {
        "feed_id": "fairfield-ca-us",
        "managed_by": "trillium",
        "gtfs_data_exchange": "fairfield-and-suisun-transit"
      },
      "operators": [
        {
          "onestop_id": "o-9qc-fairfieldandsuisuntransit",
          "tags": {
            "us_ntd_id": "90092",
            "wikidata_id": "Q5430409",
            "twitter_general": "fast_transit"
          },
          "name": "Fairfield and Suisun Transit",
          "short_name": "FAST",
          "website": "http://www.fasttransit.org/",
          "associated_feeds": [
            {
              "gtfs_agency_id": "36"
            }
          ]
        }
      ]
    },
    {
      "spec": "gtfs",
      "id": "f-drq-freedomcruiseline~ma~us",
      "urls": {
        "static_current": "http://data.trilliumtransit.com/gtfs/freedomcruiseline-ma-us/freedomcruiseline-ma-us.zip"
      },
      "license": {
        "use_without_attribution": "yes",
        "create_derived_product": "yes",
        "redistribute": "yes"
      },
      "tags": {
        "feed_id": "freedomcruiseline-ma-us",
        "managed_by": "trillium",
        "gtfs_data_exchange": "freedom-cruise-line"
      },
      "operators": [
        {
          "onestop_id": "o-drq-freedomcruiseline",
          "name": "Freedom Cruise Line",
          "website": "http://www.nantucketislandferry.com",
          "associated_feeds": [
            {
              "gtfs_agency_id": "278"
            }
          ]
        }
      ]
    },
    {
      "spec": "gtfs",
      "id": "f-9qd-fresnocounty~ca~us",
      "urls": {
        "static_current": "http://data.trilliumtransit.com/gtfs/fresnocounty-ca-us/fresnocounty-ca-us.zip"
      },
      "license": {
        "use_without_attribution": "yes",
        "create_derived_product": "yes",
        "redistribute": "yes"
      },
      "tags": {
        "feed_id": "fresnocounty-ca-us",
        "managed_by": "trillium",
        "gtfs_data_exchange": "fresno-county-rural-transit-agency"
      },
      "operators": [
        {
          "onestop_id": "o-9qd-fresnocountyruraltransitagency",
          "tags": {
            "us_ntd_id": "9R02-91007"
          },
          "name": "Fresno County Rural Transit Agency",
          "website": "http://www.ruraltransit.org/",
          "associated_feeds": [
            {
              "gtfs_agency_id": "171"
            }
          ]
        }
      ]
    },
    {
      "spec": "gtfs",
      "id": "f-dnxs-gltc~lynchburg~va~us",
      "urls": {
        "static_current": "http://data.trilliumtransit.com/gtfs/gltc-lynchburg-va-us/gltc-lynchburg-va-us.zip"
      },
      "license": {
        "use_without_attribution": "yes",
        "create_derived_product": "yes",
        "redistribute": "yes"
      },
      "tags": {
        "feed_id": "gltc-lynchburg-va-us",
        "managed_by": "trillium"
      },
      "operators": [
        {
          "onestop_id": "o-dnxs-greaterlynchburgtransitco",
          "tags": {
            "us_ntd_id": "30008",
            "wikidata_id": "Q5600625",
            "twitter_general": "GLTCONLINE"
          },
          "name": "Greater Lynchburg Transit Co.",
          "short_name": "GLTC"
        }
      ]
    },
    {
      "spec": "gtfs",
      "id": "f-dre-greenmtncn~vt~us",
      "urls": {
        "static_current": "http://data.trilliumtransit.com/gtfs/greenmtncn-vt-us/greenmtncn-vt-us.zip"
      },
      "license": {
        "use_without_attribution": "yes",
        "create_derived_product": "yes",
        "redistribute": "yes"
      },
      "tags": {
        "feed_id": "greenmtncn-vt-us",
        "managed_by": "trillium",
        "gtfs_data_exchange": "o-dre-greenmountaincommunitynetworkinc"
      },
      "operators": [
        {
          "onestop_id": "o-dre-greenmountaincommunitynetworkinc",
          "tags": {
            "us_ntd_id": "1R06-10151",
            "wikidata_id": "Q5602891"
          },
          "name": "Green Mountain Community Network, Inc.",
          "website": "http://www.greenmtncn.org/index.html",
          "associated_feeds": [
            {
              "gtfs_agency_id": "219"
            }
          ]
        }
      ]
    },
    {
      "spec": "gtfs",
      "id": "f-drq5-hylinecruises~ma~us",
      "urls": {
        "static_current": "http://data.trilliumtransit.com/gtfs/hylinecruises-ma-us/hylinecruises-ma-us.zip"
      },
      "license": {
        "use_without_attribution": "yes",
        "create_derived_product": "yes",
        "redistribute": "yes"
      },
      "tags": {
        "feed_id": "hylinecruises-ma-us",
        "managed_by": "trillium",
        "gtfs_data_exchange": "hy-line-cruises"
      },
      "operators": [
        {
          "onestop_id": "o-drq5-hy~linecruises",
          "tags": {
            "wikidata_id": "Q14715606",
            "twitter_general": "hylinecruises"
          },
          "name": "Hy-Line Cruises",
          "website": "https://www.hylinecruises.com",
          "associated_feeds": [
            {
              "gtfs_agency_id": "279"
            }
          ]
        }
      ]
    },
    {
      "spec": "gtfs",
      "id": "f-9vxz-jatran~ms~us",
      "urls": {
        "static_current": "http://data.trilliumtransit.com/gtfs/jatran-ms-us/jatran-ms-us.zip"
      },
      "license": {
        "use_without_attribution": "yes",
        "create_derived_product": "yes",
        "redistribute": "yes"
      },
      "tags": {
        "feed_id": "jatran-ms-us",
        "managed_by": "trillium",
        "gtfs_data_exchange": "jatran"
      },
      "operators": [
        {
          "onestop_id": "o-9vxz-jatran",
          "tags": {
            "us_ntd_id": "50034",
            "wikidata_id": "Q6117777"
          },
          "name": "JATRAN"
        }
      ]
    },
    {
      "spec": "gtfs",
      "id": "f-9yz-jeffersoncounty~mo~us",
      "urls": {
        "static_current": "http://data.trilliumtransit.com/gtfs/jeffersoncounty-mo-us/jeffersoncounty-mo-us.zip"
      },
      "license": {
        "use_without_attribution": "yes",
        "create_derived_product": "yes",
        "redistribute": "yes"
      },
      "tags": {
        "feed_id": "jeffersoncounty-mo-us",
        "managed_by": "trillium",
        "gtfs_data_exchange": "jeffco-express"
      },
      "operators": [
        {
          "onestop_id": "o-9yz-jeffcoexpress",
          "name": "JeffCo Express",
          "website": "http://www.jeffcoexpress.org/",
          "associated_feeds": [
            {
              "gtfs_agency_id": "199"
            }
          ],
          "tags": {
            "twitter_general": "JeffCoExpress"
          }
        }
      ]
    },
    {
      "spec": "gtfs",
      "id": "f-dp8d-jts~wi~us",
      "urls": {
        "static_current": "http://data.trilliumtransit.com/gtfs/jts-wi-us/jts-wi-us.zip"
      },
      "license": {
        "use_without_attribution": "yes",
        "create_derived_product": "yes",
        "redistribute": "yes"
      },
      "tags": {
        "feed_id": "jts-wi-us",
        "managed_by": "trillium",
        "gtfs_data_exchange": "janesville-transit-system"
      },
      "operators": [
        {
          "onestop_id": "o-dp8d-janesvilletransitsystem",
          "tags": {
            "us_ntd_id": "50108",
            "wikidata_id": "Q6153111",
            "twitter_general": "City_Janesville"
          },
          "name": "Janesville Transit System",
          "website": "http://www.ci.janesville.wi.us/index.aspx?page=124",
          "associated_feeds": [
            {
              "gtfs_agency_id": "254"
            }
          ]
        }
      ]
    },
    {
      "spec": "gtfs",
      "id": "f-9q7-kerncounty~ca~us",
      "urls": {
        "static_current": "http://data.trilliumtransit.com/gtfs/kerncounty-ca-us/kerncounty-ca-us.zip"
      },
      "license": {
        "url": "http://kerntransit.org/developers-gtfs/",
        "use_without_attribution": "yes",
        "create_derived_product": "yes",
        "redistribute": "yes"
      },
      "tags": {
        "feed_id": "kerncounty-ca-us",
        "managed_by": "trillium",
        "gtfs_data_exchange": "kern-regional-transit"
      },
      "operators": [
        {
          "onestop_id": "o-9q7-kerntransit",
          "tags": {
            "us_ntd_id": "9R02-91059",
            "wikidata_id": "Q6394141",
            "twitter_general": "KernTransit"
          },
          "name": "Kern Transit",
          "website": "http://kerntransit.org/?referrer=gtfs",
          "associated_feeds": [
            {
              "gtfs_agency_id": "194"
            }
          ]
        }
      ]
    },
    {
      "spec": "gtfs",
      "id": "f-9muq-lagunabeach~ca~us",
      "urls": {
        "static_current": "http://data.trilliumtransit.com/gtfs/lagunabeach-ca-us/lagunabeach-ca-us.zip"
      },
      "license": {
        "use_without_attribution": "yes",
        "create_derived_product": "yes",
        "redistribute": "yes"
      },
      "tags": {
        "feed_id": "lagunabeach-ca-us",
        "managed_by": "trillium",
        "gtfs_data_exchange": "laguna-beach-transit"
      },
      "operators": [
        {
          "onestop_id": "o-9muq-lagunabeachtransit",
          "tags": {
            "us_ntd_id": "90119",
            "twitter_general": "lagunabeachgov"
          },
          "name": "Laguna Beach Transit",
          "website": "http://www.lagunabeachcity.net/cityhall/pw/transit/default.asp",
          "associated_feeds": [
            {
              "gtfs_agency_id": "126"
            }
          ]
        }
      ]
    },
    {
      "spec": "gtfs",
      "id": "f-9qb-laketransit~ca~us",
      "urls": {
        "static_current": "http://data.trilliumtransit.com/gtfs/laketransit-ca-us/laketransit-ca-us.zip"
      },
      "associated_feeds": [
        "f-9qb-laketransit~ca~us~rt"
      ],
      "license": {
        "use_without_attribution": "yes",
        "create_derived_product": "yes",
        "redistribute": "yes"
      },
      "tags": {
        "feed_id": "laketransit-ca-us",
        "managed_by": "trillium",
        "gtfs_data_exchange": "lake-transit"
      },
      "operators": [
        {
          "onestop_id": "o-9qb-laketransit",
          "tags": {
            "us_ntd_id": "9R02-91053",
            "wikidata_id": "Q6478146"
          },
          "name": "Lake Transit",
          "website": "http://www.laketransit.org/",
          "associated_feeds": [
            {
              "gtfs_agency_id": "7"
            }
          ]
        }
      ]
    },
    {
      "spec": "gtfs",
      "id": "f-9r4-lassen~ca~us",
      "urls": {
        "static_current": "http://data.trilliumtransit.com/gtfs/lassen-ca-us/lassen-ca-us.zip"
      },
      "license": {
        "use_without_attribution": "yes",
        "create_derived_product": "yes",
        "redistribute": "yes"
      },
      "tags": {
        "feed_id": "lassen-ca-us",
        "managed_by": "trillium",
        "gtfs_data_exchange": "lassen-rural-bus"
      },
      "operators": [
        {
          "onestop_id": "o-9r4-lassenruralbus",
          "tags": {
            "us_ntd_id": "9R02-91098"
          },
          "name": "Lassen Rural Bus",
          "website": "http://www.lassentransportation.com/a/Lassen-Rural-Bus-LRB.php?referrer=gtfs",
          "associated_feeds": [
            {
              "gtfs_agency_id": "81"
            }
          ]
        }
      ]
    },
    {
      "spec": "gtfs",
      "id": "f-c26-linktransit~wa~us",
      "urls": {
        "static_current": "http://data.trilliumtransit.com/gtfs/linktransit-wa-us/linktransit-wa-us.zip"
      },
      "license": {
        "use_without_attribution": "yes",
        "create_derived_product": "yes",
        "redistribute": "yes"
      },
      "tags": {
        "feed_id": "linktransit-wa-us",
        "managed_by": "trillium",
        "gtfs_data_exchange": "link-transit"
      },
      "operators": [
        {
          "onestop_id": "o-c26-linktransit",
          "tags": {
            "us_ntd_id": "00043",
            "wikidata_id": "Q25000891",
            "twitter_general": "LinkTransit"
          },
          "name": "Link Transit"
        }
      ]
    },
    {
      "spec": "gtfs",
      "id": "f-c22-mason~wa~us",
      "urls": {
        "static_current": "http://data.trilliumtransit.com/gtfs/mason-wa-us/mason-wa-us.zip"
      },
      "license": {
        "use_without_attribution": "yes",
        "create_derived_product": "yes",
        "redistribute": "yes"
      },
      "tags": {
        "feed_id": "mason-wa-us",
        "managed_by": "trillium"
      },
      "operators": [
        {
          "onestop_id": "o-c22-masontransitauthority",
          "tags": {
            "us_ntd_id": "0R03-00315",
            "wikidata_id": "Q20712385",
            "twitter_general": "masontransit"
          },
          "name": "Mason Transit Authority",
          "website": "http://www.masontransit.org",
          "associated_feeds": [
            {
              "gtfs_agency_id": "480"
            }
          ]
        }
      ]
    },
    {
      "spec": "gtfs",
      "id": "f-9qb-mendocino~ca~us",
      "urls": {
        "static_current": "http://data.trilliumtransit.com/gtfs/mendocino-ca-us/mendocino-ca-us.zip"
      },
      "license": {
        "use_without_attribution": "yes",
        "create_derived_product": "yes",
        "redistribute": "yes"
      },
      "tags": {
        "feed_id": "mendocino-ca-us",
        "managed_by": "trillium",
        "gtfs_data_exchange": "mendocino-transit-authority"
      },
      "operators": [
        {
          "onestop_id": "o-9qb-mendocinotransitauthority",
          "tags": {
            "us_ntd_id": "9R02-91047",
            "wikidata_id": "Q6816698"
          },
          "name": "Mendocino Transit Authority",
          "website": "http://www.mendocinotransit.org/?referrer=gtfs",
          "associated_feeds": [
            {
              "gtfs_agency_id": "42"
            }
          ]
        }
      ]
    },
    {
      "spec": "gtfs",
      "id": "f-9qd-mercedthebus~ca~us",
      "urls": {
        "static_current": "http://data.trilliumtransit.com/gtfs/mercedthebus-ca-us/mercedthebus-ca-us.zip"
      },
      "license": {
        "use_without_attribution": "yes",
        "create_derived_product": "yes",
        "redistribute": "yes"
      },
      "tags": {
        "feed_id": "mercedthebus-ca-us",
        "managed_by": "trillium",
        "gtfs_data_exchange": "the-bus"
      },
      "operators": [
        {
          "onestop_id": "o-9qd-thebus",
          "tags": {
            "us_ntd_id": "90173",
            "wikidata_id": "Q6818067",
            "twitter_general": "mercedthebus"
          },
          "name": "The Bus"
        }
      ]
    },
    {
      "spec": "gtfs",
      "id": "f-drt7-merrimackvalley~ma~us",
      "urls": {
        "static_current": "http://data.trilliumtransit.com/gtfs/merrimackvalley-ma-us/merrimackvalley-ma-us.zip"
      },
      "license": {
        "use_without_attribution": "yes",
        "create_derived_product": "yes",
        "redistribute": "yes",
        "url": "https://www.mass.gov/doc/developers-license-agreement-11132009/download"
      },
      "tags": {
        "feed_id": "merrimackvalley-ma-us",
        "managed_by": "trillium",
        "gtfs_data_exchange": "merrimack-valley-regional-transit-authority"
      },
      "operators": [
        {
          "onestop_id": "o-drt7-merrimackvalleymetroaltransitauthority",
          "tags": {
            "us_ntd_id": "10013",
            "wikidata_id": "Q6820290",
            "twitter_general": "mvrta_"
          },
          "name": "Merrimack Valley Regional Transit Authority",
          "short_name": "MVRTA",
          "website": "http://www.mvrta.com",
          "associated_feeds": [
            {
              "gtfs_agency_id": "441"
            }
          ]
        }
      ]
    },
    {
      "spec": "gtfs",
      "id": "f-drsf-montachusett~ma~us",
      "urls": {
        "static_current": "http://data.trilliumtransit.com/gtfs/montachusett-ma-us/montachusett-ma-us.zip"
      },
      "license": {
        "use_without_attribution": "yes",
        "create_derived_product": "yes",
        "redistribute": "yes",
        "url": "https://www.mass.gov/doc/developers-license-agreement-11132009/download"
      },
      "tags": {
        "feed_id": "montachusett-ma-us",
        "managed_by": "trillium",
        "gtfs_data_exchange": "montachusett-regional-transit-authority"
      },
      "operators": [
        {
          "onestop_id": "o-drsf-montachusettmetroaltransitauthority",
          "tags": {
            "us_ntd_id": "10061",
            "wikidata_id": "Q6903133"
          },
          "name": "Montachusett Regional Transit Authority",
          "short_name": "MART"
        }
      ]
    },
    {
      "spec": "gtfs",
      "id": "f-djf8-montgomerytransit~al~us",
      "urls": {
        "static_current": "http://data.trilliumtransit.com/gtfs/montgomerytransit-al-us/montgomerytransit-al-us.zip"
      },
      "license": {
        "use_without_attribution": "yes",
        "create_derived_product": "yes",
        "redistribute": "yes"
      },
      "tags": {
        "feed_id": "montgomerytransit-al-us",
        "managed_by": "trillium",
        "gtfs_data_exchange": "montgomery-transit"
      },
      "operators": [
        {
          "onestop_id": "o-djf8-montgomerytransit",
          "tags": {
            "us_ntd_id": "40044",
            "wikidata_id": "Q6905645"
          },
          "name": "Montgomery Transit"
        }
      ]
    },
    {
      "spec": "gtfs",
      "id": "f-dq259-ncsu~wolfline~nc~us",
      "urls": {
        "static_current": "http://data.trilliumtransit.com/gtfs/ncsu-wolfline-nc-us/ncsu-wolfline-nc-us.zip"
      },
      "license": {
        "use_without_attribution": "yes",
        "create_derived_product": "yes",
        "redistribute": "yes"
      },
      "tags": {
        "feed_id": "ncsu-wolfline-nc-us",
        "managed_by": "trillium"
      },
      "operators": [
        {
          "onestop_id": "o-dq259-ncsuwolfline",
          "tags": {
            "us_ntd_id": "40147",
            "wikidata_id": "Q8030170",
            "twitter_general": "NCStateTranspo"
          },
          "name": "NCSU Wolfline"
        }
      ]
    },
    {
      "spec": "gtfs",
      "id": "f-dpc4-oshkosh~wi~us",
      "urls": {
        "static_current": "http://data.trilliumtransit.com/gtfs/oshkosh-wi-us/oshkosh-wi-us.zip"
      },
      "license": {
        "use_without_attribution": "yes",
        "create_derived_product": "yes",
        "redistribute": "yes"
      },
      "tags": {
        "feed_id": "oshkosh-wi-us",
        "managed_by": "trillium",
        "gtfs_data_exchange": "go-transit-city-of-oshkosh"
      },
      "operators": [
        {
          "onestop_id": "o-dpc4-gotransitcityofoshkosh",
          "tags": {
            "us_ntd_id": "50009",
            "wikidata_id": "Q5514128",
            "twitter_general": "Oshkosh_Transit"
          },
          "name": "GO Transit (City of Oshkosh)"
        }
      ]
    },
    {
      "spec": "gtfs",
      "id": "f-9myr-paloverdevalley~ca~us",
      "urls": {
        "static_current": "http://data.trilliumtransit.com/gtfs/paloverde_valley-ca-us/paloverde_valley-ca-us.zip"
      },
      "license": {
        "use_without_attribution": "yes",
        "create_derived_product": "yes",
        "redistribute": "yes"
      },
      "tags": {
        "feed_id": "paloverde_valley-ca-us",
        "managed_by": "trillium",
        "gtfs_data_exchange": "palo-verde-valley-transit-agency"
      },
      "operators": [
        {
          "onestop_id": "o-9myr-paloverdevalleytransitagency",
          "name": "Palo Verde Valley Transit Agency",
          "short_name": "PVVTA",
          "website": "http://pvvta.com/",
          "associated_feeds": [
            {
              "gtfs_agency_id": "75"
            }
          ]
        }
      ]
    },
    {
      "spec": "gtfs",
      "id": "f-drmu1-patriotpartyboats~ma~us",
      "urls": {
        "static_current": "http://data.trilliumtransit.com/gtfs/patriotpartyboats-ma-us/patriotpartyboats-ma-us.zip"
      },
      "license": {
        "use_without_attribution": "yes",
        "create_derived_product": "yes",
        "redistribute": "yes"
      },
      "tags": {
        "feed_id": "patriotpartyboats-ma-us",
        "managed_by": "trillium"
      },
      "operators": [
        {
          "onestop_id": "o-drmu1-patriotpartyboats",
          "name": "Patriot Party Boats",
          "website": "http://www.patriotpartyboats.com/",
          "associated_feeds": [
            {
              "gtfs_agency_id": "280"
            }
          ]
        }
      ]
    },
    {
      "spec": "gtfs",
      "id": "f-9qbc9-petalumatransit~petaluma~ca~us",
      "urls": {
        "static_current": "http://data.trilliumtransit.com/gtfs/petalumatransit-petaluma-ca-us/petalumatransit-petaluma-ca-us.zip"
      },
      "license": {
        "use_without_attribution": "yes",
        "create_derived_product": "yes",
        "redistribute": "yes"
      },
      "tags": {
        "feed_id": "petalumatransit-petaluma-ca-us",
        "managed_by": "trillium"
      },
      "operators": [
        {
          "onestop_id": "o-9qbc9-petalumatransit",
          "tags": {
            "us_ntd_id": "90213",
            "wikidata_id": "Q7171668",
            "twitter_general": "petalumatransit"
          },
          "name": "Petaluma Transit",
          "website": "http://cityofpetaluma.net/pubworks/transit-sub.html",
          "associated_feeds": [
            {
              "gtfs_agency_id": "267"
            }
          ]
        }
      ]
    },
    {
      "spec": "gtfs",
      "id": "f-9r4-plumas~ca~us",
      "urls": {
        "static_current": "http://data.trilliumtransit.com/gtfs/plumas-ca-us/plumas-ca-us.zip"
      },
      "license": {
        "use_without_attribution": "yes",
        "create_derived_product": "yes",
        "redistribute": "yes"
      },
      "tags": {
        "feed_id": "plumas-ca-us",
        "managed_by": "trillium",
        "gtfs_data_exchange": "plumas-transit"
      },
      "operators": [
        {
          "onestop_id": "o-9r4-plumastransit",
          "tags": {
            "us_ntd_id": "9R02-91119"
          },
          "name": "Plumas Transit",
          "website": "http://www.plumastransit.com",
          "associated_feeds": [
            {
              "gtfs_agency_id": "20"
            }
          ]
        }
      ]
    },
    {
      "spec": "gtfs",
      "id": "f-9q5b4-pvpta~ca~us",
      "urls": {
        "static_current": "http://data.trilliumtransit.com/gtfs/pvpta-ca-us/pvpta-ca-us.zip"
      },
      "license": {
        "use_without_attribution": "yes",
        "create_derived_product": "yes",
        "redistribute": "yes"
      },
      "tags": {
        "feed_id": "pvpta-ca-us",
        "managed_by": "trillium",
        "gtfs_data_exchange": "palos-verdes-peninsula-transit-authority"
      },
      "operators": [
        {
          "onestop_id": "o-9q5b4-palosverdespeninsulatransitauthority",
          "tags": {
            "us_ntd_id": "90287",
            "wikidata_id": "Q7128670"
          },
          "name": "Palos Verdes Peninsula Transit Authority",
          "short_name": "PVPTA",
          "website": "http://www.palosverdes.com/pvtransit/",
          "associated_feeds": [
            {
              "gtfs_agency_id": "134"
            }
          ]
        }
      ]
    },
    {
      "spec": "gtfs",
      "id": "f-9we1-redappletransit~nm~us",
      "urls": {
        "static_current": "http://data.trilliumtransit.com/gtfs/redappletransit-nm-us/redappletransit-nm-us.zip"
      },
      "license": {
        "use_without_attribution": "yes",
        "create_derived_product": "yes",
        "redistribute": "yes"
      },
      "tags": {
        "feed_id": "redappletransit-nm-us",
        "managed_by": "trillium"
      },
      "operators": [
        {
          "onestop_id": "o-9we1-redappletransit",
          "tags": {
            "us_ntd_id": "60100"
          },
          "name": "Red Apple Transit",
          "website": "http://fmtn.org/index.aspx?nid=279",
          "associated_feeds": [
            {
              "gtfs_agency_id": "459"
            }
          ]
        }
      ]
    },
    {
      "spec": "gtfs",
      "id": "f-9r0-redding~ca~us",
      "urls": {
        "static_current": "http://data.trilliumtransit.com/gtfs/redding-ca-us/redding-ca-us.zip"
      },
      "associated_feeds": [
        "f-9r0-redding~ca~us~rt", "f-9r0-redding~ca~us~rt~alerts"
      ],
      "license": {
        "use_without_attribution": "yes",
        "create_derived_product": "yes",
        "redistribute": "yes"
      },
      "tags": {
        "feed_id": "redding-ca-us",
        "managed_by": "trillium",
        "gtfs_data_exchange": "redding-area-bus-authority"
      },
      "operators": [
        {
          "onestop_id": "o-9r0-reddingareabusauthority",
          "tags": {
            "us_ntd_id": "90093",
            "wikidata_id": "Q7305617",
            "twitter_general": "cityofredding"
          },
          "name": "Redding Area Bus Authority",
          "short_name": "RABA",
          "website": "http://www.rabaride.com/",
          "associated_feeds": [
            {
              "gtfs_agency_id": "25"
            }
          ]
        }
      ]
    },
    {
      "spec": "gtfs-rt",
      "id": "f-9r0-redding~ca~us~rt~alerts",
      "feed_namespace_id": "o-9r0-reddingareabusauthority",
      "urls": {
        "realtime_alerts": "http://gtfs-realtime.trilliumtransit.com/gtfs-realtime/feed/redding-ca-us/service_alerts.proto"
      },
      "associated_feeds": [
        "f-9r0-redding~ca~us", "f-9r0-redding~ca~us~rt"
      ]
    },
    {
      "spec": "gtfs",
      "id": "f-c20w-rivercitiestransit~wa~us",
      "urls": {
        "static_current": "http://data.trilliumtransit.com/gtfs/rivercitiestransit-wa-us/rivercitiestransit-wa-us.zip"
      },
      "license": {
        "use_without_attribution": "yes",
        "create_derived_product": "yes",
        "redistribute": "yes"
      },
      "tags": {
        "feed_id": "rivercitiestransit-wa-us",
        "managed_by": "trillium",
        "gtfs_data_exchange": "rivercities-transit"
      },
      "operators": [
        {
          "onestop_id": "o-c20w-rivercitiestransit",
          "tags": {
            "us_ntd_id": "00016",
            "wikidata_id": "Q28451877"
          },
          "name": "RiverCities Transit"
        }
      ]
    },
    {
      "spec": "gtfs",
      "id": "f-dru-ruralcommunity~vt~us",
      "urls": {
        "static_current": "http://data.trilliumtransit.com/gtfs/ruralcommunity-vt-us/ruralcommunity-vt-us.zip"
      },
      "license": {
        "use_without_attribution": "yes",
        "create_derived_product": "yes",
        "redistribute": "yes"
      },
      "tags": {
        "feed_id": "ruralcommunity-vt-us",
        "managed_by": "trillium",
        "gtfs_data_exchange": "rural-community-transportation"
      },
      "operators": [
        {
          "onestop_id": "o-dru-ruralcommunitytransportation",
          "tags": {
            "us_ntd_id": "1R06-10148",
            "wikidata_id": "Q7380490"
          },
          "name": "Rural Community Transportation",
          "short_name": "RCT",
          "website": "http://www.riderct.org/",
          "associated_feeds": [
            {
              "gtfs_agency_id": "221"
            }
          ]
        }
      ]
    },
    {
      "spec": "gtfs",
      "id": "f-9q99-sanbenito~ca~us",
      "urls": {
        "static_current": "http://data.trilliumtransit.com/gtfs/sanbenitocounty-ca-us/sanbenitocounty-ca-us.zip"
      },
      "license": {
        "use_without_attribution": "yes",
        "create_derived_product": "yes",
        "redistribute": "yes"
      },
      "tags": {
        "feed_id": "sanbenito-ca-us",
        "managed_by": "trillium",
        "gtfs_data_exchange": "san-benito-county-express"
      },
      "operators": [
        {
          "onestop_id": "o-9q99-sanbenitocountyexpress",
          "tags": {
            "wikidata_id": "Q7413407",
            "twitter_general": "CountyExpress"
          },
          "name": "San Benito County Express",
          "website": "http://www.SanBenitoCountyExpress.org/",
          "associated_feeds": [
            {
              "gtfs_agency_id": "123"
            }
          ]
        }
      ]
    },
    {
      "spec": "gtfs",
      "id": "f-9zep-siouxareametro~sd~us",
      "urls": {
        "static_current": "http://data.trilliumtransit.com/gtfs/siouxareametro-sd-us/siouxareametro-sd-us.zip"
      },
      "license": {
        "use_without_attribution": "yes",
        "create_derived_product": "yes",
        "redistribute": "yes"
      },
      "tags": {
        "feed_id": "siouxareametro-sd-us",
        "managed_by": "trillium",
        "gtfs_data_exchange": "sioux-area-metro"
      },
      "operators": [
        {
          "onestop_id": "o-9zep-siouxareametro",
          "tags": {
            "us_ntd_id": "80002",
            "wikidata_id": "Q7525432",
            "twitter_general": "citysiouxfalls"
          },
          "name": "Sioux Area Metro",
          "website": "http://www.siouxfalls.org/sam/",
          "associated_feeds": [
            {
              "gtfs_agency_id": "217"
            }
          ]
        }
      ]
    },
    {
      "spec": "gtfs",
      "id": "f-9r2-siskiyou~ca~us",
      "urls": {
        "static_current": "http://data.trilliumtransit.com/gtfs/siskiyou-ca-us/siskiyou-ca-us.zip"
      },
      "license": {
        "use_without_attribution": "yes",
        "create_derived_product": "yes",
        "redistribute": "yes"
      },
      "tags": {
        "feed_id": "siskiyou-ca-us",
        "managed_by": "trillium",
        "gtfs_data_exchange": "siskiyou-transit-and-general-express"
      },
      "operators": [
        {
          "onestop_id": "o-9r2-siskiyoutransitandgeneralexpress",
          "tags": {
            "us_ntd_id": "9R02-91048"
          },
          "name": "Siskiyou Transit and General Express",
          "website": "http://www.co.siskiyou.ca.us/GS/stage.aspx",
          "associated_feeds": [
            {
              "gtfs_agency_id": "24"
            }
          ]
        }
      ]
    },
    {
      "spec": "gtfs",
      "id": "f-9qc0-soltrans~ca~us",
      "urls": {
        "static_current": "http://data.trilliumtransit.com/gtfs/soltrans-ca-us/soltrans-ca-us.zip"
      },
      "license": {
        "use_without_attribution": "yes",
        "create_derived_product": "yes",
        "redistribute": "yes"
      },
      "tags": {
        "feed_id": "soltrans-ca-us",
        "managed_by": "trillium",
        "gtfs_data_exchange": "soltrans"
      },
      "operators": [
        {
          "onestop_id": "o-9qc0-soltrans",
          "tags": {
            "us_ntd_id": "90232",
            "wikidata_id": "Q16984743",
            "twitter_general": "SolTransRide"
          },
          "name": "Solano County Transit",
          "short_name": "SolTrans"
        }
      ]
    },
    {
      "spec": "gtfs",
      "id": "f-9qb-sonomacounty~ca~us",
      "urls": {
        "static_current": "http://data.trilliumtransit.com/gtfs/sonomacounty-ca-us/sonomacounty-ca-us.zip"
      },
      "license": {
        "use_without_attribution": "yes",
        "create_derived_product": "yes",
        "redistribute": "yes"
      },
      "tags": {
        "feed_id": "sonomacounty-ca-us",
        "managed_by": "trillium",
        "gtfs_data_exchange": "cloverdale-transit"
      },
      "operators": [
        {
          "onestop_id": "o-9qb-sonomacountytransit",
          "tags": {
            "us_ntd_id": "90089",
            "wikidata_id": "Q7562177",
            "twitter_general": "SoCo_TPW"
          },
          "name": "Sonoma County Transit",
          "website": "http://www.sctransit.com",
          "associated_feeds": [
            {
              "gtfs_agency_id": "175"
            }
          ]
        }
      ]
    },
    {
      "spec": "gtfs",
      "id": "f-djn-spacecoast~fl~us",
      "urls": {
        "static_current": "http://data.trilliumtransit.com/gtfs/spacecoast-fl-us/spacecoast-fl-us.zip"
      },
      "license": {
        "use_without_attribution": "yes",
        "create_derived_product": "yes",
        "redistribute": "yes"
      },
      "tags": {
        "feed_id": "spacecoast-fl-us",
        "managed_by": "trillium",
        "gtfs_data_exchange": "space-coast-area-transit"
      },
      "operators": [
        {
          "onestop_id": "o-djn-spacecoastareatransit",
          "tags": {
            "us_ntd_id": "40063",
            "wikidata_id": "Q7572299",
            "twitter_general": "321Transit"
          },
          "name": "Space Coast Area Transit",
          "website": "http://www.ridescat.com/",
          "associated_feeds": [
            {
              "gtfs_agency_id": "71"
            }
          ]
        }
      ]
    },
    {
      "spec": "gtfs",
      "id": "f-dru-stagecoach~vt~us",
      "urls": {
        "static_current": "http://data.trilliumtransit.com/gtfs/stagecoach-vt-us/stagecoach-vt-us.zip"
      },
      "license": {
        "use_without_attribution": "yes",
        "create_derived_product": "yes",
        "redistribute": "yes"
      },
      "tags": {
        "feed_id": "stagecoach-vt-us",
        "managed_by": "trillium",
        "gtfs_data_exchange": "stagecoach-transportation-services"
      },
      "operators": [
        {
          "onestop_id": "o-dru-stagecoachtransportationservices",
          "tags": {
            "us_ntd_id": "1R06-10168"
          },
          "name": "Stagecoach Transportation Services",
          "website": "http://stagecoach-rides.org",
          "associated_feeds": [
            {
              "gtfs_agency_id": "222"
            }
          ]
        }
      ]
    },
    {
      "spec": "gtfs",
      "id": "f-trivalley~vt~us",
      "urls": {
        "static_current": "http://data.trilliumtransit.com/gtfs/trivalleytransit-vt-us/trivalleytransit-vt-us.zip"
      },
      "license": {
        "url": "http://vermont-gtfs.org/"
      },
      "operators": [
        {
          "onestop_id": "o-dru-tri~valleytransit",
          "name": "Tri-Valley Transit",
          "associated_feeds": [
            {
              "gtfs_agency_id": "986"
            }
          ],
          "tags": {
            "us_ntd_id": "1R06-10143",
            "twitter_general": "actransitvt"
          }
        }
      ]
    },
    {
      "spec": "gtfs",
      "id": "f-9qd-stanislaus~ca~us",
      "urls": {
        "static_current": "http://data.trilliumtransit.com/gtfs/stanislaus-ca-us/stanislaus-ca-us.zip"
      },
      "license": {
        "use_without_attribution": "yes",
        "create_derived_product": "yes",
        "redistribute": "yes"
      },
      "tags": {
        "feed_id": "stanislaus-ca-us",
        "managed_by": "trillium",
        "gtfs_data_exchange": " Ceres Area Transit"
      },
      "operators": [
        {
          "onestop_id": "o-9qdj3-buslineserviceofturlock",
          "name": "Bus Line Service of Turlock",
          "website": "http://www.turlock.ca.us/citydepartments/developmentservices/transitservices/blasttransitlines/",
          "associated_feeds": [
            {
              "gtfs_agency_id": "69"
            }
          ]
        },
        {
          "onestop_id": "o-9q9vz-ceresareatransit",
          "name": "Ceres Area Transit",
          "website": "http://www.ci.ceres.ca.us/CeresAreaTransit/CAT.html",
          "associated_feeds": [
            {
              "gtfs_agency_id": "70"
            }
          ]
        },
        {
          "onestop_id": "o-9q9-stanislausmetroaltransit",
          "tags": {
            "us_ntd_id": "90236",
            "wikidata_id": "Q7598964",
            "twitter_general": "RideStaRT"
          },
          "name": "Stanislaus Regional Transit",
          "short_name": "StaRT",
          "website": "http://www.srt.org/",
          "associated_feeds": [
            {
              "gtfs_agency_id": "68"
            }
          ]
        }
      ]
    },
    {
      "spec": "gtfs",
      "id": "f-c815-streamlinetransit~mt~us",
      "urls": {
        "static_current": "http://data.trilliumtransit.com/gtfs/streamlinetransit-mt-us/streamlinetransit-mt-us.zip"
      },
      "license": {
        "use_without_attribution": "yes",
        "create_derived_product": "yes",
        "redistribute": "yes"
      },
      "tags": {
        "feed_id": "streamlinetransit-mt-us",
        "managed_by": "trillium"
      },
      "operators": [
        {
          "onestop_id": "o-c815-streamline",
          "tags": {
            "us_ntd_id": "8R02-80235",
            "twitter_general": "ridestreamline"
          },
          "name": "Streamline",
          "website": "http://www.streamlinebus.com/",
          "associated_feeds": [
            {
              "gtfs_agency_id": "259"
            }
          ]
        }
      ]
    },
    {
      "spec": "gtfs",
      "id": "f-9r1-tehama~ca~us",
      "urls": {
        "static_current": "http://data.trilliumtransit.com/gtfs/tehama-ca-us/tehama-ca-us.zip"
      },
      "license": {
        "use_without_attribution": "yes",
        "create_derived_product": "yes",
        "redistribute": "yes"
      },
      "tags": {
        "feed_id": "tehama-ca-us",
        "managed_by": "trillium",
        "gtfs_data_exchange": " Susanville Indian Rancheria Public Transportation Program"
      },
      "operators": [
        {
          "onestop_id": "o-9r1-susanvilleindianrancheriapublictransportationprogram",
          "tags": {
            "us_ntd_id": "99256"
          },
          "name": "Susanville Indian Rancheria Public Transportation Program",
          "website": "http://www.transitunlimited.org/Susanville_Indian_Rancheria_Public_Transportation_Program",
          "associated_feeds": [
            {
              "gtfs_agency_id": "62"
            }
          ]
        },
        {
          "onestop_id": "o-9r1h-tehamaruralareaexpress",
          "tags": {
            "us_ntd_id": "9R02-91089"
          },
          "name": "Tehama Rural Area Express",
          "short_name": "TRAX",
          "website": "http://www.taketrax.com/",
          "associated_feeds": [
            {
              "gtfs_agency_id": "21"
            }
          ]
        }
      ]
    },
    {
      "spec": "gtfs",
      "id": "f-dp1b-terrehautetransit~in~us",
      "urls": {
        "static_current": "http://data.trilliumtransit.com/gtfs/terrehautetransit-in-us/terrehautetransit-in-us.zip"
      },
      "license": {
        "use_without_attribution": "yes",
        "create_derived_product": "yes",
        "redistribute": "yes"
      },
      "tags": {
        "feed_id": "terrehautetransit-in-us",
        "managed_by": "trillium",
        "gtfs_data_exchange": "terre-haute-transit"
      },
      "operators": [
        {
          "onestop_id": "o-dp1b-terrehautetransit",
          "tags": {
            "us_ntd_id": "50053",
            "wikidata_id": "Q7703361"
          },
          "name": "Terre Haute Transit",
          "website": "http://terrehaute.in.gov/departments/transit-department",
          "associated_feeds": [
            {
              "gtfs_agency_id": "260"
            }
          ]
        }
      ]
    },
    {
      "spec": "gtfs",
      "id": "f-drs-thebus~vt~us",
      "urls": {
        "static_current": "http://data.trilliumtransit.com/gtfs/thebus-vt-us/thebus-vt-us.zip"
      },
      "license": {
        "use_without_attribution": "yes",
        "create_derived_product": "yes",
        "redistribute": "yes"
      },
      "tags": {
        "feed_id": "thebus-vt-us",
        "managed_by": "trillium",
        "gtfs_data_exchange": "the-bus-marble-valley-regional-transit-district"
      },
      "operators": [
        {
          "onestop_id": "o-drs-thebusmarblevalleymetroaltransitdistrict",
          "tags": {
            "us_ntd_id": "1R06-10154",
            "wikidata_id": "Q6755227"
          },
          "name": "The Bus (Marble Valley metroal Transit District)",
          "short_name": "MVRTD",
          "website": "http://www.thebus.com/",
          "associated_feeds": [
            {
              "gtfs_agency_id": "220"
            }
          ]
        }
      ]
    },
    {
      "spec": "gtfs",
      "id": "f-9w0q-verdelynx~az~us",
      "urls": {
        "static_current": "http://data.trilliumtransit.com/gtfs/verdelynx-az-us/verdelynx-az-us.zip"
      },
      "license": {
        "use_without_attribution": "yes",
        "create_derived_product": "yes",
        "redistribute": "yes"
      },
      "tags": {
        "feed_id": "verdelynx-az-us",
        "managed_by": "trillium"
      },
      "operators": [
        {
          "onestop_id": "o-9w0q-verdelynx",
          "tags": {
            "omd_provider_id": "verde-lynx",
            "us_ntd_id": "9R01-91010"
          },
          "name": "Verde Lynx",
          "website": "https://cottonwoodaz.gov/166/Verde-Lynx-Public-Transportation",
          "associated_feeds": [
            {
              "gtfs_agency_id": "65"
            }
          ]
        }
      ]
    },
    {
      "spec": "gtfs",
      "id": "f-9qh-victorville~ca~us",
      "urls": {
        "static_current": "http://data.trilliumtransit.com/gtfs/victorville-ca-us/victorville-ca-us.zip"
      },
      "license": {
        "use_without_attribution": "yes",
        "create_derived_product": "yes",
        "redistribute": "yes"
      },
      "tags": {
        "feed_id": "victorville-ca-us",
        "managed_by": "trillium"
      },
      "operators": [
        {
          "onestop_id": "o-9qh-victorvalleytransitauthority",
          "tags": {
            "us_ntd_id": "90148",
            "wikidata_id": "Q7926418",
            "twitter_general": "VVTransit"
          },
          "name": "Victor Valley Transit Authority",
          "short_name": "VVTA",
          "website": "http://www.vvta.org",
          "associated_feeds": [
            {
              "gtfs_agency_id": "493"
            }
          ]
        }
      ]
    },
    {
      "spec": "gtfs",
      "id": "f-drm-vineyardfastferry~ri~us",
      "urls": {
        "static_current": "http://data.trilliumtransit.com/gtfs/vineyardfastferry-ri-us/vineyardfastferry-ri-us.zip"
      },
      "license": {
        "use_without_attribution": "yes",
        "create_derived_product": "yes",
        "redistribute": "yes"
      },
      "tags": {
        "feed_id": "vineyardfastferry-ri-us",
        "managed_by": "trillium"
      },
      "operators": [
        {
          "onestop_id": "o-drm-vineyardfastferry",
          "tags": {
            "wikidata_id": "https://twitter.com/RIFastFerry"
          },
          "name": "Vineyard Fast Ferry",
          "website": "https://www.vineyardfastferry.com/",
          "associated_feeds": [
            {
              "gtfs_agency_id": "281"
            }
          ]
        }
      ]
    },
    {
      "spec": "gtfs",
      "id": "f-dru-vttranslines~vt~us",
      "urls": {
        "static_current": "http://data.trilliumtransit.com/gtfs/vttranslines-vt-us/vttranslines-vt-us.zip"
      },
      "license": {
        "use_without_attribution": "yes",
        "create_derived_product": "yes",
        "redistribute": "yes"
      },
      "tags": {
        "feed_id": "vttranslines-vt-us",
        "managed_by": "trillium"
      },
      "operators": [
        {
          "onestop_id": "o-dru-vermonttranslines",
          "name": "Vermont Translines",
          "website": "https://www.vttranslines.com/",
          "associated_feeds": [
            {
              "gtfs_agency_id": "228"
            }
          ],
          "tags": {
            "twitter_general": "vttranslines"
          }
        }
      ]
    },
    {
      "spec": "gtfs",
      "id": "f-dp9k-waukeshacounty~wi~us",
      "urls": {
        "static_current": "http://data.trilliumtransit.com/gtfs/waukeshacounty-wi-us/waukeshacounty-wi-us.zip"
      },
      "license": {
        "use_without_attribution": "yes",
        "create_derived_product": "yes",
        "redistribute": "yes"
      },
      "tags": {
        "feed_id": "waukeshacounty-wi-us",
        "managed_by": "trillium"
      },
      "operators": [
        {
          "onestop_id": "o-dp9k-waukeshacountytransit",
          "tags": {
            "us_ntd_id": "50096",
            "wikidata_id": "Q7975163"
          },
          "name": "Waukesha County Transit",
          "website": "http://www.ci.waukesha.wi.us/web/guest/waukeshametro/transit_home",
          "associated_feeds": [
            {
              "gtfs_agency_id": "189"
            }
          ]
        }
      ]
    },
    {
      "spec": "gtfs",
      "id": "f-9qc-westcat~ca~us",
      "urls": {
        "static_current": "http://data.trilliumtransit.com/gtfs/westcat-ca-us/westcat-ca-us.zip"
      },
      "license": {
        "use_without_attribution": "yes",
        "create_derived_product": "yes",
        "redistribute": "yes"
      },
      "tags": {
        "feed_id": "westcat-ca-us",
        "managed_by": "trillium"
      },
      "operators": [
        {
          "onestop_id": "o-9qc-westcatwesterncontracosta",
          "tags": {
            "us_ntd_id": "90159",
            "wikidata_id": "Q7984179",
            "twitter_general": "wccta"
          },
          "name": "WestCat (Western Contra Costa)",
          "website": "http://www.westcat.org/index.html",
          "associated_feeds": [
            {
              "gtfs_agency_id": "392"
            }
          ]
        }
      ]
    },
    {
      "spec": "gtfs",
      "id": "f-c20-wilsonville~or~us",
      "urls": {
        "static_current": "http://data.trilliumtransit.com/gtfs/wilsonville-or-us/wilsonville-or-us.zip"
      },
      "license": {
        "use_without_attribution": "yes",
        "create_derived_product": "yes",
        "redistribute": "yes"
      },
      "tags": {
        "feed_id": "wilsonville-or-us",
        "managed_by": "trillium",
        "gtfs_data_exchange": "smart"
      },
      "operators": [
        {
          "onestop_id": "o-c20-southmetroareametroaltransit",
          "tags": {
            "us_ntd_id": "00046",
            "wikidata_id": "Q7567940"
          },
          "name": "South Metro Area Regional Transit",
          "short_name": "SMART",
          "website": "http://www.ridesmart.com/",
          "associated_feeds": [
            {
              "gtfs_agency_id": "101"
            }
          ]
        }
      ]
    },
    {
      "spec": "gtfs",
      "id": "f-9qc-yubasutter~ca~us",
      "urls": {
        "static_current": "http://data.trilliumtransit.com/gtfs/yubasutter-ca-us/yubasutter-ca-us.zip"
      },
      "license": {
        "use_without_attribution": "yes",
        "create_derived_product": "yes",
        "redistribute": "yes"
      },
      "tags": {
        "feed_id": "yubasutter-ca-us",
        "managed_by": "trillium"
      },
      "operators": [
        {
          "onestop_id": "o-9qc-yuba~suttertransit",
          "tags": {
            "us_ntd_id": "90061",
            "wikidata_id": "Q8060099",
            "twitter_general": "yubacounty"
          },
          "name": "Yuba-Sutter Transit"
        }
      ]
    },
    {
      "spec": "gtfs",
      "id": "f-dnr-tta~regionalbus~nc~us",
      "urls": {
        "static_current": "http://data.trilliumtransit.com/gtfs/tta-regionalbus-nc-us/tta-regionalbus-nc-us.zip"
      },
      "license": {
        "use_without_attribution": "yes",
        "create_derived_product": "yes",
        "redistribute": "yes",
        "url": "https://gotriangle.org/developer-terms-and-conditions"
      },
      "tags": {
        "feed_id": "tta-regionalbus-nc-us",
        "managed_by": "trillium"
      },
      "operators": [
        {
          "onestop_id": "o-dnr-gotriangle",
          "tags": {
            "us_ntd_id": "40108",
            "wikidata_id": "Q7840091",
            "twitter_general": "ocptnc"
          },
          "name": "GoTriangle"
        }
      ]
    },
    {
      "spec": "gtfs",
      "id": "f-drsb-wrta",
      "urls": {
        "static_current": "http://data.trilliumtransit.com/gtfs/wrta-ma-us/wrta-ma-us.zip"
      },
      "license": {
        "url": "https://www.massdot.state.ma.us/Portals/0/docs/developers/develop_license_agree.pdf",
        "use_without_attribution": "no",
        "create_derived_product": "yes",
        "redistribute": "yes",
        "attribution_text": "Clearly acknowledge MassDOT as the provider of the Data."
      },
      "operators": [
        {
          "onestop_id": "o-drsb-wrta",
          "tags": {
            "us_ntd_id": "10014",
            "wikidata_id": "Q8034217",
            "twitter_general": "therta"
          },
          "name": "Worcester Regional Transit Authority",
          "short_name": "WRTA"
        }
      ]
    },
    {
      "spec": "gtfs",
      "id": "f-dnh0-gwinnettcountytransit",
      "urls": {
        "static_current": "http://data.trilliumtransit.com/gtfs/gwinnettcountytransit-ga-us/gwinnettcountytransit-ga-us.zip"
      },
      "license": {
        "url": "http://atlantaregional.com/File%20Library/Transportation/Transit/Developers-Agreement-for-Web.pdf",
        "use_without_attribution": "yes",
        "create_derived_product": "yes",
        "redistribute": "yes"
      },
      "operators": [
        {
          "onestop_id": "o-dnh0-gwinnettcountytransit",
          "tags": {
            "us_ntd_id": "40138",
            "wikidata_id": "Q5623666",
            "twitter_general": "gctransit"
          },
          "name": "Gwinnett County Transit",
          "short_name": "GCT",
          "website": "http://www.gctransit.com",
          "associated_feeds": [
            {
              "gtfs_agency_id": "GCT"
            }
          ]
        }
      ]
    },
    {
      "spec": "gtfs",
      "id": "f-9q56-thousandoaks~ca~us",
      "urls": {
        "static_current": "http://data.trilliumtransit.com/gtfs/thousandoaks-ca-us/thousandoaks-ca-us.zip"
      },
      "tags": {
        "feed_id": "thousandoaks-ca-us",
        "managed_by": "trillium",
        "gtfs_data_exchange": "thousand-oaks-transit"
      },
      "operators": [
        {
          "onestop_id": "o-9q56-thousandoakstransit",
          "tags": {
            "us_ntd_id": "90165",
            "wikidata_id": "Q7797062",
            "twitter_general": "TOTransit"
          },
          "name": "Thousand Oaks Transit",
          "website": "http://www.toaks.org/government/depts/public_works/transportation/default.asp",
          "associated_feeds": [
            {
              "gtfs_agency_id": "526"
            }
          ]
        }
      ]
    },
    {
      "spec": "gtfs",
      "id": "f-djj6-thehernandoexpress~fl~us",
      "urls": {
        "static_current": "http://data.trilliumtransit.com/gtfs/thehernandoexpress-fl-us/thehernandoexpress-fl-us.zip"
      },
      "tags": {
        "status": "outdated",
        "feed_id": "thehernandoexpress-fl-us"
      },
      "operators": [
        {
          "onestop_id": "o-djj6-hernandobus",
          "tags": {
            "us_ntd_id": "40146",
            "wikidata_id": "Q7670246",
            "twitter_general": "HernandoCoGov"
          },
          "name": "Hernando County Transit",
          "short_name": "The Bus"
        }
      ]
    },
    {
      "spec": "gtfs",
      "id": "f-djjk-citruscounty~fl~us",
      "urls": {
        "static_current": "http://data.trilliumtransit.com/gtfs/citruscounty-fl-us/citruscounty-fl-us.zip"
      },
      "tags": {
        "feed_id": "citruscounty-fl-us"
      },
      "operators": [
        {
          "onestop_id": "o-djjk-orangelinebuscitruscountytransit",
          "tags": {
            "wikidata_id": "Q5122888",
            "twitter_general": "citrusbocc"
          },
          "name": "Citrus County Transit",
          "short_name": "Orange Line Bus",
          "website": "http://www.citruscountytransit.com/",
          "associated_feeds": [
            {
              "gtfs_agency_id": "409"
            }
          ]
        }
      ]
    },
    {
      "spec": "gtfs",
      "id": "f-dj3-ecat~fl~us",
      "urls": {
        "static_current": "http://data.trilliumtransit.com/gtfs/ecat-fl-us/ecat-fl-us.zip"
      },
      "tags": {
        "feed_id": "ecat-fl-us",
        "managed_by": "trillium",
        "gtfs_data_exchange": "escambia-county-area-transit"
      },
      "operators": [
        {
          "onestop_id": "o-dj3-escambiacountyareatransit",
          "tags": {
            "us_ntd_id": "40038",
            "wikidata_id": "Q5396846",
            "twitter_general": "rideecat"
          },
          "name": "Escambia County Area Transit",
          "short_name": "ECAT",
          "website": "https://goecat.com/",
          "associated_feeds": [
            {
              "gtfs_agency_id": "413"
            }
          ]
        }
      ]
    },
    {
      "spec": "gtfs",
      "id": "f-dj6m-okaloosacountytransit~fl~us",
      "urls": {
        "static_current": "http://data.trilliumtransit.com/gtfs/okaloosacountytransit-fl-us/okaloosacountytransit-fl-us.zip"
      },
      "tags": {
        "status": "outdated",
        "feed_id": "okaloosacountytransit-fl-us",
        "gtfs_data_exchange": "emerald-coast-rider"
      },
      "operators": [
        {
          "onestop_id": "o-dj6m-emeraldcoastrider",
          "tags": {
            "us_ntd_id": "40128"
          },
          "name": "Emerald Coast Rider",
          "short_name": "ECR",
          "website": "http://ecrider.org/",
          "associated_feeds": [
            {
              "gtfs_agency_id": "412"
            }
          ]
        }
      ]
    },
    {
      "spec": "gtfs",
      "id": "f-dj75-baytowntrolley~fl~us",
      "urls": {
        "static_current": "http://data.trilliumtransit.com/gtfs/baytowntrolley-fl-us/baytowntrolley-fl-us.zip"
      },
      "tags": {
        "feed_id": "baytowntrolley-fl-us",
        "managed_by": "trillium",
        "gtfs_data_exchange": "bay-town-trolley"
      },
      "operators": [
        {
          "onestop_id": "o-dj75-baytowntrolley",
          "tags": {
            "wikidata_id": "Q4874138",
            "twitter_general": "BayTownTrolley"
          },
          "name": "Bay Town Trolley",
          "website": "http://www.baytowntrolley.org",
          "associated_feeds": [
            {
              "gtfs_agency_id": "407"
            }
          ]
        }
      ]
    },
    {
      "spec": "gtfs",
      "id": "f-drmg-marthasvineyard~ma~us",
      "urls": {
        "static_current": "http://data.trilliumtransit.com/gtfs/marthasvineyard-ma-us/marthasvineyard-ma-us.zip"
      },
      "license": {
        "url": "https://www.massdot.state.ma.us/Portals/0/docs/developers/develop_license_agree.pdf",
        "use_without_attribution": "no",
        "create_derived_product": "yes",
        "redistribute": "yes",
        "attribution_text": "Clearly acknowledge MassDOT as the provider of the Data."
      },
      "tags": {
        "feed_id": "marthasvineyard-ma-us"
      },
      "operators": [
        {
          "onestop_id": "o-drmg-marthasvineyardtransitauthority",
          "tags": {
            "us_ntd_id": "1R02-10145",
            "wikidata_id": "Q20715059",
            "twitter_general": "VTA_MV"
          },
          "name": "Martha's Vineyard Transit Authority",
          "short_name": "VTA"
        }
      ]
    },
    {
      "spec": "gtfs",
      "id": "f-drmm-southeasternregionaltransitauthority",
      "urls": {
        "static_current": "http://data.trilliumtransit.com/gtfs/srta-ma-us/srta-ma-us.zip"
      },
      "tags": {
        "managed_by": "trillium",
        "gtfs_data_exchange": "southeastern-regional-transit-authority"
      },
      "license": {
        "url": "https://www.mass.gov/doc/developers-license-agreement-11132009/download"
      },
      "operators": [
        {
          "onestop_id": "o-drmm-southeasternregionaltransitauthority",
          "tags": {
            "us_ntd_id": "10006",
            "wikidata_id": "Q7569500",
            "twitter_general": "srtabus"
          },
          "name": "Southeastern Regional Transit Authority",
          "short_name": "SRTA",
          "associated_feeds": [
            {
              "feed_onestop_id": "f-rta~rt"
            },
            {
              "feed_onestop_id": "f-drmm-southeasternregionaltransitauthority"
            }
          ]
        }
      ]
    },
    {
      "spec": "gtfs",
      "id": "f-dr-peterpanbuslines",
      "urls": {
        "static_current": "http://data.trilliumtransit.com/gtfs/peterpan-ma-us/peterpan-ma-us.zip"
      },
      "operators": [
        {
          "onestop_id": "o-dr-peterpanbonanzadivision",
          "name": "Peter Pan Bonanza Division",
          "website": "https://peterpanbus.com/",
          "associated_feeds": [
            {
              "gtfs_agency_id": "642"
            }
          ]
        },
        {
          "onestop_id": "o-dr-peterpanbuslines",
          "tags": {
            "us_ntd_id": "1R02-10157",
            "wikidata_id": "Q204807",
            "twitter_general": "PeterPanBus",
            "twitter_service_alerts": "peterpanalerts"
          },
          "name": "Peter Pan Bus Lines",
          "website": "http://peterpanbus.com/",
          "associated_feeds": [
            {
              "gtfs_agency_id": "PeterPan"
            }
          ]
        }
      ]
    },
    {
      "spec": "gtfs",
      "id": "f-drq4-thewave~nantucketregionaltransitauthority",
      "urls": {
        "static_current": "http://data.trilliumtransit.com/gtfs/nantucket-ma-us/nantucket-ma-us.zip"
      },
      "tags": {
        "managed_by": "trillium"
      },
      "license": {
        "url": "https://www.mass.gov/doc/developers-license-agreement-11132009/download"
      },
      "operators": [
        {
          "onestop_id": "o-drq4-thewave~nantucketregionaltransitauthority",
          "tags": {
            "us_ntd_id": "1R02-10162",
            "wikidata_id": "Q6964378"
          },
          "name": "Nantucket Regional Transit Authority",
          "short_name": "WAVE"
        }
      ]
    },
    {
      "spec": "gtfs",
      "id": "f-drt6-lowellregionaltransitauthority",
      "urls": {
        "static_current": "http://data.trilliumtransit.com/gtfs/lowell-ma-us/lowell-ma-us.zip"
      },
      "tags": {
        "managed_by": "trillium",
        "gtfs_data_exchange": "lowell-regional-transit-authority"
      },
      "license": {
        "url": "https://www.mass.gov/doc/developers-license-agreement-11132009/download"
      },
      "operators": [
        {
          "onestop_id": "o-drt6-lowellregionaltransitauthority",
          "tags": {
            "us_ntd_id": "10005",
            "wikidata_id": "Q2078562",
            "twitter_general": "mylrta"
          },
          "name": "Lowell Regional Transit Authority",
          "short_name": "LRTA"
        }
      ]
    },
    {
      "spec": "gtfs",
      "id": "f-drm-thegreaterattleborotauntonregionaltransitauthority",
      "urls": {
        "static_current": "http://data.trilliumtransit.com/gtfs/gatra-ma-us/gatra-ma-us.zip"
      },
      "tags": {
        "managed_by": "trillium"
      },
      "license": {
        "url": "https://www.mass.gov/doc/developers-license-agreement-11132009/download"
      },
      "operators": [
        {
          "onestop_id": "o-drm-thegreaterattleborotauntonregionaltransitauthority",
          "tags": {
            "us_ntd_id": "10064",
            "wikidata_id": "Q5600434"
          },
          "name": "Greater Attleboro Taunton Regional Transit Authority",
          "short_name": "GATRA"
        }
      ]
    },
    {
      "spec": "gtfs",
      "id": "f-drq-capecodregionaltransitauthorityccrta",
      "urls": {
        "static_current": "http://data.trilliumtransit.com/gtfs/capecod-ma-us/capecod-ma-us.zip"
      },
      "license": {
        "url": "https://www.massdot.state.ma.us/Portals/0/docs/developers/develop_license_agree.pdf",
        "use_without_attribution": "no",
        "create_derived_product": "yes",
        "redistribute": "yes",
        "attribution_text": "Clearly acknowledge MassDOT as the provider of the Data."
      },
      "tags": {
        "managed_by": "trillium",
        "gtfs_data_exchange": "cape-cod-regional-transit-authority"
      },
      "operators": [
        {
          "onestop_id": "o-drq-capecodregionaltransitauthorityccrta",
          "tags": {
            "us_ntd_id": "10105",
            "wikidata_id": "Q5034704",
            "twitter_general": "CapeCodRTA"
          },
          "name": "Cape Cod Regional Transit Authority",
          "short_name": "CCRTA"
        }
      ]
    },
    {
      "spec": "gtfs",
      "id": "f-9ry8-mountainridestransportationauthoritymrta",
      "urls": {
        "static_current": "http://data.trilliumtransit.com/gtfs/mountainrides-id-us/mountainrides-id-us.zip"
      },
      "tags": {
        "gtfs_data_exchange": "mountain-rides-transportation-authority-mrta"
      },
      "operators": [
        {
          "onestop_id": "o-9ry8-mountainridestransportationauthoritymrta",
          "name": "Mountain Rides Transportation Authority",
          "short_name": "MRTA",
          "website": "http://www.mountainrides.org/",
          "associated_feeds": [
            {
              "gtfs_agency_id": "MRTA"
            }
          ],
          "tags": {
            "twitter_general": "mountainrides"
          }
        }
      ]
    },
    {
      "spec": "gtfs",
      "id": "f-c427-cityandboroughofjuneau~ak~us",
      "urls": {
        "static_current": "http://data.trilliumtransit.com/gtfs/cityandboroughofjuneau-ak-us/cityandboroughofjuneau-ak-us.zip"
      },
      "tags": {
        "feed_id": "cityandboroughofjuneau-ak-us",
        "managed_by": "trillium"
      },
      "operators": [
        {
          "onestop_id": "o-c427-capitaltransit",
          "tags": {
            "us_ntd_id": "0R04-00391",
            "wikidata_id": "Q5035680",
            "twitter_general": "cbjuneau"
          },
          "name": "Capital Transit",
          "website": "http://www.juneau.org/capitaltransit/",
          "associated_feeds": [
            {
              "gtfs_agency_id": "474"
            }
          ]
        }
      ]
    },
    {
      "spec": "gtfs",
      "id": "f-9qc3-datatrilliumtransitcom",
      "urls": {
        "static_current": "http://data.trilliumtransit.com/gtfs/riovista-ca-us/riovista-ca-us.zip"
      },
      "tags": {
        "managed_by": "trillium",
        "gtfs_data_exchange": "rio-vista-delta-breeze"
      },
      "operators": [
        {
          "onestop_id": "o-9qc3-riovistadeltabreeze",
          "tags": {
            "us_ntd_id": "9R02-91014",
            "wikidata_id": "Q7335361",
            "twitter_general": "cityofriovista"
          },
          "name": "Rio Vista Delta Breeze",
          "website": "http://www.riovistacity.com/transit/",
          "associated_feeds": [
            {
              "gtfs_agency_id": "RV"
            }
          ]
        }
      ]
    },
    {
      "spec": "gtfs",
      "id": "f-dnwe-radford~va~us",
      "urls": {
        "static_current": "http://data.trilliumtransit.com/gtfs/radford-va-us/radford-va-us.zip"
      },
      "tags": {
        "feed_id": "radford-va-us",
        "gtfs_data_exchange": "radford-transit"
      },
      "operators": [
        {
          "onestop_id": "o-dnwe-radfordtransit",
          "tags": {
            "us_ntd_id": "30200"
          },
          "name": "Radford Transit",
          "website": "http://www.radfordtransit.com/",
          "associated_feeds": [
            {
              "gtfs_agency_id": "182"
            }
          ]
        }
      ]
    },
    {
      "spec": "gtfs",
      "id": "f-dnwe-pulaski~va~us",
      "urls": {
        "static_current": "http://data.trilliumtransit.com/gtfs/pulaski-va-us/pulaski-va-us.zip"
      },
      "tags": {
        "feed_id": "pulaski-va-us",
        "gtfs_data_exchange": "pulaski-area-transit"
      },
      "operators": [
        {
          "onestop_id": "o-dnwe-pulaskiareatransit",
          "tags": {
            "us_ntd_id": "3R06-30115"
          },
          "name": "Pulaski Area Transit",
          "short_name": "PAT",
          "website": "http://www.pulaskitransit.org/",
          "associated_feeds": [
            {
              "gtfs_agency_id": "170"
            }
          ]
        }
      ]
    },
    {
      "spec": "gtfs",
      "id": "f-djjt-suntran~fl~us",
      "urls": {
        "static_current": "http://data.trilliumtransit.com/gtfs/suntran-fl-us/suntran-fl-us.zip"
      },
      "tags": {
        "feed_id": "suntran-fl-us",
        "gtfs_data_exchange": "suntran"
      },
      "operators": [
        {
          "onestop_id": "o-djjt-suntrancityofocala",
          "tags": {
            "us_ntd_id": "40120",
            "wikidata_id": "Q5123847",
            "twitter_general": "CityofOcalaFL"
          },
          "name": "SunTran"
        }
      ]
    },
    {
      "spec": "gtfs",
      "id": "f-djq-sunshinebuscompany~fl~us",
      "urls": {
        "static_current": "http://data.trilliumtransit.com/gtfs/sunshinebuscompany-fl-us/sunshinebuscompany-fl-us.zip"
      },
      "tags": {
        "feed_id": "sunshinebuscompany-fl-us",
        "managed_by": "trillium",
        "gtfs_data_exchange": "sunshine-bus-company"
      },
      "operators": [
        {
          "onestop_id": "o-djq-sunshinebuscompany",
          "name": "Sunshine Bus Company",
          "website": "http://www.sunshinebus.net/",
          "associated_feeds": [
            {
              "gtfs_agency_id": "408"
            }
          ]
        }
      ]
    },
    {
      "spec": "gtfs",
      "id": "f-djz4-carta~sc~us",
      "urls": {
        "static_current": "http://data.trilliumtransit.com/gtfs/carta-sc-us/carta-sc-us.zip"
      },
<<<<<<< HEAD
      "associated_feeds": [
        "f-djz4-carta~sc~us~rt", "f-djz4-carta~sc~us~alerts"
      ],
      "feed_namespace_id": "o-djz4-charlestonarearegionaltransportationauthority",
=======
>>>>>>> 4e13b9d3
      "tags": {
        "feed_id": "carta-sc-us",
        "managed_by": "trillium",
        "gtfs_data_exchange": "charleston-area-regional-transportation-authority"
      },
      "operators": [
        {
          "onestop_id": "o-djz4-charlestonarearegionaltransportationauthority",
          "tags": {
            "us_ntd_id": "40110",
            "wikidata_id": "Q5084103",
            "twitter_general": "ridecarta"
          },
          "name": "Charleston Area Regional Transportation Authority",
          "short_name": "CARTA",
          "website": "http://www.ridecarta.com/",
          "associated_feeds": [
            {
              "gtfs_agency_id": "213"
            }
          ]
        }
      ]
    },
    {
      "spec": "gtfs-rt",
      "id": "f-djz4-carta~sc~us~alerts",
      "feed_namespace_id": "o-djz4-charlestonarearegionaltransportationauthority",
      "urls": {
        "realtime_alerts": "http://gtfs-realtime.trilliumtransit.com/gtfs-realtime/feed/carta-sc-us/service_alerts.proto"
      },
      "associated_feeds": [
        "f-djz4-carta~sc~us", "f-djz4-carta~sc~us~rt"
      ]
    },
    {
      "spec": "gtfs",
      "id": "f-dpq-lakecounty~oh~us",
      "urls": {
        "static_current": "http://data.trilliumtransit.com/gtfs/lakecounty-oh-us/lakecounty-oh-us.zip"
      },
      "tags": {
        "feed_id": "lakecounty-oh-us"
      },
      "operators": [
        {
          "onestop_id": "o-dpq-laketran",
          "tags": {
            "us_ntd_id": "50117",
            "wikidata_id": "Q6479195",
            "twitter_general": "laketran"
          },
          "name": "Laketran",
          "website": "http://www.laketran.com/",
          "associated_feeds": [
            {
              "gtfs_agency_id": "508"
            }
          ]
        }
      ]
    },
    {
      "spec": "gtfs",
      "id": "f-drm-blockislandferry~ri~us",
      "urls": {
        "static_current": "http://data.trilliumtransit.com/gtfs/blockislandferry-ri-us/blockislandferry-ri-us.zip"
      },
      "tags": {
        "feed_id": "blockislandferry-ri-us"
      },
      "operators": [
        {
          "onestop_id": "o-drm-blockislandferry",
          "name": "Block Island Ferry",
          "website": "http://www.blockislandferry.com",
          "associated_feeds": [
            {
              "gtfs_agency_id": "276"
            }
          ],
          "tags": {
            "twitter_general": "BlockIsleFerry"
          }
        }
      ]
    },
    {
      "spec": "gtfs",
      "id": "f-dpc8-sheboygan~wi~us",
      "urls": {
        "static_current": "http://data.trilliumtransit.com/gtfs/sheboygan-wi-us/sheboygan-wi-us.zip"
      },
      "tags": {
        "feed_id": "sheboygan-wi-us"
      },
      "operators": [
        {
          "onestop_id": "o-dpc8-shorelinemetro",
          "tags": {
            "us_ntd_id": "50088",
            "wikidata_id": "Q7501442"
          },
          "name": "Shoreline Metro"
        }
      ]
    },
    {
      "spec": "gtfs",
      "id": "f-9q4-smat~ca~us",
      "urls": {
        "static_current": "http://data.trilliumtransit.com/gtfs/smat-ca-us/smat-ca-us.zip"
      },
      "tags": {
        "feed_id": "smat-ca-us",
        "managed_by": "trillium"
      },
      "operators": [
        {
          "onestop_id": "o-9q4-santamariaareatransit",
          "tags": {
            "us_ntd_id": "90087",
            "wikidata_id": "Q7419673",
            "twitter_general": "City_SantaMaria"
          },
          "name": "Santa Maria Area Transit",
          "short_name": "SMAT",
          "website": "http://www.cityofsantamaria.org/home/showdocument?id=6159",
          "associated_feeds": [
            {
              "gtfs_agency_id": "475"
            }
          ]
        },
        {
          "onestop_id": "o-9q4q-guadalupeflyer",
          "tags": {
            "us_ntd_id": "9R02-91043"
          },
          "name": "Guadalupe Flyer",
          "website": "http://www.cityofsantamaria.org/home/showdocument?id=11840",
          "associated_feeds": [
            {
              "gtfs_agency_id": "476"
            }
          ]
        }
      ]
    },
    {
      "spec": "gtfs",
      "id": "f-9xh-ecotransit~co~us",
      "urls": {
        "static_current": "http://data.trilliumtransit.com/gtfs/ecotransit-co-us/ecotransit-co-us.zip"
      },
      "tags": {
        "feed_id": "ecotransit-co-us",
        "managed_by": "trillium"
      },
      "operators": [
        {
          "onestop_id": "o-9xh-ecotransit",
          "name": "ECO Transit",
          "website": "http://www.eaglecounty.us/Transit/",
          "associated_feeds": [
            {
              "gtfs_agency_id": "536"
            }
          ],
          "tags": {
            "twitter_general": "EagleCounty"
          }
        }
      ]
    },
    {
      "spec": "gtfs",
      "id": "f-9r4-rtcride",
      "urls": {
        "static_current": "http://data.trilliumtransit.com/gtfs/rtc-nv-us/rtc-nv-us.zip"
      },
      "tags": {
        "gtfs_data_exchange": "rtc-ride"
      },
      "license": {
        "url": "https://www.rtcwashoe.com/terms-of-use/"
      },
      "operators": [
        {
          "onestop_id": "o-9r4-rtcride",
          "tags": {
            "us_ntd_id": "90001",
            "wikidata_id": "Q7309179",
            "twitter_general": "rtcwashoe"
          },
          "name": "Regional Transportation Commission",
          "short_name": "RTC",
          "website": "http://www.rtcwashoe.com"
        }
      ]
    },
    {
      "spec": "gtfs",
      "id": "f-9q9p3-emerygoround",
      "urls": {
        "static_current": "http://data.trilliumtransit.com/gtfs/emerygoround-ca-us/emerygoround-ca-us.zip"
      },
      "tags": {
        "feed_id": "emerygoround-ca-us",
        "managed_by": "trillium"
      },
      "operators": [
        {
          "onestop_id": "o-9q9p3-emerygo~round",
          "tags": {
            "wikidata_id": "Q5370986",
            "twitter_general": "emeryvilleca"
          },
          "name": "Emery Go-Round",
          "website": "http://www.emerygoround.com/",
          "associated_feeds": [
            {
              "gtfs_agency_id": "573"
            }
          ]
        }
      ]
    },
    {
      "spec": "gtfs",
      "id": "f-9q9hy-mountainview",
      "urls": {
        "static_current": "http://data.trilliumtransit.com/gtfs/mountainview-ca-us/mountainview-ca-us.zip"
      },
      "tags": {
        "feed_id": "mountainview-ca-us",
        "managed_by": "trillium"
      },
      "operators": [
        {
          "onestop_id": "o-9q9hy-mvgomountainview",
          "name": "Mountain View Transportation Management Association",
          "short_name": "MVgo",
          "website": "http://www.mvgo.org",
          "associated_feeds": [
            {
              "gtfs_agency_id": "533"
            }
          ],
          "tags": {
            "twitter_general": "MvgoShuttle"
          }
        }
      ]
    },
    {
      "spec": "gtfs",
      "id": "f-dnq9-ckrider~nc~us",
      "urls": {
        "static_current": "http://data.trilliumtransit.com/gtfs/ckrider-nc-us/ckrider-nc-us.zip"
      },
      "tags": {
        "feed_id": "ckrider-nc-us",
        "managed_by": "trillium"
      },
      "operators": [
        {
          "onestop_id": "o-dnq9-concordkannapolisareatransit",
          "tags": {
            "us_ntd_id": "40167",
            "wikidata_id": "Q5158814"
          },
          "name": "Concord Kannapolis Area Transit",
          "website": "http://www.ckrider.com/",
          "associated_feeds": [
            {
              "gtfs_agency_id": "541"
            }
          ]
        }
      ]
    },
    {
      "spec": "gtfs",
      "id": "f-9qh45-duartetransit~ca~us",
      "urls": {
        "static_current": "http://data.trilliumtransit.com/gtfs/duartetransit-ca-us/duartetransit-ca-us.zip"
      },
      "tags": {
        "feed_id": "duartetransit-ca-us",
        "managed_by": "trillium"
      },
      "operators": [
        {
          "onestop_id": "o-9qh45-duartetransit",
          "tags": {
            "us_ntd_id": "90264",
            "twitter_general": "cityofduarte"
          },
          "name": "Duarte Transit",
          "website": "http://www.accessduarte.com/~accessdu/index.php?option=com_content&view=article&id=88&Itemid=131",
          "associated_feeds": [
            {
              "gtfs_agency_id": "484"
            }
          ]
        }
      ]
    },
    {
      "spec": "gtfs",
      "id": "f-dps-michiganflyer~mi~us",
      "urls": {
        "static_current": "http://data.trilliumtransit.com/gtfs/michiganflyer-mi-us/michiganflyer-mi-us.zip"
      },
      "tags": {
        "feed_id": "michiganflyer-mi-us",
        "managed_by": "trillium"
      },
      "operators": [
        {
          "onestop_id": "o-dps-michiganflyer",
          "tags": {
            "wikidata_id": "Q6021774",
            "twitter_general": "MichiganFlyer1"
          },
          "name": "Michigan Flyer",
          "website": "http://www.michiganflyer.com/Home.aspx",
          "associated_feeds": [
            {
              "gtfs_agency_id": "535"
            }
          ]
        }
      ]
    },
    {
      "spec": "gtfs",
      "id": "f-9q5cx-montereypark~ca~us",
      "urls": {
        "static_current": "http://data.trilliumtransit.com/gtfs/montereypark-ca-us/montereypark-ca-us.zip"
      },
      "tags": {
        "feed_id": "montereypark-ca-us",
        "managed_by": "trillium"
      },
      "operators": [
        {
          "onestop_id": "o-9q5cx-spiritbus",
          "tags": {
            "us_ntd_id": "90286",
            "wikidata_id": "Q6905333",
            "twitter_general": "CityofMPK"
          },
          "name": "Spirit Bus",
          "website": "http://www.montereypark.ca.gov/549/Spirit-Bus",
          "associated_feeds": [
            {
              "gtfs_agency_id": "509"
            }
          ]
        }
      ]
    },
    {
      "spec": "gtfs",
      "id": "f-drke-ninetown~connecticut~us",
      "urls": {
        "static_current": "http://data.trilliumtransit.com/gtfs/ninetown-connecticut-us/ninetown-connecticut-us.zip"
      },
      "tags": {
        "feed_id": "ninetown-connecticut-us",
        "managed_by": "trillium"
      },
      "operators": [
        {
          "onestop_id": "o-drke-9towntransit",
          "tags": {
            "us_ntd_id": "1R01-10140",
            "wikidata_id": "Q5401887",
            "twitter_general": "9towntransit"
          },
          "name": "9 Town Transit",
          "website": "http://estuarytransit.org/",
          "associated_feeds": [
            {
              "gtfs_agency_id": "539"
            }
          ]
        }
      ]
    },
    {
      "spec": "gtfs",
      "id": "f-drt3-123bc~ma~us",
      "urls": {
        "static_current": "http://data.trilliumtransit.com/gtfs/route128corridor-ma-us/route128corridor-ma-us.zip"
      },
      "tags": {
        "feed_id": "123bc-ma-us",
        "managed_by": "trillium"
      },
      "operators": [
        {
          "onestop_id": "o-drt3-128businesscouncil",
          "name": "128 Business Council",
          "website": "http://128bc.org/rev-hartwell-area-shuttle/",
          "associated_feeds": [
            {
              "gtfs_agency_id": "466"
            }
          ],
          "tags": {
            "twitter_general": "UnlockTheGrid"
          }
        }
      ]
    },
    {
      "spec": "gtfs",
      "id": "f-9vg3-startransit~tx~us",
      "urls": {
        "static_current": "http://data.trilliumtransit.com/gtfs/startransit-tx-us/startransit-tx-us.zip"
      },
      "tags": {
        "feed_id": "startransit-tx-us",
        "managed_by": "trillium"
      },
      "operators": [
        {
          "onestop_id": "o-9vg3-startransit",
          "tags": {
            "us_ntd_id": "60114"
          },
          "name": "STAR Transit",
          "website": "http://www.startransit.org/",
          "associated_feeds": [
            {
              "gtfs_agency_id": "556"
            }
          ]
        }
      ]
    },
    {
      "spec": "gtfs",
      "id": "f-dq2s-tarriver~nc~us",
      "urls": {
        "static_current": "http://data.trilliumtransit.com/gtfs/tarriver-nc-us/tarriver-nc-us.zip"
      },
      "tags": {
        "feed_id": "tarriver-nc-us",
        "managed_by": "trillium"
      },
      "operators": [
        {
          "onestop_id": "o-dq2s-tarrivertransit",
          "tags": {
            "us_ntd_id": "40096",
            "wikidata_id": "Q7684999",
            "twitter_general": "cityofrockymtnc"
          },
          "name": "Tar River Transit",
          "website": "http://www.tarrivertransit.org",
          "associated_feeds": [
            {
              "gtfs_agency_id": "560"
            }
          ]
        }
      ]
    },
    {
      "spec": "gtfs",
      "id": "f-drs-truenorthtransit~ma~us",
      "urls": {
        "static_current": "http://data.trilliumtransit.com/gtfs/truenorthtransit-ma-us/truenorthtransit-ma-us.zip"
      },
      "tags": {
        "status": "unpublished",
        "feed_id": "truenorthtransit-ma-us",
        "managed_by": "trillium"
      },
      "operators": [
        {
          "onestop_id": "o-drs-max",
          "name": "Massachusetts Area Express",
          "short_name": "MAX",
          "website": "http://ridemaxbus.com",
          "associated_feeds": [
            {
              "gtfs_agency_id": "521"
            }
          ]
        }
      ]
    },
    {
      "spec": "gtfs",
      "id": "f-c2qft-udash~mt~us",
      "urls": {
        "static_current": "http://data.trilliumtransit.com/gtfs/udash-mt-us/udash-mt-us.zip"
      },
      "tags": {
        "feed_id": "udash-mt-us",
        "managed_by": "trillium",
        "gtfs_data_exchange": "mountain-line-mutd"
      },
      "operators": [
        {
          "onestop_id": "o-c2qft-udash~universityofmontana",
          "tags": {
            "us_ntd_id": "80107",
            "twitter_general": "udash"
          },
          "name": "University of Montana",
          "short_name": "UDASH",
          "website": "http://life.umt.edu/asum/asum_agencies/Transportation/",
          "associated_feeds": [
            {
              "gtfs_agency_id": "465"
            }
          ]
        }
      ]
    },
    {
      "spec": "gtfs",
      "id": "f-9q5-vctc~ca~us",
      "urls": {
        "static_current": "http://data.trilliumtransit.com/gtfs/vctc-ca-us/vctc-ca-us.zip"
      },
      "tags": {
        "feed_id": "vctc-ca-us"
      },
      "operators": [
        {
          "onestop_id": "o-9q5-venturacountytransportationcommission",
          "tags": {
            "us_ntd_id": "90164",
            "wikidata_id": "Q7920384",
            "twitter_general": "govctc"
          },
          "name": "Ventura County Transportation Commission",
          "short_name": "VCTC",
          "website": "http://www.goventura.org/",
          "associated_feeds": [
            {
              "gtfs_agency_id": "607"
            }
          ]
        }
      ]
    },
    {
      "spec": "gtfs",
      "id": "f-dp9e-belleurbansystem",
      "urls": {
        "static_current": "http://data.trilliumtransit.com/gtfs/racine-wi-us/racine-wi-us.zip"
      },
      "operators": [
        {
          "onestop_id": "o-dp9e-belleurbansystem",
          "tags": {
            "us_ntd_id": "50006",
            "wikidata_id": "Q4883698",
            "twitter_general": "CityofRacine"
          },
          "name": "Belle Urban System",
          "short_name": "BUS",
          "website": "http://www.racinetransit.com",
          "associated_feeds": [
            {
              "gtfs_agency_id": "629"
            }
          ]
        }
      ]
    },
    {
      "spec": "gtfs",
      "id": "f-9qh1-norwalktransitsystem",
      "urls": {
        "static_current": "http://data.trilliumtransit.com/gtfs/nts-ca-us/nts-ca-us.zip"
      },
      "operators": [
        {
          "onestop_id": "o-9qh1-norwalktransitsystem",
          "tags": {
            "us_ntd_id": "90022",
            "wikidata_id": "Q7060799",
            "twitter_general": "CityofNorwalkCA"
          },
          "name": "Norwalk Transit System",
          "short_name": "NTS",
          "website": "http://www.ci.norwalk.ca.us/city-hall/departments/norwalk-transit-system-nts",
          "associated_feeds": [
            {
              "gtfs_agency_id": "630"
            }
          ]
        }
      ]
    },
    {
      "spec": "gtfs",
      "id": "f-c262f-uniongaptransit",
      "urls": {
        "static_current": "http://data.trilliumtransit.com/gtfs/uniongap-wa-us/uniongap-wa-us.zip"
      },
      "operators": [
        {
          "onestop_id": "o-c262f-uniongaptransit",
          "name": "Union Gap Transit",
          "website": "https://uniongapwa.gov/transit/",
          "associated_feeds": [
            {
              "gtfs_agency_id": "688"
            }
          ]
        }
      ]
    },
    {
      "spec": "gtfs",
      "id": "f-djkj-starmetro",
      "urls": {
        "static_current": "http://data.trilliumtransit.com/gtfs/starmetro-fl-us/starmetro-fl-us.zip"
      },
      "tags": {
        "managed_by": "trillium"
      },
      "operators": [
        {
          "onestop_id": "o-djkj-starmetro",
          "tags": {
            "us_ntd_id": "40036",
            "wikidata_id": "Q7600550",
            "twitter_general": "CityofTLH"
          },
          "name": "StarMetro",
          "website": "http://www.talgov.com/starmetro"
        }
      ]
    },
    {
      "spec": "gtfs",
      "id": "f-dne-bgcap~ky~us",
      "urls": {
        "static_current": "http://data.trilliumtransit.com/gtfs/bgcap-ky-us/bgcap-ky-us.zip"
      },
      "tags": {
        "feed_id": "bgcap-ky-us"
      },
      "operators": [
        {
          "onestop_id": "o-dne-ky~bluegrassultra~transitservice",
          "tags": {
            "us_ntd_id": "4R04-40948"
          },
          "name": "Bluegrass Ultra-Transit Service",
          "website": "http://www.bluegrasscommunityaction.org/Pages/bus.html",
          "associated_feeds": [
            {
              "gtfs_agency_id": "599"
            }
          ]
        }
      ]
    },
    {
      "spec": "gtfs",
      "id": "f-c1f6-thebus~ketchikangatewayborough~airportferry",
      "urls": {
        "static_current": "http://data.trilliumtransit.com/gtfs/kgb-ak-us/kgb-ak-us.zip"
      },
      "operators": [
        {
          "onestop_id": "o-c1f6-ak~thebus~ketchikangatewayborough",
          "tags": {
            "us_ntd_id": "0R04-00358"
          },
          "name": "Ketchikan Gateway Borough",
          "short_name": "The Bus",
          "website": "http://www.kgbak.us/Transit",
          "associated_feeds": [
            {
              "gtfs_agency_id": "553"
            }
          ]
        }
      ]
    },
    {
      "spec": "gtfs",
      "id": "f-9q5-airportvaletexpress~ca~us",
      "urls": {
        "static_current": "http://data.trilliumtransit.com/gtfs/airportvaletexpress-ca-us/airportvaletexpress-ca-us.zip"
      },
      "tags": {
        "feed_id": "airportvaletexpress-ca-us"
      },
      "operators": [
        {
          "onestop_id": "o-9q5-airportvaletexpress",
          "name": "Airport Valet Express",
          "short_name": "Bakersfield",
          "website": "https://www.airportvaletexpress.com/fares/",
          "associated_feeds": [
            {
              "gtfs_agency_id": "229"
            }
          ]
        }
      ]
    },
    {
      "spec": "gtfs",
      "id": "f-c3j-757",
      "urls": {
        "static_current": "http://data.trilliumtransit.com/gtfs/roamtransit-banff-ab-ca/roamtransit-banff-ab-ca.zip"
      },
      "tags": {
        "feed_id": "757"
      },
      "operators": [
        {
          "onestop_id": "o-c3j-roamtransit",
          "name": "Bow Valley Regional Transit Services Commission",
          "short_name": "Roam Transit",
          "website": "http://www.roamtransit.com",
          "associated_feeds": [
            {
              "gtfs_agency_id": "782"
            }
          ]
        }
      ]
    },
    {
      "spec": "gtfs",
      "id": "f-9wgzn-741",
      "urls": {
        "static_current": "http://data.trilliumtransit.com/gtfs/snowmassvillagetransportation-co-us/snowmassvillagetransportation-co-us.zip"
      },
      "tags": {
        "feed_id": "741"
      },
      "operators": [
        {
          "onestop_id": "o-9wgzn-snowmassvillage",
          "name": "Snowmass Village",
          "website": "http://www.snowmasstransit.com/",
          "associated_feeds": [
            {
              "gtfs_agency_id": "770"
            }
          ]
        }
      ]
    },
    {
      "spec": "gtfs",
      "id": "f-9xh3-vailtransit",
      "urls": {
        "static_current": "http://data.trilliumtransit.com/gtfs/vailtransit-co-us/vailtransit-co-us.zip"
      },
      "operators": [
        {
          "onestop_id": "o-9xh3-vailtransit",
          "name": "Vail Transit",
          "website": "http://www.vailgov.com/bus-schedules",
          "associated_feeds": [
            {
              "gtfs_agency_id": "680"
            }
          ],
          "tags": {
            "twitter_general": "VailGov"
          }
        }
      ]
    },
    {
      "spec": "gtfs",
      "id": "f-9qh1f-elmontetransit",
      "urls": {
        "static_current": "http://data.trilliumtransit.com/gtfs/elmonte-ca-us/elmonte-ca-us.zip"
      },
      "operators": [
        {
          "onestop_id": "o-9qh1f-elmontetransit",
          "tags": {
            "us_ntd_id": "90265",
            "wikidata_id": "Q5351636"
          },
          "name": "El Monte Transit",
          "website": "http://www.ci.el-monte.ca.us/Government/PublicWorks/Transportation.aspx",
          "associated_feeds": [
            {
              "gtfs_agency_id": "703"
            }
          ]
        }
      ]
    },
    {
      "spec": "gtfs",
      "id": "f-9wg-rfta",
      "urls": {
        "static_current": "http://data.trilliumtransit.com/gtfs/rfta-co-us/rfta-co-us.zip"
      },
      "operators": [
        {
          "onestop_id": "o-9wg-rfta",
          "tags": {
            "us_ntd_id": "8R01-80289",
            "wikidata_id": "Q7339865",
            "twitter_general": "RFTA"
          },
          "name": "Roaring Fork Transportation Authority",
          "short_name": "RFTA",
          "website": "https://www.rfta.com/",
          "associated_feeds": [
            {
              "gtfs_agency_id": "639"
            }
          ]
        }
      ]
    },
    {
      "spec": "gtfs",
      "id": "f-9xj5sg-universitycoloradoboulder~co~us",
      "urls": {
        "static_current": "http://data.trilliumtransit.com/gtfs/universitycoloradoboulder-co-us/universitycoloradoboulder-co-us.zip"
      },
      "tags": {
        "feed_id": "universitycoloradoboulder-co-us"
      },
      "operators": [
        {
          "onestop_id": "o-9xj5sg-universityofcoloradoboulder",
          "name": "University of Colorado Boulder",
          "website": "https://www.colorado.edu/pts/",
          "associated_feeds": [
            {
              "gtfs_agency_id": "809"
            }
          ],
          "tags": {
            "twitter_general": "cu_pts"
          }
        }
      ]
    },
    {
      "spec": "gtfs",
      "id": "f-9zr78-muscabus",
      "urls": {
        "static_current": "http://data.trilliumtransit.com/gtfs/muscabus-ia-us/muscabus-ia-us.zip"
      },
      "operators": [
        {
          "onestop_id": "o-9zr78-muscabus",
          "tags": {
            "us_ntd_id": "7R01-70101",
            "twitter_general": "CityofMuscatine"
          },
          "name": "MuscaBus",
          "website": "https://www.muscatineiowa.gov/75/Public-Transit",
          "associated_feeds": [
            {
              "gtfs_agency_id": "769"
            }
          ]
        }
      ]
    },
    {
      "spec": "gtfs",
      "id": "f-9zqy-cedarrapidstransit",
      "urls": {
        "static_current": "http://data.trilliumtransit.com/gtfs/cedarrapids-ia-us/cedarrapids-ia-us.zip"
      },
      "license": {
        "url": "https://iowa-gtfs.com/"
      },
      "operators": [
        {
          "onestop_id": "o-9zqy-cedarrapidstransit",
          "tags": {
            "us_ntd_id": "70008",
            "wikidata_id": "Q5056856",
            "twitter_general": "CityofCRiowa"
          },
          "name": "Cedar Rapids Transit",
          "website": "http://www.cedar-rapids.org/residents/city_buses/index.php",
          "associated_feeds": [
            {
              "gtfs_agency_id": "750"
            }
          ]
        }
      ]
    },
    {
      "spec": "gtfs",
      "id": "f-9q5d-707",
      "urls": {
        "static_current": "http://data.trilliumtransit.com/gtfs/simivalley-ca-us/simivalley-ca-us.zip"
      },
      "tags": {
        "feed_id": "707"
      },
      "operators": [
        {
          "onestop_id": "o-9q5d-simivalleytransit",
          "tags": {
            "us_ntd_id": "90050",
            "twitter_general": "svtransit"
          },
          "name": "Simi Valley Transit",
          "website": "http://www.simivalley.org/departments/community-services/simi-valley-transit",
          "associated_feeds": [
            {
              "gtfs_agency_id": "729"
            }
          ]
        }
      ]
    },
    {
      "spec": "gtfs",
      "id": "f-9t9p7-universityofaz~cattran~freeshuttleservice",
      "urls": {
        "static_current": "http://data.trilliumtransit.com/gtfs/cattran-az-us/cattran-az-us.zip"
      },
      "operators": [
        {
          "onestop_id": "o-9t9p7-universityofaz~cattran~freeshuttleservice",
          "name": "Cat Tran",
          "website": "http://parking.arizona.edu/alternative/cattran.php",
          "associated_feeds": [
            {
              "gtfs_agency_id": "706"
            }
          ]
        }
      ]
    },
    {
      "spec": "gtfs",
      "id": "f-9xh-cme~co~us",
      "urls": {
        "static_current": "http://data.trilliumtransit.com/gtfs/cme-co-us/cme-co-us.zip"
      },
      "tags": {
        "feed_id": "cme-co-us"
      },
      "operators": [
        {
          "onestop_id": "o-9xh-coloradomountainexpress",
          "name": "Colorado Mountain Express",
          "website": "http://www.coloradomountainexpress.com/googlemaps",
          "associated_feeds": [
            {
              "gtfs_agency_id": "672"
            }
          ],
          "tags": {
            "twitter_general": "EpicMtnExpress"
          }
        }
      ]
    },
    {
      "spec": "gtfs",
      "id": "f-dp0r-citylink",
      "urls": {
        "static_current": "http://data.trilliumtransit.com/gtfs/ridecitylink-il-us/ridecitylink-il-us.zip"
      },
      "operators": [
        {
          "onestop_id": "o-dp0r-citylink",
          "tags": {
            "us_ntd_id": "50056",
            "wikidata_id": "Q5600709",
            "twitter_general": "CityLinkPeoria"
          },
          "name": "CityLink",
          "website": "http://www.ridecitylink.org/",
          "associated_feeds": [
            {
              "gtfs_agency_id": "594"
            }
          ]
        }
      ]
    },
    {
      "spec": "gtfs",
      "id": "f-9mgve-avalon~ca~us",
      "urls": {
        "static_current": "http://data.trilliumtransit.com/gtfs/avalon-ca-us/avalon-ca-us.zip"
      },
      "tags": {
        "feed_id": "avalon-ca-us"
      },
      "operators": [
        {
          "onestop_id": "o-9mgve-avalontransit",
          "tags": {
            "us_ntd_id": "90249",
            "twitter_general": "avalongov"
          },
          "name": "Avalon Transit",
          "website": "http://www.cityofavalon.com/transit",
          "associated_feeds": [
            {
              "gtfs_agency_id": "622"
            }
          ]
        }
      ]
    },
    {
      "spec": "gtfs",
      "id": "f-dr7f-greaterbridgeporttransit",
      "urls": {
        "static_current": "http://data.trilliumtransit.com/gtfs/gbt-ct-us/gbt-ct-us.zip"
      },
      "operators": [
        {
          "onestop_id": "o-dr7f-greaterbridgeporttransit",
          "tags": {
            "us_ntd_id": "10050",
            "wikidata_id": "Q5600471",
            "twitter_general": "gogbt"
          },
          "name": "Greater Bridgeport Transit",
          "website": "http://www.gogbt.com/",
          "associated_feeds": [
            {
              "gtfs_agency_id": "668"
            }
          ]
        }
      ]
    },
    {
      "spec": "gtfs",
      "id": "f-9zr0n-759",
      "urls": {
        "static_current": "http://data.trilliumtransit.com/gtfs/burlington-ia-us/burlington-ia-us.zip"
      },
      "tags": {
        "feed_id": "759"
      },
      "operators": [
        {
          "onestop_id": "o-9zr0n-burlingtonurbanservice",
          "tags": {
            "us_ntd_id": "7R01-70111"
          },
          "name": "Burlington Urban Service",
          "website": "http://www.burlingtoniowa.org/2265/Burlington-Urban-Service-BUS",
          "associated_feeds": [
            {
              "gtfs_agency_id": "783"
            }
          ]
        }
      ]
    },
    {
      "spec": "gtfs",
      "id": "f-9ze3-755",
      "urls": {
        "static_current": "http://data.trilliumtransit.com/gtfs/siouxcity-ia-us/siouxcity-ia-us.zip"
      },
      "tags": {
        "feed_id": "755"
      },
      "operators": [
        {
          "onestop_id": "o-9ze3-siouxcitytransitsystem",
          "tags": {
            "us_ntd_id": "70012",
            "wikidata_id": "Q7525465",
            "twitter_general": "locatesiouxcity"
          },
          "name": "Sioux City Transit System",
          "website": "https://www.sioux-city.org/services/transit",
          "associated_feeds": [
            {
              "gtfs_agency_id": "780"
            }
          ]
        }
      ]
    },
    {
      "spec": "gtfs",
      "id": "f-9zt1b-dodgerarearapidtransit",
      "urls": {
        "static_current": "http://data.trilliumtransit.com/gtfs/dart-ia-us/dart-ia-us.zip"
      },
      "operators": [
        {
          "onestop_id": "o-9zt1b-dodgerarearapidtransit",
          "tags": {
            "us_ntd_id": "7R01-70108"
          },
          "name": "Dodger Area Rapid Transit",
          "short_name": "DART",
          "website": "http://www.midascog.net/transit/dart",
          "associated_feeds": [
            {
              "gtfs_agency_id": "781"
            }
          ]
        }
      ]
    },
    {
      "spec": "gtfs",
      "id": "f-c1f-interisland~ak~us",
      "urls": {
        "static_current": "http://data.trilliumtransit.com/gtfs/interisland-ak-us/interisland-ak-us.zip"
      },
      "tags": {
        "feed_id": "interisland-ak-us"
      },
      "operators": [
        {
          "onestop_id": "o-c1f-inter~islandferryauthority",
          "tags": {
            "us_ntd_id": "0R04-00382",
            "wikidata_id": "Q6044644"
          },
          "name": "Inter-Island Ferry Authority",
          "website": "http://www.interislandferry.com/",
          "associated_feeds": [
            {
              "gtfs_agency_id": "659"
            }
          ]
        }
      ]
    },
    {
      "spec": "gtfs",
      "id": "f-9ztt-masoncitypublictransit",
      "urls": {
        "static_current": "http://data.trilliumtransit.com/gtfs/masoncity-ia-us/masoncity-ia-us.zip"
      },
      "operators": [
        {
          "onestop_id": "o-9ztt-masoncitypublictransit",
          "tags": {
            "us_ntd_id": "7R01-70260",
            "twitter_general": "masoncityiowa"
          },
          "name": "Mason City Public Transit",
          "website": "https://www.masoncity.net/pview.aspx?id=18070&catid=0",
          "associated_feeds": [
            {
              "gtfs_agency_id": "779"
            }
          ]
        }
      ]
    },
    {
      "spec": "gtfs",
      "id": "f-9zmzj-767",
      "urls": {
        "static_current": "http://data.trilliumtransit.com/gtfs/marshalltownmunicipaltransit-ia-us/marshalltownmunicipaltransit-ia-us.zip"
      },
      "tags": {
        "feed_id": "767"
      },
      "operators": [
        {
          "onestop_id": "o-9zmzj-marshalltownmunicipaltransit",
          "tags": {
            "us_ntd_id": "7R01-70092"
          },
          "name": "Marshalltown Municipal Transit",
          "website": "http://www.ci.marshalltown.ia.us/static/departments/works/transit.php",
          "associated_feeds": [
            {
              "gtfs_agency_id": "791"
            }
          ]
        }
      ]
    },
    {
      "spec": "gtfs",
      "id": "f-9zry5-clintonmta",
      "urls": {
        "static_current": "http://data.trilliumtransit.com/gtfs/clintonmta-ia-us/clintonmta-ia-us.zip"
      },
      "operators": [
        {
          "onestop_id": "o-9zry5-clintonmta",
          "tags": {
            "us_ntd_id": "7R01-70173"
          },
          "name": "Clinton MTA",
          "website": "http://www.cityofclintoniowa.us/departments/transit_and_fleet_maintenance/",
          "associated_feeds": [
            {
              "gtfs_agency_id": "776"
            }
          ]
        }
      ]
    },
    {
      "spec": "gtfs",
      "id": "f-9zq4g-762",
      "urls": {
        "static_current": "http://data.trilliumtransit.com/gtfs/10-15transit-ia-us/10-15transit-ia-us.zip"
      },
      "tags": {
        "feed_id": "762"
      },
      "operators": [
        {
          "onestop_id": "o-9zq4g-10~15transit",
          "tags": {
            "us_ntd_id": "7R01-70242",
            "wikidata_id": "Q7110024"
          },
          "name": "10-15 Transit",
          "website": "http://www.unitedwaymahaska.org/oskaloosarides",
          "associated_feeds": [
            {
              "gtfs_agency_id": "785"
            }
          ]
        }
      ]
    },
    {
      "spec": "gtfs",
      "id": "f-djj2-pascocountypublictransit~fl~us",
      "urls": {
        "static_current": "http://data.trilliumtransit.com/gtfs/pascocountypublictransit-fl-us/pascocountypublictransit-fl-us.zip"
      },
      "tags": {
        "feed_id": "pascocountypublictransit-fl-us"
      },
      "operators": [
        {
          "onestop_id": "o-djj2-pascocountypublictransportation",
          "tags": {
            "us_ntd_id": "40074",
            "wikidata_id": "Q7141817",
            "twitter_general": "RidePCPT"
          },
          "name": "Pasco County Public Transportation",
          "website": "http://www.pascocountyfl.net/index.aspx?NID=243",
          "associated_feeds": [
            {
              "gtfs_agency_id": "749"
            }
          ]
        }
      ]
    },
    {
      "spec": "gtfs",
      "id": "f-drt0-limoliner~ma~us",
      "urls": {
        "static_current": "http://data.trilliumtransit.com/gtfs/limoliner-ma-us/limoliner-ma-us.zip"
      },
      "tags": {
        "feed_id": "limoliner-ma-us"
      },
      "operators": [
        {
          "onestop_id": "o-drt0-metrowestexpress",
          "name": "Metrowest Express",
          "website": "https://metrowestexpress.com/",
          "associated_feeds": [
            {
              "gtfs_agency_id": "903"
            }
          ],
          "tags": {
            "twitter_general": "mwestexpress"
          }
        }
      ]
    },
    {
      "spec": "gtfs",
      "id": "f-9q8yy-missionbaytma~ca~us",
      "urls": {
        "static_current": "http://data.trilliumtransit.com/gtfs/missionbaytma-ca-us/missionbaytma-ca-us.zip"
      },
      "tags": {
        "feed_id": "missionbaytma-ca-us"
      },
      "operators": [
        {
          "onestop_id": "o-9q8yy-missionbaytma",
          "tags": {
            "omd_provider_id": "mission-bay-tma",
            "twitter_general": "MissionBayTMA"
          },
          "name": "Mission Bay TMA",
          "website": "http://missionbaytma.org/",
          "associated_feeds": [
            {
              "gtfs_agency_id": "671"
            }
          ]
        }
      ]
    },
    {
      "spec": "gtfs",
      "id": "f-dhm-keywest~fl~us",
      "urls": {
        "static_current": "http://data.trilliumtransit.com/gtfs/keywest-fl-us/keywest-fl-us.zip"
      },
      "tags": {
        "feed_id": "keywest-fl-us"
      },
      "operators": [
        {
          "onestop_id": "o-dhm-keywesttransit",
          "tags": {
            "us_ntd_id": "4R02-41060",
            "twitter_general": "city_of_keywest"
          },
          "name": "Key West Transit",
          "website": "http://kwtransit.com",
          "associated_feeds": [
            {
              "gtfs_agency_id": "910"
            }
          ]
        }
      ]
    },
    {
      "spec": "gtfs",
      "id": "f-drm-plymouthbrockton~ma~us",
      "urls": {
        "static_current": "http://data.trilliumtransit.com/gtfs/plymouthbrockton-ma-us/plymouthbrockton-ma-us.zip"
      },
      "tags": {
        "feed_id": "plymouthbrockton-ma-us"
      },
      "operators": [
        {
          "onestop_id": "o-drm-plymouth~brocktonstreetrailwayco",
          "tags": {
            "wikidata_id": "Q85793712",
            "twitter_general": "PBBus"
          },
          "name": "Plymouth & Brockton Street Railway Co.",
          "website": "http://www.p-b.com/",
          "associated_feeds": [
            {
              "gtfs_agency_id": "801"
            }
          ]
        }
      ]
    },
    {
      "spec": "gtfs",
      "id": "f-dnn3-thecomet~sc~us",
      "urls": {
        "static_current": "http://data.trilliumtransit.com/gtfs/thecomet-sc-us/thecomet-sc-us.zip"
      },
      "tags": {
        "feed_id": "thecomet-sc-us"
      },
      "operators": [
        {
          "onestop_id": "o-dnn3-thecomet",
          "tags": {
            "us_ntd_id": "40141",
            "wikidata_id": "Q5061436",
            "twitter_general": "CatchTheCOMET"
          },
          "name": "The COMET",
          "website": "http://catchthecomet.org/",
          "associated_feeds": [
            {
              "gtfs_agency_id": "943"
            }
          ]
        }
      ]
    },
    {
      "spec": "gtfs",
      "id": "f-9xhg-winterpark~co~us",
      "urls": {
        "static_current": "http://data.trilliumtransit.com/gtfs/winterpark-co-us/winterpark-co-us.zip"
      },
      "tags": {
        "feed_id": "winterpark-co-us"
      },
      "operators": [
        {
          "onestop_id": "o-9xhg-thelift",
          "name": "The Lift",
          "short_name": "The Lift",
          "website": "http://www.wpgov.com/223/Transportation-Services",
          "associated_feeds": [
            {
              "gtfs_agency_id": "806"
            }
          ]
        }
      ]
    },
    {
      "spec": "gtfs",
      "id": "f-9q6-kcapta~ca~us",
      "urls": {
        "static_current": "http://data.trilliumtransit.com/gtfs/kcapta-ca-us/kcapta-ca-us.zip"
      },
      "tags": {
        "feed_id": "kcapta-ca-us"
      },
      "operators": [
        {
          "onestop_id": "o-9q6-kingsarearuraltransit",
          "tags": {
            "us_ntd_id": "90200"
          },
          "name": "Kings Area Rural Transit",
          "short_name": "KART",
          "website": "http://mykartbus.com/",
          "associated_feeds": [
            {
              "gtfs_agency_id": "804"
            }
          ]
        }
      ]
    },
    {
      "spec": "gtfs",
      "id": "f-9zqv-coralvilletransitsystem~ia~us",
      "urls": {
        "static_current": "http://data.trilliumtransit.com/gtfs/coralvilletransitsystem-ia-us/coralvilletransitsystem-ia-us.zip"
      },
      "tags": {
        "feed_id": "coralvilletransitsystem-ia-us"
      },
      "operators": [
        {
          "onestop_id": "o-9zqv-coralvilletransit",
          "tags": {
            "us_ntd_id": "70030",
            "twitter_general": "coralville_ia"
          },
          "name": "Coralville Transit",
          "website": "http://www.coralville.org/166/Bus-Schedules-Route-Maps",
          "associated_feeds": [
            {
              "gtfs_agency_id": "795"
            }
          ]
        }
      ]
    },
    {
      "spec": "gtfs",
      "id": "f-9zqvh-cambus~ia~us",
      "urls": {
        "static_current": "http://data.trilliumtransit.com/gtfs/cambus-ia-us/cambus-ia-us.zip"
      },
      "tags": {
        "feed_id": "cambus-ia-us"
      },
      "license": {
        "url": "https://iowa-gtfs.com/"
      },
      "operators": [
        {
          "onestop_id": "o-9zqvh-universityofiowa~cambus",
          "tags": {
            "us_ntd_id": "70019",
            "wikidata_id": "Q5025682",
            "twitter_general": "uiowaparktrans"
          },
          "name": "University of Iowa - CAMBUS",
          "short_name": "CAMBUS",
          "website": "https://transportation.uiowa.edu/cambus",
          "associated_feeds": [
            {
              "gtfs_agency_id": "790"
            }
          ]
        }
      ]
    },
    {
      "spec": "gtfs",
      "id": "f-c0-bcferries~bc~ca",
      "urls": {
        "static_current": "http://data.trilliumtransit.com/gtfs/bcferries-bc-ca/bcferries-bc-ca.zip"
      },
      "tags": {
        "feed_id": "bcferries-bc-ca"
      },
      "operators": [
        {
          "onestop_id": "o-c0-bcferries",
          "name": "BC Ferries",
          "website": "https://www.bcferries.com/",
          "associated_feeds": [
            {
              "gtfs_agency_id": "965"
            }
          ]
        }
      ]
    },
    {
      "spec": "gtfs",
      "id": "f-9xj5s-viamobilityservices~co~us",
      "urls": {
        "static_current": "http://data.trilliumtransit.com/gtfs/viamobilityservices-co-us/viamobilityservices-co-us.zip"
      },
      "tags": {
        "feed_id": "viamobilityservices-co-us"
      },
      "operators": [
        {
          "onestop_id": "o-9xj5s-viamobilityservices",
          "name": "Via Mobility Services",
          "website": "http://buffbus.etaspot.net/",
          "associated_feeds": [
            {
              "gtfs_agency_id": "689"
            },
            {
              "feed_onestop_id": "f-9xj5s-viamobilityservices~rt"
            }
          ]
        }
      ]
    },
    {
      "spec": "gtfs",
      "id": "f-dr-coachcompany~ma~us",
      "urls": {
        "static_current": "http://data.trilliumtransit.com/gtfs/coachcompany-ma-us/coachcompany-ma-us.zip"
      },
      "tags": {
        "feed_id": "coachcompany-ma-us"
      },
      "operators": [
        {
          "onestop_id": "o-dr-coachcompany",
          "name": "Coach Company",
          "website": "https://coachco.com/",
          "associated_feeds": [
            {
              "gtfs_agency_id": "930"
            }
          ]
        }
      ]
    },
    {
      "spec": "gtfs",
      "id": "f-9qdd-maderaareaexpress~ca~us",
      "urls": {
        "static_current": "http://data.trilliumtransit.com/gtfs/cityofmadera-ca-us/cityofmadera-ca-us.zip"
      },
      "tags": {
        "feed_id": "maderaareaexpress-ca-us"
      },
      "operators": [
        {
          "onestop_id": "o-9qdd-maderaareaexpress",
          "tags": {
            "us_ntd_id": "90199"
          },
          "name": "Madera Area Express",
          "website": "https://www.cityofmadera.ca.gov/home/departments/transit/",
          "associated_feeds": [
            {
              "gtfs_agency_id": "960"
            }
          ]
        }
      ]
    },
    {
      "spec": "gtfs",
      "id": "f-drt3-middlesex~ma~us",
      "urls": {
        "static_current": "http://data.trilliumtransit.com/gtfs/middlesex-ma-us/middlesex-ma-us.zip"
      },
      "tags": {
        "feed_id": "middlesex-ma-us"
      },
      "operators": [
        {
          "onestop_id": "o-drt3-middlesex3tma",
          "name": "Middlesex 3 TMA",
          "website": "http://www.middlesex3tma.com/SERVICES/SHUTTLES",
          "associated_feeds": [
            {
              "gtfs_agency_id": "555"
            }
          ],
          "tags": {
            "twitter_general": "middlesex3tma"
          }
        }
      ]
    },
    {
      "spec": "gtfs",
      "id": "f-drkg-seatbus~ct~us",
      "urls": {
        "static_current": "http://data.trilliumtransit.com/gtfs/seatbus-ct-us/seatbus-ct-us.zip"
      },
      "tags": {
        "feed_id": "seatbus-ct-us"
      },
      "operators": [
        {
          "onestop_id": "o-drkg-southeastareatransitdistrict",
          "tags": {
            "us_ntd_id": "10040",
            "wikidata_id": "Q7569291",
            "twitter_general": "S_E_A_T"
          },
          "name": "Southeast Area Transit District",
          "short_name": "SEAT",
          "website": "http://www.seatbus.com",
          "associated_feeds": [
            {
              "gtfs_agency_id": "978"
            }
          ]
        }
      ]
    },
    {
      "spec": "gtfs",
      "id": "f-9q9j-commute~ca~us",
      "urls": {
        "static_current": "http://data.trilliumtransit.com/gtfs/commute-ca-us/commute-ca-us.zip"
      },
      "tags": {
        "feed_id": "commute-ca-us"
      },
      "operators": [
        {
          "onestop_id": "o-9q9j-commuteorgshuttles",
          "tags": {
            "wikidata_id": "Q7162971",
            "twitter_general": "SMCountyCommute"
          },
          "name": "Commute.org Shuttles",
          "website": "http://www.commute.org",
          "associated_feeds": [
            {
              "gtfs_agency_id": "936"
            }
          ]
        }
      ]
    },
    {
      "spec": "gtfs",
      "id": "f-9q5-dpwlacounty~ca~us",
      "urls": {
        "static_current": "http://data.trilliumtransit.com/gtfs/dpwlacounty-ca-us/dpwlacounty-ca-us.zip"
      },
      "tags": {
        "feed_id": "dpwlacounty-ca-us"
      },
      "operators": [
        {
          "onestop_id": "o-9q5-lagobus",
          "tags": {
            "us_ntd_id": "90270,90271,90272,90273,90274,90275,90276,90278",
            "twitter_general": "LACoPublicWorks"
          },
          "name": "LA Go Bus",
          "website": "https://dpw.lacounty.gov/transit/",
          "associated_feeds": [
            {
              "gtfs_agency_id": "1466"
            }
          ]
        }
      ]
    },
    {
      "spec": "gtfs",
      "id": "f-c20-wotm~wa~us",
      "urls": {
        "static_current": "http://data.trilliumtransit.com/gtfs/wotm-wa-us/wotm-wa-us.zip"
      },
      "tags": {
        "feed_id": "wotm-wa-us"
      },
      "operators": [
        {
          "onestop_id": "o-c20-wahkiakumonthemove",
          "tags": {
            "us_ntd_id": "0R03-00371"
          },
          "name": "Wahkiakum on the Move",
          "website": "https://www.co.wahkiakum.wa.us/240/General-Services",
          "associated_feeds": [
            {
              "gtfs_agency_id": "1478"
            }
          ]
        }
      ]
    },
    {
      "spec": "gtfs",
      "id": "f-drgv-lctferries~vt~us",
      "urls": {
        "static_current": "http://data.trilliumtransit.com/gtfs/lctferries-vt-us/lctferries-vt-us.zip"
      },
      "tags": {
        "feed_id": "lctferries-vt-us"
      },
      "operators": [
        {
          "onestop_id": "o-drgv-lakechamplainferries",
          "tags": {
            "wikidata_id": "Q6475257"
          },
          "name": "Lake Champlain Ferries",
          "website": "http://ferries.com/",
          "associated_feeds": [
            {
              "gtfs_agency_id": "789"
            }
          ]
        }
      ]
    },
    {
      "spec": "gtfs",
      "id": "f-d-groometransportation~us",
      "urls": {
        "static_current": "http://data.trilliumtransit.com/gtfs/groometransportation-us/groometransportation-us.zip"
      },
      "tags": {
        "feed_id": "groometransportation-us"
      },
      "operators": [
        {
          "onestop_id": "o-d-groometransportation",
          "name": "Groome Transportation",
          "website": "https://groometransportation.com",
          "associated_feeds": [
            {
              "gtfs_agency_id": "948"
            }
          ]
        }
      ]
    },
    {
      "spec": "gtfs",
      "id": "f-dn6hr-tma~tn~us",
      "urls": {
        "static_current": "http://data.trilliumtransit.com/gtfs/tma-tn-us/tma-tn-us.zip"
      },
      "tags": {
        "feed_id": "tma-tn-us"
      },
      "operators": [
        {
          "onestop_id": "o-dn6hr-franklintransit",
          "tags": {
            "us_ntd_id": "40162",
            "twitter_general": "franklintransit"
          },
          "name": "Franklin Transit",
          "website": "http://franklintransit.org/",
          "associated_feeds": [
            {
              "gtfs_agency_id": "1495"
            }
          ]
        }
      ]
    },
    {
      "spec": "gtfs",
      "id": "f-dp-945963",
      "urls": {
        "static_current": "http://data.trilliumtransit.com/gtfs/indiantrails-mi-us/indiantrails-mi-us.zip"
      },
      "tags": {
        "feed_id": "945_963"
      },
      "operators": [
        {
          "onestop_id": "o-dp-indiantrails",
          "tags": {
            "wikidata_id": "Q6021774",
            "twitter_general": "indiantrailsbus"
          },
          "name": "Detroit Connector",
          "website": "https://detroit.umich.edu/transportation/detroit-connector/",
          "associated_feeds": [
            {
              "gtfs_agency_id": "945"
            }
          ]
        }
      ]
    },
    {
      "spec": "gtfs",
      "id": "f-9w-arizonashuttle~az~us",
      "urls": {
        "static_current": "http://data.trilliumtransit.com/gtfs/arizonashuttle-az-us/arizonashuttle-az-us.zip"
      },
      "tags": {
        "feed_id": "arizonashuttle-az-us"
      },
      "operators": [
        {
          "onestop_id": "o-9w-groometransportation",
          "name": "Arizona Shuttle",
          "website": "https://groometransportation.com/arizona/",
          "associated_feeds": [
            {
              "gtfs_agency_id": "959"
            }
          ]
        }
      ]
    },
    {
      "spec": "gtfs",
      "id": "f-9wk-sandiashuttle~nm~us",
      "urls": {
        "static_current": "http://data.trilliumtransit.com/gtfs/sandiashuttle-nm-us/sandiashuttle-nm-us.zip"
      },
      "tags": {
        "feed_id": "sandiashuttle-nm-us"
      },
      "operators": [
        {
          "onestop_id": "o-9wk-sandiashuttle",
          "name": "Sandia Shuttle",
          "website": "http://sandiashuttle.com/?utm_source=google&utm_medium=transit&utm_campaign=sandia",
          "associated_feeds": [
            {
              "gtfs_agency_id": "955"
            }
          ]
        }
      ]
    },
    {
      "spec": "gtfs",
      "id": "f-9wv-coloradoshuttle~co~us",
      "urls": {
        "static_current": "http://data.trilliumtransit.com/gtfs/coloradoshuttle-co-us/coloradoshuttle-co-us.zip"
      },
      "tags": {
        "feed_id": "coloradoshuttle-co-us"
      },
      "operators": [
        {
          "onestop_id": "o-9wv-groometransportation",
          "name": "Colorado Springs Shuttle",
          "website": "https://groometransportation.com/colorado-springs/?utm_source=google&utm_medium=transit&utm_campaign=coloradosprings",
          "associated_feeds": [
            {
              "gtfs_agency_id": "954"
            }
          ]
        }
      ]
    },
    {
      "spec": "gtfs",
      "id": "f-9qb-airportexpressinc~ca~us",
      "urls": {
        "static_current": "http://data.trilliumtransit.com/gtfs/airportexpressinc-ca-us/airportexpressinc-ca-us.zip"
      },
      "tags": {
        "feed_id": "airportexpressinc-ca-us"
      },
      "operators": [
        {
          "onestop_id": "o-9qb-sonomacountyairportexpress",
          "name": "Sonoma County Airport Express",
          "website": "http://airportexpressinc.com/?utm_source=google&utm_medium=transit&utm_campaign=sonoma",
          "associated_feeds": [
            {
              "gtfs_agency_id": "953"
            }
          ]
        }
      ]
    },
    {
      "spec": "gtfs",
      "id": "f-9qdc-clovistransit~ca~us",
      "urls": {
        "static_current": "http://data.trilliumtransit.com/gtfs/clovistransit-ca-us/clovistransit-ca-us.zip"
      },
      "tags": {
        "feed_id": "clovistransit-ca-us"
      },
      "operators": [
        {
          "onestop_id": "o-9qdc-clovistransit",
          "name": "Clovis Transit",
          "website": "https://cityofclovis.com/general-services/transit/",
          "associated_feeds": [
            {
              "gtfs_agency_id": "971"
            }
          ],
          "tags": {
            "twitter_general": "clovistransit"
          }
        }
      ]
    },
    {
      "spec": "gtfs",
      "id": "f-9q5bf-lawndale~ca~us",
      "urls": {
        "static_current": "http://data.trilliumtransit.com/gtfs/cityoflawndale-ca-us/cityoflawndale-ca-us.zip"
      },
      "tags": {
        "feed_id": "lawndale-ca-us"
      },
      "operators": [
        {
          "onestop_id": "o-9q5bf-lawndalebeat",
          "tags": {
            "us_ntd_id": "90280"
          },
          "name": "Lawndale Beat",
          "website": "http://www.lawndalecity.org/html/DEPTHTML/CSD/Beat.htm",
          "associated_feeds": [
            {
              "gtfs_agency_id": "1522"
            }
          ]
        }
      ]
    },
    {
      "spec": "gtfs",
      "id": "f-corridorrides",
      "urls": {
        "static_current": "http://data.trilliumtransit.com/gtfs/corridorrides-ia-us/corridorrides-ia-us.zip"
      }
    },
    {
      "spec": "gtfs",
      "id": "f-gtrans~ca~us",
      "urls": {
        "static_current": "http://data.trilliumtransit.com/gtfs/gtrans-ca-us/gtrans-ca-us.zip"
      },
      "operators": [
        {
          "onestop_id": "o-9q5b-gtrans",
          "name": "GTrans",
          "associated_feeds": [
            {
              "gtfs_agency_id": "860"
            }
          ],
          "tags": {
            "us_ntd_id": "90042",
            "wikidata_id": "Q5522428",
            "twitter_general": "RideGTrans"
          }
        }
      ]
    },
    {
      "spec": "gtfs",
      "id": "f-morongo~basin",
      "urls": {
        "static_current": "http://data.trilliumtransit.com/gtfs/morongobasin-ca-us/morongobasin-ca-us.zip"
      },
      "operators": [
        {
          "onestop_id": "o-9qj-morongobasintransitauthority",
          "name": "Morongo Basin Transit Authority",
          "associated_feeds": [
            {
              "gtfs_agency_id": "74"
            }
          ],
          "tags": {
            "us_ntd_id": "9R02-91090",
            "wikidata_id": "Q6913253"
          }
        }
      ]
    },
    {
      "spec": "gtfs",
      "id": "f-madera~county~connection",
      "urls": {
        "static_current": "http://data.trilliumtransit.com/gtfs/maderactc-ca-us/maderactc-ca-us.zip"
      },
      "operators": [
        {
          "onestop_id": "o-9qd-maderacountyconnection",
          "tags": {
            "us_ntd_id": "9R02-91005",
            "twitter_general": "maderacounty"
          },
          "name": "Madera County Connection",
          "website": "http://www.maderactc.org/public-transit/?referrer=gtfs"
        }
      ]
    },
    {
      "spec": "gtfs-rt",
      "id": "f-madera~county~connection~rt~alerts",
      "feed_namespace_id": "o-9qd-maderacountyconnection",
      "urls": {
        "realtime_alerts": "http://gtfs-realtime.trilliumtransit.com/gtfs-realtime/feed/maderactc-ca-us/service_alerts.proto"
      },
      "associated_feeds": [
        "f-madera~county~connection", "f-madera~county~connection~rt"
      ]
    },
    {
      "spec": "gtfs",
      "id": "f-blossomexpress~ca~us",
      "urls": {
        "static_current": "http://data.trilliumtransit.com/gtfs/blossomexpress-ca-us/blossomexpress-ca-us.zip"
      }
    },
    {
      "spec": "gtfs",
      "id": "f-str~qc~ca",
      "urls": {
        "static_current": "http://data.trilliumtransit.com/gtfs/str-qc-ca/str-qc-ca.zip"
      }
    },
    {
      "spec": "gtfs",
      "id": "f-valpotransit~chi~us",
      "urls": {
        "static_current": "http://data.trilliumtransit.com/gtfs/valpotransit-chi-us/valpotransit-chi-us.zip"
      },
      "operators": [
        {
          "onestop_id": "o-dp6-valparaisotransit",
          "name": "Valparaiso Transit",
          "associated_feeds": [
            {
              "gtfs_agency_id": "1486"
            }
          ],
          "tags": {
            "us_ntd_id": "50183",
            "wikidata_id": "Q60738936",
            "twitter_general": "ValpoTransit"
          }
        }
      ]
    },
    {
      "spec": "gtfs",
      "id": "f-tracy~ca~us",
      "urls": {
        "static_current": "http://data.trilliumtransit.com/gtfs/tracy-ca-us/tracy-ca-us.zip"
      },
      "operators": [
        {
          "onestop_id": "o-9q9ws-tracer",
          "name": "TRACER",
          "associated_feeds": [
            {
              "gtfs_agency_id": "1490"
            }
          ],
          "tags": {
            "us_ntd_id": "90197",
            "wikidata_id": "Q7831176",
            "twitter_general": "cityoftracy"
          }
        }
      ]
    },
    {
      "spec": "gtfs",
      "id": "f-cityofdekalb~il~us",
      "urls": {
        "static_current": "http://data.trilliumtransit.com/gtfs/cityofdekalb-il-us/cityofdekalb-il-us.zip"
      },
      "operators": [
        {
          "onestop_id": "o-dp2y-dekalbpublictransit",
          "name": "DeKalb Public Transit",
          "associated_feeds": [
            {
              "gtfs_agency_id": "1507"
            }
          ],
          "tags": {
            "us_ntd_id": "50176",
            "twitter_general": "cityofdekalb_il"
          }
        }
      ]
    },
    {
      "spec": "gtfs",
      "id": "f-smart~ca~us",
      "urls": {
        "static_current": "http://data.trilliumtransit.com/gtfs/smart-ca-us/smart-ca-us.zip"
      },
      "operators": [
        {
          "onestop_id": "o-9qb-sonomamarinarearailtransit",
          "name": "Sonoma Marin Area Rail Transit",
          "associated_feeds": [
            {
              "gtfs_agency_id": "1535"
            }
          ],
          "tags": {
            "us_ntd_id": "90299",
            "wikidata_id": "Q7562166",
            "twitter_general": "smarttrain"
          }
        }
      ]
    },
    {
      "spec": "gtfs",
      "id": "f-avon~co~us",
      "urls": {
        "static_current": "http://data.trilliumtransit.com/gtfs/avon-co-us/avon-co-us.zip"
      }
    },
    {
      "spec": "gtfs",
      "id": "f-qline~mi~us",
      "urls": {
        "static_current": "http://data.trilliumtransit.com/gtfs/qline-mi-us/qline-mi-us.zip"
      },
      "operators": [
        {
          "onestop_id": "o-dpsbv-qlinedetroit",
          "name": "Qline Detroit",
          "associated_feeds": [
            {
              "gtfs_agency_id": "1494"
            }
          ],
          "tags": {
            "us_ntd_id": "50213",
            "wikidata_id": "Q5265966",
            "twitter_general": "qlinedetroit"
          }
        }
      ]
    },
    {
      "spec": "gtfs",
      "id": "f-9r0-trinity~ca~us",
      "urls": {
        "static_current": "http://data.trilliumtransit.com/gtfs/weaverville-ca-us/weaverville-ca-us.zip"
      },
      "tags": {
        "feed_id": "trinity-ca-us",
        "managed_by": "trillium",
        "gtfs_data_exchange": "trinity-transit"
      },
      "operators": [
        {
          "onestop_id": "o-9r0-trinitytransit",
          "tags": {
            "us_ntd_id": "9R02-91035",
            "wikidata_id": "Q7842993"
          },
          "name": "Trinity Transit",
          "website": "http://www.trinitytransit.org/?referrer=gtfs",
          "associated_feeds": [
            {
              "gtfs_agency_id": "34"
            }
          ]
        }
      ]
    },
    {
      "spec": "gtfs",
      "id": "f-needles~ca~us",
      "urls": {
        "static_current": "http://data.trilliumtransit.com/gtfs/needles-ca-us/needles-ca-us.zip"
      },
      "operators": [
        {
          "onestop_id": "o-9qnqp-needlesareatransit",
          "name": "Needles Area Transit",
          "associated_feeds": [
            {
              "gtfs_agency_id": "38"
            }
          ],
          "tags": {
            "us_ntd_id": "9R02-91020",
            "wikidata_id": "Q6986643"
          }
        }
      ]
    },
    {
      "spec": "gtfs",
      "id": "f-auburntransit~ca~us",
      "urls": {
        "static_current": "http://data.trilliumtransit.com/gtfs/auburntransit-ca-us/auburntransit-ca-us.zip"
      },
      "operators": [
        {
          "onestop_id": "o-9qcvk-auburntransit",
          "name": "Auburn Transit",
          "associated_feeds": [
            {
              "gtfs_agency_id": "1593"
            }
          ],
          "tags": {
            "us_ntd_id": "9R02-91032"
          }
        }
      ]
    },
    {
      "spec": "gtfs",
      "id": "f-moorpark~city~transit",
      "urls": {
        "static_current": "http://data.trilliumtransit.com/gtfs/moorparkcitytransit-ca-us/moorparkcitytransit-ca-us.zip"
      },
      "operators": [
        {
          "onestop_id": "o-9q57p-moorparkcitytransit",
          "name": "Moorpark City Transit",
          "associated_feeds": [
            {
              "gtfs_agency_id": "877"
            }
          ],
          "tags": {
            "us_ntd_id": "90227"
          }
        }
      ]
    },
    {
      "spec": "gtfs",
      "id": "f-breckenridgefreeride~co~us",
      "urls": {
        "static_current": "http://data.trilliumtransit.com/gtfs/breckenridgefreeride-co-us/breckenridgefreeride-co-us.zip"
      },
      "operators": [
        {
          "onestop_id": "o-9xh8d-breckenridgefreeride",
          "name": "Breckenridge Free Ride",
          "associated_feeds": [
            {
              "gtfs_agency_id": "1631"
            }
          ],
          "tags": {
            "us_ntd_id": "8R01-80170",
            "twitter_general": "breckfreeride"
          }
        }
      ]
    },
    {
      "spec": "gtfs",
      "id": "f-roadrunnertransit~co~us",
      "urls": {
        "static_current": "http://data.trilliumtransit.com/gtfs/roadrunnertransit-co-us/roadrunnertransit-co-us.zip"
      }
    },
    {
      "spec": "gtfs",
      "id": "f-tsctransit~co~us",
      "urls": {
        "static_current": "http://data.trilliumtransit.com/gtfs/tsctransit-co-us/tsctransit-co-us.zip"
      }
    },
    {
      "spec": "gtfs",
      "id": "f-allpointstransit~co~us",
      "urls": {
        "static_current": "http://data.trilliumtransit.com/gtfs/allpointstransit-co-us/allpointstransit-co-us.zip"
      },
      "operators": [
        {
          "onestop_id": "o-9wg6-allpointstransit",
          "name": "All Points Transit",
          "associated_feeds": [
            {
              "gtfs_agency_id": "1599"
            }
          ],
          "tags": {
            "us_ntd_id": "8R01-88215",
            "twitter_general": "AllPntsTransit"
          }
        }
      ]
    },
    {
      "spec": "gtfs",
      "id": "f-cripplecreek~co~us",
      "urls": {
        "static_current": "http://data.trilliumtransit.com/gtfs/cripplecreek-co-us/cripplecreek-co-us.zip"
      },
      "operators": [
        {
          "onestop_id": "o-9wvh-cripplecreektransportation",
          "name": "Cripple Creek Transportation",
          "associated_feeds": [
            {
              "gtfs_agency_id": "1600"
            }
          ],
          "tags": {
            "us_ntd_id": "8R01-80275"
          }
        }
      ]
    },
    {
      "spec": "gtfs",
      "id": "f-summitstage~co~us",
      "urls": {
        "static_current": "http://data.trilliumtransit.com/gtfs/summitstage-co-us/summitstage-co-us.zip"
      },
      "operators": [
        {
          "onestop_id": "o-9xh8-summitstage",
          "name": "Summit Stage",
          "associated_feeds": [
            {
              "gtfs_agency_id": "1602"
            }
          ],
          "tags": {
            "us_ntd_id": "8R01-80161",
            "twitter_general": "SummitCountyGov"
          }
        }
      ]
    },
    {
      "spec": "gtfs",
      "id": "f-bentcounty~co~us",
      "urls": {
        "static_current": "http://data.trilliumtransit.com/gtfs/bentcounty-co-us/bentcounty-co-us.zip"
      },
      "operators": [
        {
          "onestop_id": "o-9wy-bentcountytransportation",
          "name": "Bent County Transportation",
          "associated_feeds": [
            {
              "gtfs_agency_id": "1645"
            }
          ],
          "tags": {
            "us_ntd_id": "8R01-88229"
          }
        }
      ]
    },
    {
      "spec": "gtfs",
      "id": "f-estestransit~co~us",
      "urls": {
        "static_current": "http://data.trilliumtransit.com/gtfs/estestransit-co-us/estestransit-co-us.zip"
      }
    },
    {
      "spec": "gtfs",
      "id": "f-guadalupeflyer~ca~us",
      "urls": {
        "static_current": "http://data.trilliumtransit.com/gtfs/guadalupeflyer-ca-us/guadalupeflyer-ca-us.zip"
      }
    },
    {
      "spec": "gtfs",
      "id": "f-vatransit~va~us",
      "urls": {
        "static_current": "http://data.trilliumtransit.com/gtfs/vatransit-va-us/vatransit-va-us.zip"
      },
      "operators": [
        {
          "onestop_id": "o-dqb-virginiaregionaltransit",
          "name": "Virginia Regional Transit",
          "associated_feeds": [
            {
              "gtfs_agency_id": "1587"
            }
          ],
          "tags": {
            "us_ntd_id": "3R06-30118,3R06-30120,3R06-30125"
          }
        }
      ]
    },
    {
      "spec": "gtfs",
      "id": "f-southcountytransitlink~ca~us",
      "urls": {
        "static_current": "http://data.trilliumtransit.com/gtfs/southcountytransitlink-ca-us/southcountytransitlink-ca-us.zip"
      },
      "operators": [
        {
          "onestop_id": "o-9qc-southcountytransitlink",
          "name": "South County Transit Link",
          "associated_feeds": [
            {
              "gtfs_agency_id": "1661"
            }
          ],
          "tags": {
            "us_ntd_id": "9R02-90216",
            "wikidata_id": "Q96406074"
          }
        }
      ]
    },
    {
      "spec": "gtfs",
      "id": "f-camarillo~ca~us",
      "urls": {
        "static_current": "http://data.trilliumtransit.com/gtfs/camarillo-ca-us/camarillo-ca-us.zip"
      },
      "operators": [
        {
          "onestop_id": "o-9q56e-camarilloareatransit",
          "name": "Camarillo Area Transit",
          "associated_feeds": [
            {
              "gtfs_agency_id": "1656"
            }
          ],
          "tags": {
            "us_ntd_id": "90163"
          }
        }
      ]
    },
    {
      "spec": "gtfs",
      "id": "f-bellgardens~ca~us",
      "urls": {
        "static_current": "http://data.trilliumtransit.com/gtfs/bellgardens-ca-us/bellgardens-ca-us.zip"
      },
      "operators": [
        {
          "onestop_id": "o-9q5cp-bellgardenstrolley",
          "name": "Bell Gardens Trolley",
          "associated_feeds": [
            {
              "gtfs_agency_id": "1667"
            }
          ],
          "tags": {
            "us_ntd_id": "90253",
            "twitter_general": "bellgardenscity"
          }
        }
      ]
    },
    {
      "spec": "gtfs",
      "id": "f-rosemead~ca~us",
      "urls": {
        "static_current": "http://data.trilliumtransit.com/gtfs/rosemead-ca-us/rosemead-ca-us.zip"
      },
      "operators": [
        {
          "onestop_id": "o-9qh1b-rosemeadexplorer",
          "name": "Rosemead Explorer",
          "associated_feeds": [
            {
              "gtfs_agency_id": "1672"
            }
          ],
          "tags": {
            "us_ntd_id": "90289"
          }
        }
      ]
    },
    {
      "spec": "gtfs",
      "id": "f-compton~ca~us",
      "urls": {
        "static_current": "http://data.trilliumtransit.com/gtfs/compton-ca-us/compton-ca-us.zip"
      },
      "operators": [
        {
          "onestop_id": "o-9q5bv-comptonrenaissancetransit",
          "name": "Compton Renaissance Transit",
          "associated_feeds": [
            {
              "gtfs_agency_id": "1666"
            }
          ],
          "tags": {
            "us_ntd_id": "90260"
          }
        }
      ]
    },
    {
      "spec": "gtfs",
      "id": "f-arvin~ca~us",
      "urls": {
        "static_current": "http://data.trilliumtransit.com/gtfs/arvin-ca-us/arvin-ca-us.zip"
      },
      "operators": [
        {
          "onestop_id": "o-9q7-arvintransit",
          "name": "Arvin Transit",
          "associated_feeds": [
            {
              "gtfs_agency_id": "1659"
            }
          ],
          "tags": {
            "us_ntd_id": "9R02-91027",
            "wikidata_id": "Q4802468"
          }
        }
      ]
    },
    {
      "spec": "gtfs",
      "id": "f-alhambra~ca~us",
      "supersedes_ids": ["f-alhambra~community"],
      "urls": {
        "static_current": "http://data.trilliumtransit.com/gtfs/alhambra-ca-us/alhambra-ca-us.zip"
      },
      "operators": [
        {
          "onestop_id": "o-9q5cz-alhambracommunitytransit",
          "name": "Alhambra Community Transit",
          "short_name": "ACT",
          "associated_feeds": [
            {
              "gtfs_agency_id": "1669"
            }
          ],
          "tags": {
            "us_ntd_id": "90247"
          }
        }
      ]
    },
    {
      "spec": "gtfs",
      "id": "f-blackhawktramway~co~us",
      "urls": {
        "static_current": "http://data.trilliumtransit.com/gtfs/blackhawktramway-co-us/blackhawktramway-co-us.zip"
      },
      "operators": [
        {
          "onestop_id": "o-9xhfr-blackhawkandcentralcitytramway",
          "name": "Blackhawk and Central City Tramway",
          "associated_feeds": [
            {
              "gtfs_agency_id": "1646"
            }
          ],
          "tags": {
            "us_ntd_id": "8R01-80119"
          }
        }
      ]
    },
    {
      "spec": "gtfs",
      "id": "f-westcovina~ca~us",
      "urls": {
        "static_current": "http://data.trilliumtransit.com/gtfs/westcovina-ca-us/westcovina-ca-us.zip"
      },
      "operators": [
        {
          "onestop_id": "o-9qh1s-gowestshuttle",
          "name": "Go West Shuttle",
          "associated_feeds": [
            {
              "gtfs_agency_id": "1671"
            }
          ],
          "tags": {
            "us_ntd_id": "90293"
          }
        }
      ]
    },
    {
      "spec": "gtfs",
      "id": "f-cityofridgecrest~ca~us",
      "urls": {
        "static_current": "http://data.trilliumtransit.com/gtfs/cityofridgecrest-ca-us/cityofridgecrest-ca-us.zip"
      },
      "operators": [
        {
          "onestop_id": "o-9qk6-ridgerunner",
          "name": "Ridgerunner",
          "associated_feeds": [
            {
              "gtfs_agency_id": "1665"
            }
          ],
          "tags": {
            "us_ntd_id": "9R02-91006"
          }
        }
      ]
    },
    {
      "spec": "gtfs",
      "id": "f-bellflower~ca~us",
      "urls": {
        "static_current": "http://data.trilliumtransit.com/gtfs/bellflower-ca-us/bellflower-ca-us.zip"
      },
      "operators": [
        {
          "onestop_id": "o-9q5bz-bellflowerbus",
          "name": "Bellflower Bus",
          "associated_feeds": [
            {
              "gtfs_agency_id": "1673"
            }
          ],
          "tags": {
            "us_ntd_id": "90254"
          }
        }
      ]
    },
    {
      "spec": "gtfs",
      "id": "f-prairieexpress~co~us",
      "urls": {
        "static_current": "http://data.trilliumtransit.com/gtfs/prairieexpress-co-us/prairieexpress-co-us.zip"
      }
    },
    {
      "spec": "gtfs",
      "id": "f-lacampana~ca~us",
      "urls": {
        "static_current": "http://data.trilliumtransit.com/gtfs/lacampana-ca-us/lacampana-ca-us.zip"
      },
      "operators": [
        {
          "onestop_id": "o-9q5cq-lacampana",
          "name": "La Campana",
          "associated_feeds": [
            {
              "gtfs_agency_id": "1660"
            }
          ],
          "tags": {
            "us_ntd_id": "90252"
          }
        }
      ]
    },
    {
      "spec": "gtfs",
      "id": "f-dsi~co~us",
      "urls": {
        "static_current": "http://data.trilliumtransit.com/gtfs/dsi-co-us/dsi-co-us.zip"
      }
    },
    {
      "spec": "gtfs",
      "id": "f-sanmiguel~co~us",
      "urls": {
        "static_current": "http://data.trilliumtransit.com/gtfs/sanmiguel-co-us/sanmiguel-co-us.zip"
      }
    },
    {
      "spec": "gtfs",
      "id": "f-lubbock~tx~us",
      "urls": {
        "static_current": "http://data.trilliumtransit.com/gtfs/lubbock-tx-us/lubbock-tx-us.zip"
      },
      "operators": [
        {
          "onestop_id": "o-9tzw-citibus",
          "name": "Citibus",
          "associated_feeds": [
            {
              "gtfs_agency_id": "31"
            }
          ],
          "tags": {
            "us_ntd_id": "60010",
            "wikidata_id": "Q5122457",
            "twitter_general": "citibuslubbock"
          }
        }
      ]
    },
    {
      "spec": "gtfs",
      "id": "f-calabasas~ca~us",
      "urls": {
        "static_current": "http://data.trilliumtransit.com/gtfs/calabasas-ca-us/calabasas-ca-us.zip"
      },
      "operators": [
        {
          "onestop_id": "o-9q5d5-calabasastransitsystem",
          "name": "Calabasas Transit System",
          "associated_feeds": [
            {
              "gtfs_agency_id": "1674"
            }
          ],
          "tags": {
            "us_ntd_id": "90257"
          }
        }
      ]
    },
    {
      "spec": "gtfs",
      "id": "f-clearcreek~co~us",
      "urls": {
        "static_current": "http://data.trilliumtransit.com/gtfs/clearcreek-co-us/clearcreek-co-us.zip"
      }
    },
    {
      "spec": "gtfs",
      "id": "f-carson~ca~us",
      "supersedes_ids": ["f-carson~circuit"],
      "urls": {
        "static_current": "http://data.trilliumtransit.com/gtfs/carson-ca-us/carson-ca-us.zip"
      },
      "operators": [
        {
          "onestop_id": "o-9q5b-carsoncircuit",
          "name": "Carson Circuit",
          "associated_feeds": [
            {
              "gtfs_agency_id": "1684"
            }
          ],
          "tags": {
            "us_ntd_id": "90258",
            "wikidata_id": "Q5046916"
          }
        }
      ]
    },
    {
      "spec": "gtfs",
      "id": "f-downey~ca~us",
      "urls": {
        "static_current": "http://data.trilliumtransit.com/gtfs/downey-ca-us/downey-ca-us.zip"
      },
      "operators": [
        {
          "onestop_id": "o-9q5cp-downeylink",
          "name": "DowneyLINK",
          "associated_feeds": [
            {
              "gtfs_agency_id": "1682"
            }
          ],
          "tags": {
            "us_ntd_id": "90263"
          }
        }
      ]
    },
    {
      "spec": "gtfs",
      "id": "f-cudahy~ca~us",
      "urls": {
        "static_current": "http://data.trilliumtransit.com/gtfs/cudahy-ca-us/cudahy-ca-us.zip"
      },
      "operators": [
        {
          "onestop_id": "o-9q5cnw-cudahyarearapidtransit",
          "name": "Cudahy Area Rapid Transit",
          "associated_feeds": [
            {
              "gtfs_agency_id": "1685"
            }
          ],
          "tags": {
            "us_ntd_id": "90262",
            "twitter_general": "CityOfCudahyCA"
          }
        }
      ]
    },
    {
      "spec": "gtfs",
      "id": "f-glendora~ca~us",
      "urls": {
        "static_current": "http://data.trilliumtransit.com/gtfs/glendora-ca-us/glendora-ca-us.zip"
      },
      "operators": [
        {
          "onestop_id": "o-9qh4j-glendoratransportationdivision",
          "name": "Glendora Transportation Division",
          "associated_feeds": [
            {
              "gtfs_agency_id": "1664"
            }
          ],
          "tags": {
            "us_ntd_id": "90266",
            "twitter_general": "CityofGlendora"
          }
        }
      ]
    },
    {
      "spec": "gtfs",
      "id": "f-huntingtonpark~ca~us",
      "urls": {
        "static_current": "http://data.trilliumtransit.com/gtfs/huntingtonpark-ca-us/huntingtonpark-ca-us.zip"
      },
      "operators": [
        {
          "onestop_id": "o-9q5cm-huntingtonparkexpress",
          "name": "Huntington Park Express",
          "associated_feeds": [
            {
              "gtfs_agency_id": "1668"
            }
          ],
          "tags": {
            "us_ntd_id": "90267"
          }
        }
      ]
    },
    {
      "spec": "gtfs",
      "id": "f-montebello~bus",
      "urls": {
        "static_current": "http://data.trilliumtransit.com/gtfs/montebello-ca-us/montebello-ca-us.zip"
      },
      "operators": [
        {
          "onestop_id": "o-9qh1-montebellobuslines",
          "name": "Montebello Bus Lines",
          "associated_feeds": [
            {
              "gtfs_agency_id": "582"
            }
          ],
          "tags": {
            "us_ntd_id": "90041",
            "wikidata_id": "Q6905005",
            "twitter_general": "MontebelloBus"
          }
        }
      ]
    },
    {
      "spec": "gtfs",
      "id": "f-baldwinpark~ca~us",
      "urls": {
        "static_current": "http://data.trilliumtransit.com/gtfs/baldwinpark-ca-us/baldwinpark-ca-us.zip"
      },
      "operators": [
        {
          "onestop_id": "o-9qh1g-baldwinparktransit",
          "name": "Baldwin Park Transit",
          "associated_feeds": [
            {
              "gtfs_agency_id": "1683"
            }
          ],
          "tags": {
            "us_ntd_id": "90251",
            "twitter_general": "BaldwinParkCA"
          }
        }
      ]
    },
    {
      "spec": "gtfs",
      "id": "f-arcadia~ca~us",
      "urls": {
        "static_current": "http://data.trilliumtransit.com/gtfs/arcadia-ca-us/arcadia-ca-us.zip"
      },
      "operators": [
        {
          "onestop_id": "o-9qh44-arcadiatransit",
          "name": "Arcadia Transit",
          "associated_feeds": [
            {
              "gtfs_agency_id": "1670"
            }
          ],
          "tags": {
            "us_ntd_id": "90044"
          }
        }
      ]
    },
    {
      "spec": "gtfs",
      "id": "f-beartransit~ca~us",
      "urls": {
        "static_current": "http://data.trilliumtransit.com/gtfs/beartransit-ca-us/beartransit-ca-us.zip"
      },
      "operators": [
        {
          "onestop_id": "o-9q9p3-beartransit~ucberkeleyshuttle",
          "tags": {
            "us_ntd_id": "9R02-91012",
            "wikidata_id": "Q6924864"
          },
          "name": "University of California Berkeley Shuttle",
          "short_name": "Bear Transit",
          "website": "http://pt.berkeley.edu/around/transit/routes/",
          "associated_feeds": [
            {
              "gtfs_agency_id": "18"
            }
          ]
        },
        {
          "onestop_id": "o-9q9p3-beartransit",
          "name": "Bear Transit",
          "associated_feeds": [
            {
              "gtfs_agency_id": "1708"
            }
          ],
          "tags": {
            "wikidata_id": "Q4876580",
            "twitter_general": "CalParking"
          }
        }
      ]
    },
    {
      "spec": "gtfs",
      "id": "f-sanjuancapistrano~ca~us",
      "urls": {
        "static_current": "http://data.trilliumtransit.com/gtfs/sanjuancapistrano-ca-us/sanjuancapistrano-ca-us.zip"
      }
    },
    {
      "spec": "gtfs",
      "id": "f-cityoffountaintransit~co~us",
      "urls": {
        "static_current": "http://data.trilliumtransit.com/gtfs/cityoffountaintransit-co-us/cityoffountaintransit-co-us.zip"
      }
    },
    {
      "spec": "gtfs",
      "id": "f-mountainvillage~co~us",
      "urls": {
        "static_current": "http://data.trilliumtransit.com/gtfs/mountainvillage-co-us/mountainvillage-co-us.zip"
      },
      "operators": [
        {
          "onestop_id": "o-9werc-townofmountainvillage",
          "name": "Town of Mountain Village",
          "associated_feeds": [
            {
              "gtfs_agency_id": "1702"
            }
          ],
          "tags": {
            "us_ntd_id": "8R01-80256"
          }
        }
      ]
    },
    {
      "spec": "gtfs",
      "id": "f-telluride~co~us",
      "urls": {
        "static_current": "http://data.trilliumtransit.com/gtfs/telluride-co-us/telluride-co-us.zip"
      },
      "operators": [
        {
          "onestop_id": "o-9werfd-townoftelluride",
          "name": "Town of Telluride",
          "associated_feeds": [
            {
              "gtfs_agency_id": "1701"
            }
          ],
          "tags": {
            "us_ntd_id": "8R01-88226"
          }
        }
      ]
    },
    {
      "spec": "gtfs",
      "id": "f-taft~ca~us",
      "urls": {
        "static_current": "http://data.trilliumtransit.com/gtfs/taft-ca-us/taft-ca-us.zip"
      }
    },
    {
      "spec": "gtfs",
      "id": "f-getaroundtownexpress~ca~us",
      "urls": {
        "static_current": "http://data.trilliumtransit.com/gtfs/getaroundtownexpress-ca-us/getaroundtownexpress-ca-us.zip"
      },
      "operators": [
        {
          "onestop_id": "o-9q5cn-getaroundtownexpress",
          "name": "Get Around Town Express",
          "associated_feeds": [
            {
              "gtfs_agency_id": "1721"
            }
          ],
          "tags": {
            "us_ntd_id": "90291"
          }
        }
      ]
    },
    {
      "spec": "gtfs",
      "id": "f-glenn~ca~us",
      "urls": {
        "static_current": "http://data.trilliumtransit.com/gtfs/glenn-ca-us/glenn-ca-us.zip"
      },
      "operators": [
        {
          "onestop_id": "o-9r11-glenntransitservice",
          "name": "Glenn Transit Service",
          "associated_feeds": [
            {
              "gtfs_agency_id": "1707"
            }
          ],
          "tags": {
            "us_ntd_id": "9R02-91088"
          }
        }
      ]
    },
    {
      "spec": "gtfs",
      "id": "f-sierramadre~ca~us",
      "urls": {
        "static_current": "http://data.trilliumtransit.com/gtfs/sierramadre-ca-us/sierramadre-ca-us.zip"
      }
    },
    {
      "spec": "gtfs",
      "id": "f-playavistashuttle~ca~us",
      "urls": {
        "static_current": "http://data.trilliumtransit.com/gtfs/playavistashuttle-ca-us/playavistashuttle-ca-us.zip"
      }
    },
    {
      "spec": "gtfs",
      "id": "f-dp4j-citybus",
      "urls": {
        "static_current": "http://data.trilliumtransit.com/gtfs/citybus-lafayette-in-us/citybus-lafayette-in-us.zip"
      },
      "license": {
        "url": "https://gocitybus.com/gtfs-gis-data-download"
      },
      "operators": [
        {
          "onestop_id": "o-dp4j-citybus",
          "tags": {
            "us_ntd_id": "50051",
            "wikidata_id": "Q5600598",
            "twitter_general": "gocitybus"
          },
          "name": "CityBus of Greater Lafayette Indiana",
          "short_name": "CityBus",
          "website": "http://www.gocitybus.com/",
          "associated_feeds": [
            {
              "gtfs_agency_id": "816"
            },
            {
              "gtfs_agency_id": "9eca155d-a6ad-42b1-8ad5-4888c7c42aaa"
            }
          ]
        }
      ]
    },
    {
      "spec": "gtfs",
      "id": "f-9q7m-portervilletransit",
      "urls": {
        "static_current": "http://data.trilliumtransit.com/gtfs/porterville-ca-us/porterville-ca-us.zip"
      },
      "operators": [
        {
          "onestop_id": "o-9q7m5-portervilletransit",
          "name": "Porterville Transit",
          "associated_feeds": [
            {
              "gtfs_agency_id": "Porterville"
            }
          ],
          "tags": {
            "us_ntd_id": "90198",
            "twitter_general": "ridept"
          }
        },
        {
          "onestop_id": "o-9q7m-portervilletransit",
          "tags": {
            "us_ntd_id": "90198"
          },
          "name": "Porterville Transit"
        }
      ]
    },
    {
      "spec": "gtfs",
      "id": "f-wausau~wi~us",
      "urls": {
        "static_current": "http://data.trilliumtransit.com/gtfs/wausau-wi-us/wausau-wi-us.zip"
      },
      "operators": [
        {
          "onestop_id": "o-dpbrb-metroride",
          "name": "Metro Ride",
          "associated_feeds": [
            {
              "gtfs_agency_id": "1735"
            }
          ],
          "tags": {
            "us_ntd_id": "50091",
            "wikidata_id": "Q6824689"
          }
        }
      ]
    },
    {
      "spec": "gtfs",
      "id": "f-homejames~co~us",
      "urls": {
        "static_current": "http://data.trilliumtransit.com/gtfs/homejames-co-us/homejames-co-us.zip"
      }
    },
    {
      "spec": "gtfs",
      "id": "f-get~va~us",
      "urls": {
        "static_current": "http://data.trilliumtransit.com/gtfs/get-va-us/get-va-us.zip"
      }
    },
    {
      "spec": "gtfs",
      "id": "f-dnx-radartransit",
      "urls": {
        "static_current": "http://data.trilliumtransit.com/gtfs/radar-va-us/radar-va-us.zip"
      },
      "operators": [
        {
          "onestop_id": "o-dnx-radar",
          "name": "RADAR",
          "associated_feeds": [
            {
              "gtfs_agency_id": "1763"
            }
          ],
          "tags": {
            "us_ntd_id": "3R06-30178"
          }
        }
      ]
    },
    {
      "spec": "gtfs",
      "id": "f-lynwood~trolley",
      "urls": {
        "static_current": "http://data.trilliumtransit.com/gtfs/lynwood-ca-us/lynwood-ca-us.zip"
      },
      "operators": [
        {
          "onestop_id": "o-9q5by-lynwoodtrolley~breeze",
          "name": "Lynwood Trolley / Breeze",
          "associated_feeds": [
            {
              "gtfs_agency_id": "1743"
            }
          ],
          "tags": {
            "us_ntd_id": "90281"
          }
        }
      ]
    },
    {
      "spec": "gtfs",
      "id": "f-altavista~va~us",
      "urls": {
        "static_current": "http://data.trilliumtransit.com/gtfs/altavista-va-us/altavista-va-us.zip"
      }
    },
    {
      "spec": "gtfs",
      "id": "f-ponyexpress~va~us",
      "urls": {
        "static_current": "http://data.trilliumtransit.com/gtfs/ponyexpress-va-us/ponyexpress-va-us.zip"
      }
    },
    {
      "spec": "gtfs",
      "id": "f-9xhv-nps~romo~shuttles",
      "urls": {
        "static_current": "http://data.trilliumtransit.com/gtfs/rockymountainnationalpark-co-us/rockymountainnationalpark-co-us.zip"
      },
      "license": {
        "url": "https://creativecommons.org/publicdomain/zero/1.0/"
      },
      "operators": [
        {
          "onestop_id": "o-9xhv-rockymountainnationalpark",
          "name": "Rocky Mountain National Park",
          "website": "http://www.nps.gov/romo",
          "associated_feeds": [
            {
              "gtfs_agency_id": "NPS_ROMO"
            }
          ]
        }
      ]
    },
    {
      "spec": "gtfs",
      "id": "f-bouldercounty~co~us",
      "urls": {
        "static_current": "http://data.trilliumtransit.com/gtfs/bouldercounty-co-us/bouldercounty-co-us.zip"
      }
    },
    {
      "spec": "gtfs",
      "id": "f-startransit~va~us",
      "urls": {
        "static_current": "http://data.trilliumtransit.com/gtfs/startransit-va-us/startransit-va-us.zip"
      }
    },
    {
      "spec": "gtfs",
      "id": "f-tahoe~ca~us",
      "urls": {
        "static_current": "http://data.trilliumtransit.com/gtfs/tahoe-ca-us/tahoe-ca-us.zip"
      }
    },
    {
      "spec": "gtfs",
      "id": "f-gardenofthegods~co~us",
      "urls": {
        "static_current": "http://data.trilliumtransit.com/gtfs/gardenofthegods-co-us/gardenofthegods-co-us.zip"
      }
    },
    {
      "spec": "gtfs",
      "id": "f-wintran~va~us",
      "urls": {
        "static_current": "http://data.trilliumtransit.com/gtfs/wintran-va-us/wintran-va-us.zip"
      }
    },
    {
      "spec": "gtfs",
      "id": "f-westberkeleyshuttle~ca~us",
      "urls": {
        "static_current": "http://data.trilliumtransit.com/gtfs/westberkeleyshuttle-ca-us/westberkeleyshuttle-ca-us.zip"
      }
    },
    {
      "spec": "gtfs",
      "id": "f-lapuente~ca~us",
      "urls": {
        "static_current": "http://data.trilliumtransit.com/gtfs/lapuente-ca-us/lapuente-ca-us.zip"
      }
    },
    {
      "spec": "gtfs",
      "id": "f-elsegundo~ca~us",
      "urls": {
        "static_current": "http://data.trilliumtransit.com/gtfs/elsegundo-ca-us/elsegundo-ca-us.zip"
      }
    },
    {
      "spec": "gtfs",
      "id": "f-catalinaflyer~ca~us",
      "urls": {
        "static_current": "http://data.trilliumtransit.com/gtfs/catalinaflyer-ca-us/catalinaflyer-ca-us.zip"
      }
    },
    {
      "spec": "gtfs",
      "id": "f-farmville~va~us",
      "urls": {
        "static_current": "http://data.trilliumtransit.com/gtfs/farmville-va-us/farmville-va-us.zip"
      }
    },
    {
      "spec": "gtfs",
      "id": "f-sanleandro~ca~us",
      "urls": {
        "static_current": "http://data.trilliumtransit.com/gtfs/sanleandro-ca-us/sanleandro-ca-us.zip"
      }
    },
    {
      "spec": "gtfs",
      "id": "f-grahamtransit~va~us",
      "urls": {
        "static_current": "http://data.trilliumtransit.com/gtfs/grahamtransit-va-us/grahamtransit-va-us.zip"
      }
    },
    {
      "spec": "gtfs",
      "id": "f-lasvegasloop~nv~us",
      "urls": {
        "static_current": "http://data.trilliumtransit.com/gtfs/lasvegasloop-nv-us/lasvegasloop-nv-us.zip"
      }
    },
    {
      "spec": "gtfs",
      "id": "f-harborconnector~md~us",
      "urls": {
        "static_current": "http://data.trilliumtransit.com/gtfs/harborconnector-md-us/harborconnector-md-us.zip"
      }
    },
    {
      "spec": "gtfs",
      "id": "f-bristol~va~us",
      "urls": {
        "static_current": "http://data.trilliumtransit.com/gtfs/bristol-va-us/bristol-va-us.zip"
      }
    },
    {
      "spec": "gtfs",
      "id": "f-bay~transit~va",
      "urls": {
        "static_current": "http://data.trilliumtransit.com/gtfs/baytransit-va-us/baytransit-va-us.zip"
      },
      "operators": [
        {
          "onestop_id": "o-dq9-baytransit",
          "name": "Bay Transit",
          "associated_feeds": [
            {
              "gtfs_agency_id": "bay"
            }
          ],
          "tags": {
            "us_ntd_id": "3R06-30172"
          }
        }
      ]
    },
    {
      "spec": "gtfs",
      "id": "f-petersburg~va~us",
      "urls": {
        "static_current": "http://data.trilliumtransit.com/gtfs/petersburg-va-us/petersburg-va-us.zip"
      }
    },
    {
      "spec": "gtfs",
      "id": "f-blackstone~va~us",
      "urls": {
        "static_current": "http://data.trilliumtransit.com/gtfs/blackstone-va-us/blackstone-va-us.zip"
      }
    },
    {
      "spec": "gtfs",
      "id": "f-lmht~morton~us",
      "urls": {
        "static_current": "http://data.trilliumtransit.com/gtfs/lmht-morton-us/lmht-morton-us.zip"
      }
    },
    {
      "spec": "gtfs",
      "id": "f-lowercolumbiacap~wa~us",
      "urls": {
        "static_current": "http://data.trilliumtransit.com/gtfs/lowercolumbiacap-wa-us/lowercolumbiacap-wa-us.zip"
      }
    },
    {
      "spec": "gtfs",
      "id": "f-mountadams~wa~us",
      "urls": {
        "static_current": "http://data.trilliumtransit.com/gtfs/mountadams-wa-us/mountadams-wa-us.zip"
      }
    },
    {
      "spec": "gtfs",
      "id": "f-districtthree~va~us",
      "urls": {
        "static_current": "http://data.trilliumtransit.com/gtfs/districtthree-va-us/districtthree-va-us.zip"
      }
    },
    {
      "spec": "gtfs",
      "id": "f-benson~az~us",
      "urls": {
        "static_current": "http://data.trilliumtransit.com/gtfs/benson-az-us/benson-az-us.zip"
      }
    },
    {
      "spec": "gtfs",
      "id": "f-c215-gorgewet~wa~us",
      "urls": {
        "static_current": "http://data.trilliumtransit.com/gtfs/skamaniacounty-wa-us/skamaniacounty-wa-us.zip"
      },
      "operators": [
        {
          "onestop_id": "o-c215-skamaniacountypublictransitgorgewetbus",
          "name": "Skamania County Transit",
          "website": "https://www.skamaniacounty.org/departments-offices/senior-services/services/public-transportation",
          "associated_feeds": [
            {
              "gtfs_agency_id": "1814"
            }
          ]
        }
      ]
    },
    {
      "spec": "gtfs",
      "id": "f-thurston~wa~us",
      "urls": {
        "static_current": "http://data.trilliumtransit.com/gtfs/thurston-wa-us/thurston-wa-us.zip"
      }
    },
    {
      "spec": "gtfs",
      "id": "f-acrta~oh~us",
      "urls": {
        "static_current": "https://data.trilliumtransit.com/gtfs/acrta-oh-us/acrta-oh-us.zip"
      }
    },
    {
      "spec": "gtfs",
      "id": "f-cityofhelena~mt~us",
      "urls": {
        "static_current": "https://data.trilliumtransit.com/gtfs/cityofhelena-mt-us/cityofhelena-mt-us.zip"
      }
    },
    {
      "spec": "gtfs",
      "id": "f-chicagowatertaxi~il~us",
      "urls": {
        "static_current": "https://data.trilliumtransit.com/gtfs/chicagowatertaxi-il-us/chicagowatertaxi-il-us.zip"
      }
    },
    {
      "spec": "gtfs",
      "id": "f-gulfcoastcenter~tx~us",
      "urls": {
        "static_current": "https://data.trilliumtransit.com/gtfs/gulfcoastcenter-tx-us/gulfcoastcenter-tx-us.zip"
      }
    },
    {
      "spec": "gtfs",
      "id": "f-delano~ca~us",
      "urls": {
        "static_current": "https://data.trilliumtransit.com/gtfs/delano-ca-us/delano-ca-us.zip"
      }
    },
    {
      "spec": "gtfs",
      "id": "f-gowal~fl~us",
      "urls": {
        "static_current": "https://data.trilliumtransit.com/gtfs/gowal-fl-us/gowal-fl-us.zip"
      }
    },
    {
      "spec": "gtfs",
      "id": "f-greenride~co~us",
      "urls": {
        "static_current": "https://data.trilliumtransit.com/gtfs/greenride-co-us/greenride-co-us.zip"
      }
    },
    {
      "spec": "gtfs",
      "id": "f-middletown~ct~us",
      "urls": {
        "static_current": "http://data.trilliumtransit.com/gtfs/middletown-ct-us/middletown-ct-us.zip"
      }
    },
    {
      "spec": "gtfs",
      "id": "f-turlock~ca~us",
      "urls": {
        "static_current": "http://data.trilliumtransit.com/gtfs/turlock-ca-us/turlock-ca-us.zip"
      }
    },
    {
      "spec": "gtfs",
      "id": "f-tulare~tcat",
      "urls": {
        "static_current": "http://data.trilliumtransit.com/gtfs/tcat-flex-ca-us/tcat-flex-ca-us.zip"
      }
    },
    {
      "spec": "gtfs-rt",
      "id": "f-c20-tillamook~or~us~rt~alerts",
      "feed_namespace_id": "o-c0p-tillamookcountytransportationdistrict",
      "urls": {
        "realtime_alerts": "http://gtfs-realtime.trilliumtransit.com/gtfs-realtime/feed/tillamook-or-us/service_alerts.proto"
      },
      "associated_feeds": [
        "f-c20-tillamook~or~us", "f-c20-tillamook~or~us~rt"
      ]
    },
    {
      "spec": "gtfs-rt",
      "id": "f-9rc-cascadeseast~or~us~rt~alerts",
      "feed_namespace_id": "o-9rc-cascadeseasttransit",
      "urls": {
        "realtime_alerts": "http://gtfs-realtime.trilliumtransit.com/gtfs-realtime/feed/cascadeseast-or-us/service_alerts.proto"
      },
      "associated_feeds": [
        "f-9rc-cascadeseast~or~us", "f-9rc-cascadeseast~or~us~rt"
      ]
    },
    {
      "spec": "gtfs-rt",
      "id": "f-9pz-lincolncounty~or~us~rt~alerts",
      "feed_namespace_id": "o-9pz-lincolncountytransit",
      "urls": {
        "realtime_alerts": "http://gtfs-realtime.trilliumtransit.com/gtfs-realtime/feed/lincolncounty-or-us/service_alerts.proto"
      },
      "associated_feeds": [
        "f-9pz-lincolncounty~or~us", "f-9pz-lincolncounty~or~us~rt"
      ]
    },
    {
      "spec": "gtfs-rt",
      "id": "f-c20dz-washingtonparkshuttle~or~us~alerts",
      "feed_namespace_id": "o-c20dz-washingtonparkshuttle",
      "urls": {
        "realtime_alerts": "http://gtfs-realtime.trilliumtransit.com/gtfs-realtime/feed/washingtonparkshuttle-or-us/service_alerts.proto"
      },
      "associated_feeds": [
        "f-c20dz-washingtonparkshuttle~or~us", "f-c20dz-washingtonparkshuttle~or~us~rt"
      ]
    },
    {
      "spec": "gtfs-rt",
      "id": "f-9rb-benton~or~us~alerts",
      "feed_namespace_id": "o-9rb-bentoncountytransportation",
      "urls": {
        "realtime_alerts": "http://gtfs-realtime.trilliumtransit.com/gtfs-realtime/feed/benton-or-us/service_alerts.proto"
      },
      "associated_feeds": [
        "f-9rb-benton~or~us", "f-9rb-benton~or~us~rt"
      ]
    },
    {
      "spec": "gtfs",
      "id": "f-princegeorgescounty~md~us",
      "urls": {
        "static_current": "https://data.trilliumtransit.com/gtfs/princegeorgescounty-md-us/princegeorgescounty-md-us.zip"
      },
      "operators": [
        {
          "onestop_id": "o-dqc-thebusofprincegeorgescounty",
          "tags": {
            "us_ntd_id": "30035",
            "wikidata_id": "Q7711628",
            "twitter_general": "PGCountyDPWT"
          },
          "name": "Prince George's County",
          "short_name": "The Bus",
          "website": "https://www.princegeorgescountymd.gov/1120/Countys-TheBus",
          "associated_feeds": [
            {
              "gtfs_agency_id": "2166"
            }
          ]
        }
      ]
    }
  ],
  "license_spdx_identifier": "CDLA-Permissive-1.0"
}<|MERGE_RESOLUTION|>--- conflicted
+++ resolved
@@ -264,9 +264,6 @@
       "urls": {
         "static_current": "http://data.trilliumtransit.com/gtfs/humboldtcounty-ca-us/humboldtcounty-ca-us.zip"
       },
-      "associated_feeds": [
-        "f-9pp-humboldtcounty~ca~us~redwood~rt", "f-9pp-humboldtcounty~ca~us~rt~alerts"
-      ],
       "license": {
         "use_without_attribution": "yes",
         "create_derived_product": "yes",
@@ -284,6 +281,12 @@
           "associated_feeds": [
             {
               "gtfs_agency_id": "1716"
+            },
+            {
+              "feed_onstop_id": "f-9pp-humboldtcounty~ca~us~redwood~rt"
+            },
+            {
+              "feed_onstop_id": "f-9pp-humboldtcounty~ca~us~rt~alerts"
             }
           ],
           "tags": {
@@ -296,6 +299,12 @@
           "associated_feeds": [
             {
               "gtfs_agency_id": "972"
+            },
+            {
+              "feed_onstop_id": "f-9pp-humboldtcounty~ca~us~redwood~rt"
+            },
+            {
+              "feed_onstop_id": "f-9pp-humboldtcounty~ca~us~rt~alerts"
             }
           ],
           "tags": {
@@ -315,6 +324,12 @@
           "associated_feeds": [
             {
               "gtfs_agency_id": "3"
+            },
+            {
+              "feed_onstop_id": "f-9pp-humboldtcounty~ca~us~redwood~rt"
+            },
+            {
+              "feed_onstop_id": "f-9pp-humboldtcounty~ca~us~rt~alerts"
             }
           ]
         },
@@ -330,6 +345,12 @@
           "associated_feeds": [
             {
               "gtfs_agency_id": "1"
+            },
+            {
+              "feed_onstop_id": "f-9pp-humboldtcounty~ca~us~redwood~rt"
+            },
+            {
+              "feed_onstop_id": "f-9pp-humboldtcounty~ca~us~rt~alerts"
             }
           ]
         },
@@ -345,6 +366,12 @@
           "associated_feeds": [
             {
               "gtfs_agency_id": "2"
+            },
+            {
+              "feed_onstop_id": "f-9pp-humboldtcounty~ca~us~redwood~rt"
+            },
+            {
+              "feed_onstop_id": "f-9pp-humboldtcounty~ca~us~rt~alerts"
             }
           ]
         }
@@ -355,10 +382,7 @@
       "id": "f-9pp-humboldtcounty~ca~us~rt~alerts",
       "urls": {
         "realtime_alerts": "http://gtfs-realtime.trilliumtransit.com/gtfs-realtime/feed/humboldtcounty-ca-us/service_alerts.proto"
-      },
-      "associated_feeds": [
-        "f-9pp-humboldtcounty~ca~us~redwood~rt", "f-9pp-humboldtcounty~ca~us"
-      ]
+      }
     },
     {
       "spec": "gtfs",
@@ -3727,13 +3751,6 @@
       "urls": {
         "static_current": "http://data.trilliumtransit.com/gtfs/carta-sc-us/carta-sc-us.zip"
       },
-<<<<<<< HEAD
-      "associated_feeds": [
-        "f-djz4-carta~sc~us~rt", "f-djz4-carta~sc~us~alerts"
-      ],
-      "feed_namespace_id": "o-djz4-charlestonarearegionaltransportationauthority",
-=======
->>>>>>> 4e13b9d3
       "tags": {
         "feed_id": "carta-sc-us",
         "managed_by": "trillium",
@@ -3753,6 +3770,12 @@
           "associated_feeds": [
             {
               "gtfs_agency_id": "213"
+            },
+            {
+              "feed_onstop_id": "f-djz4-carta~sc~us~rt"
+            },
+            {
+              "feed_onstop_id": "f-djz4-carta~sc~us~alerts"
             }
           ]
         }
@@ -3761,13 +3784,9 @@
     {
       "spec": "gtfs-rt",
       "id": "f-djz4-carta~sc~us~alerts",
-      "feed_namespace_id": "o-djz4-charlestonarearegionaltransportationauthority",
       "urls": {
         "realtime_alerts": "http://gtfs-realtime.trilliumtransit.com/gtfs-realtime/feed/carta-sc-us/service_alerts.proto"
-      },
-      "associated_feeds": [
-        "f-djz4-carta~sc~us", "f-djz4-carta~sc~us~rt"
-      ]
+      }
     },
     {
       "spec": "gtfs",
@@ -5771,20 +5790,24 @@
             "twitter_general": "maderacounty"
           },
           "name": "Madera County Connection",
-          "website": "http://www.maderactc.org/public-transit/?referrer=gtfs"
+          "website": "http://www.maderactc.org/public-transit/?referrer=gtfs",
+          "associated_feeds": [
+            {
+              "feed_onestop_id": "f-madera~county~connection~rt"
+            },
+            {
+              "feed_onestop_id": "f-madera~county~connection~rt~alerts"
+            }
+          ]
         }
       ]
     },
     {
       "spec": "gtfs-rt",
       "id": "f-madera~county~connection~rt~alerts",
-      "feed_namespace_id": "o-9qd-maderacountyconnection",
       "urls": {
         "realtime_alerts": "http://gtfs-realtime.trilliumtransit.com/gtfs-realtime/feed/maderactc-ca-us/service_alerts.proto"
-      },
-      "associated_feeds": [
-        "f-madera~county~connection", "f-madera~county~connection~rt"
-      ]
+      }
     },
     {
       "spec": "gtfs",
@@ -7278,57 +7301,37 @@
     {
       "spec": "gtfs-rt",
       "id": "f-c20-tillamook~or~us~rt~alerts",
-      "feed_namespace_id": "o-c0p-tillamookcountytransportationdistrict",
       "urls": {
         "realtime_alerts": "http://gtfs-realtime.trilliumtransit.com/gtfs-realtime/feed/tillamook-or-us/service_alerts.proto"
-      },
-      "associated_feeds": [
-        "f-c20-tillamook~or~us", "f-c20-tillamook~or~us~rt"
-      ]
+      }
     },
     {
       "spec": "gtfs-rt",
       "id": "f-9rc-cascadeseast~or~us~rt~alerts",
-      "feed_namespace_id": "o-9rc-cascadeseasttransit",
       "urls": {
         "realtime_alerts": "http://gtfs-realtime.trilliumtransit.com/gtfs-realtime/feed/cascadeseast-or-us/service_alerts.proto"
-      },
-      "associated_feeds": [
-        "f-9rc-cascadeseast~or~us", "f-9rc-cascadeseast~or~us~rt"
-      ]
+      }
     },
     {
       "spec": "gtfs-rt",
       "id": "f-9pz-lincolncounty~or~us~rt~alerts",
-      "feed_namespace_id": "o-9pz-lincolncountytransit",
       "urls": {
         "realtime_alerts": "http://gtfs-realtime.trilliumtransit.com/gtfs-realtime/feed/lincolncounty-or-us/service_alerts.proto"
-      },
-      "associated_feeds": [
-        "f-9pz-lincolncounty~or~us", "f-9pz-lincolncounty~or~us~rt"
-      ]
+      }
     },
     {
       "spec": "gtfs-rt",
       "id": "f-c20dz-washingtonparkshuttle~or~us~alerts",
-      "feed_namespace_id": "o-c20dz-washingtonparkshuttle",
       "urls": {
         "realtime_alerts": "http://gtfs-realtime.trilliumtransit.com/gtfs-realtime/feed/washingtonparkshuttle-or-us/service_alerts.proto"
-      },
-      "associated_feeds": [
-        "f-c20dz-washingtonparkshuttle~or~us", "f-c20dz-washingtonparkshuttle~or~us~rt"
-      ]
+      }
     },
     {
       "spec": "gtfs-rt",
       "id": "f-9rb-benton~or~us~alerts",
-      "feed_namespace_id": "o-9rb-bentoncountytransportation",
       "urls": {
         "realtime_alerts": "http://gtfs-realtime.trilliumtransit.com/gtfs-realtime/feed/benton-or-us/service_alerts.proto"
-      },
-      "associated_feeds": [
-        "f-9rb-benton~or~us", "f-9rb-benton~or~us~rt"
-      ]
+      }
     },
     {
       "spec": "gtfs",
