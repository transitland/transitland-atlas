{
  "$schema": "https://dmfr.transit.land/json-schema/dmfr.schema-v0.3.0.json",
  "feeds": [{
      "spec": "gtfs",
      "id": "f-9qf-laketahoe~ca~us",
      "urls": {
        "static_current": "http://trilliumtransit.com/transit_feeds/laketahoe-ca-us/laketahoe-ca-us.zip"
      },
      "license": {
        "use_without_attribution": "yes",
        "create_derived_product": "yes",
        "redistribute": "yes"
      }
    },
    {
      "spec": "gtfs",
      "id": "f-9q8zr-tidelinewatertaxi~ca~us",
      "urls": {
        "static_current": "http://trilliumtransit.com/transit_feeds/tidelinewatertaxi-ca-us/tidelinewatertaxi-ca-us.zip"
      },
      "feed_namespace_id": "o-9q8zr-tidelinewatertaxi"
    },
    {
      "spec": "gtfs",
      "id": "f-c263-selah~wa~us",
      "urls": {
        "static_current": "http://trilliumtransit.com/transit_feeds/selah-wa-us/selah-wa-us.zip"
      },
      "feed_namespace_id": "o-c263-selahtransit"
    },
    {
      "spec": "gtfs",
      "id": "f-drvc-rtp~me~us",
      "urls": {
        "static_current": "http://trilliumtransit.com/transit_feeds/rtp-me-us/rtp-me-us.zip"
      },
      "feed_namespace_id": "o-drvc-lakesregionexplorer"
    },
    {
      "spec": "gtfs",
      "id": "f-iowa~city~transit",
      "urls": {
        "static_current": "http://data.trilliumtransit.com/gtfs/iowacitytransit-ia-us/iowacitytransit-ia-us.zip"
      }
    },
    {
      "spec": "gtfs",
      "id": "f-9qc-placercountytransit",
      "urls": {
        "static_current": "http://data.trilliumtransit.com/gtfs/placercounty-ca-us/placercounty-ca-us.zip",
        "static_historic": [
          "http://iportal.sacrt.com/gtfs/PCT/20080914/google_transit.zip"
        ]
      },
      "feed_namespace_id": "o-9qc-placercountytransit"
    },
    {
      "spec": "gtfs",
      "id": "f-banning~pass~transit",
      "urls": {
        "static_current": "http://data.trilliumtransit.com/gtfs/banning-ca-us/banning-ca-us.zip"
      }
    },
    {
      "spec": "gtfs",
      "id": "f-9q5c-cityofcommercemunicipalbuslines",
      "urls": {
        "static_current": "http://data.trilliumtransit.com/gtfs/cmbl-ca-us/cmbl-ca-us.zip",
        "static_historic": ["http://citycommbus.com/gtfs"]
      },
      "feed_namespace_id": "o-9q5c-cityofcommercemunicipalbuslines"
    },
    {
      "spec": "gtfs",
      "id": "f-9r88-rogue~valley~transportation~district",
      "urls": {
        "static_current": "http://data.trilliumtransit.com/gtfs/rvtd-or-us/rvtd-or-us.zip"
      },
      "feed_namespace_id": "o-9r88-rogue~valley~transportation~district"
    },
    {
      "spec": "gtfs",
      "id": "f-dr5r-path~nj~us",
      "urls": {
        "static_current": "http://data.trilliumtransit.com/gtfs/path-nj-us/path-nj-us.zip"
      },
      "license": {
        "url": "http://www.panynj.gov/path/developers.html",
        "use_without_attribution": "yes",
        "create_derived_product": "yes",
        "redistribute": "unknown"
      },
      "feed_namespace_id": "o-dr5r-path"
    },
    {
      "spec": "gtfs",
      "id": "f-9pp-humboldtcounty~ca~us",
      "urls": {
        "static_current": "http://data.trilliumtransit.com/gtfs/humboldtcounty-ca-us/humboldtcounty-ca-us.zip"
      },
      "license": {
        "use_without_attribution": "yes",
        "create_derived_product": "yes",
        "redistribute": "yes"
      }
    },
    {
      "spec": "gtfs",
      "id": "f-9qd-yosemite~ca~us",
      "urls": {
        "static_current": "http://data.trilliumtransit.com/gtfs/yosemite-ca-us/yosemite-ca-us.zip"
      },
      "license": {
        "url": "http://yarts.com/developers-gtfs-data/",
        "use_without_attribution": "yes",
        "create_derived_product": "yes",
        "redistribute": "yes"
      }
    },
    {
      "spec": "gtfs",
      "id": "f-drg-addisoncounty~vt~us",
      "urls": {
        "static_current": "http://data.trilliumtransit.com/gtfs/addisoncounty-vt-us/addisoncounty-vt-us.zip"
      },
      "license": {
        "use_without_attribution": "yes",
        "create_derived_product": "yes",
        "redistribute": "yes"
      },
      "feed_namespace_id": "o-drg-addisoncountytransitresources"
    },
    {
      "spec": "gtfs",
      "id": "f-9qf-amador~ca~us",
      "urls": {
        "static_current": "http://data.trilliumtransit.com/gtfs/amador-ca-us/amador-ca-us.zip"
      },
      "license": {
        "use_without_attribution": "yes",
        "create_derived_product": "yes",
        "redistribute": "yes"
      },
      "feed_namespace_id": "o-9qf-amadortransit"
    },
    {
      "spec": "gtfs",
      "id": "f-9qh0-anaheim~ca~us",
      "urls": {
        "static_current": "http://data.trilliumtransit.com/gtfs/anaheim-ca-us/anaheim-ca-us.zip"
      },
      "license": {
        "use_without_attribution": "yes",
        "create_derived_product": "yes",
        "redistribute": "yes"
      },
      "feed_namespace_id": "o-9qh0-anaheimresorttransportation"
    },
    {
      "spec": "gtfs",
      "id": "f-dnm6-asheville~nc~us",
      "urls": {
        "static_current": "http://data.trilliumtransit.com/gtfs/asheville-nc-us/asheville-nc-us.zip"
      },
      "license": {
        "use_without_attribution": "yes",
        "create_derived_product": "yes",
        "redistribute": "yes"
      },
      "feed_namespace_id": "o-dnm6-ashevilleredefinestransit"
    },
    {
      "spec": "gtfs",
      "id": "f-drt-baystatecruisecompany~ma~us",
      "urls": {
        "static_current": "http://data.trilliumtransit.com/gtfs/baystatecruisecompany-ma-us/baystatecruisecompany-ma-us.zip"
      },
      "license": {
        "use_without_attribution": "yes",
        "create_derived_product": "yes",
        "redistribute": "yes"
      },
      "feed_namespace_id": "o-drt-baystatecruisecompany"
    },
    {
      "spec": "gtfs",
      "id": "f-9qhc-beaumont~ca~us",
      "urls": {
        "static_current": "http://data.trilliumtransit.com/gtfs/beaumont-ca-us/beaumont-ca-us.zip"
      },
      "license": {
        "use_without_attribution": "yes",
        "create_derived_product": "yes",
        "redistribute": "yes"
      },
      "feed_namespace_id": "o-9qhc-beaumonttransitsystem"
    },
    {
      "spec": "gtfs",
      "id": "f-dp89-beloittransit~wi~us",
      "urls": {
        "static_current": "http://data.trilliumtransit.com/gtfs/beloittransit-wi-us/beloittransit-wi-us.zip"
      },
      "license": {
        "use_without_attribution": "yes",
        "create_derived_product": "yes",
        "redistribute": "yes"
      },
      "feed_namespace_id": "o-dp89-beloittransitsystem"
    },
    {
      "spec": "gtfs",
      "id": "f-dre-berkshire~ma~us",
      "urls": {
        "static_current": "http://data.trilliumtransit.com/gtfs/berkshire-ma-us/berkshire-ma-us.zip"
      },
      "license": {
        "url": "https://www.massdot.state.ma.us/Portals/0/docs/developers/develop_license_agree.pdf",
        "use_without_attribution": "no",
        "create_derived_product": "yes",
        "redistribute": "yes",
        "attribution_text": "Clearly acknowledge MassDOT as the provider of the Data."
      },
      "feed_namespace_id": "o-dre-berkshiremetroaltransitauthority"
    },
    {
      "spec": "gtfs",
      "id": "f-9qhf-bigbear~ca~us",
      "urls": {
        "static_current": "http://data.trilliumtransit.com/gtfs/bigbear-ca-us/bigbear-ca-us.zip"
      },
      "license": {
        "use_without_attribution": "yes",
        "create_derived_product": "yes",
        "redistribute": "yes"
      },
      "feed_namespace_id": "o-9qhf-mountaintransit"
    },
    {
      "spec": "gtfs",
      "id": "f-drmr-brockton~ma~us",
      "urls": {
        "static_current": "http://data.trilliumtransit.com/gtfs/brockton-ma-us/brockton-ma-us.zip"
      },
      "license": {
        "use_without_attribution": "yes",
        "create_derived_product": "yes",
        "redistribute": "yes"
      },
      "feed_namespace_id": "o-drmr-brocktonareatransitauthority"
    },
    {
      "spec": "gtfs",
      "id": "f-9qnx-bullheadareatransit~az~us",
      "urls": {
        "static_current": "http://data.trilliumtransit.com/gtfs/bullheadareatransit-az-us/bullheadareatransit-az-us.zip"
      },
      "license": {
        "use_without_attribution": "yes",
        "create_derived_product": "yes",
        "redistribute": "yes"
      },
      "feed_namespace_id": "o-9qnx-bullheadareatransitsystem"
    },
    {
      "spec": "gtfs",
      "id": "f-9x-bustang~co~us",
      "urls": {
        "static_current": "http://data.trilliumtransit.com/gtfs/bustang-co-us/bustang-co-us.zip"
      },
      "license": {
        "use_without_attribution": "yes",
        "create_derived_product": "yes",
        "redistribute": "yes"
      },
      "feed_namespace_id": "o-9x-bustang"
    },
    {
      "spec": "gtfs",
      "id": "f-c2pvx-butte~mt~us",
      "urls": {
        "static_current": "http://data.trilliumtransit.com/gtfs/butte-mt-us/butte-mt-us.zip"
      },
      "license": {
        "use_without_attribution": "yes",
        "create_derived_product": "yes",
        "redistribute": "yes"
      },
      "feed_namespace_id": "o-c2pvx-butte~silverbow"
    },
    {
      "spec": "gtfs",
      "id": "f-9qf-calaveras~ca~us",
      "urls": {
        "static_current": "http://data.trilliumtransit.com/gtfs/calaveras-ca-us/calaveras-ca-us.zip"
      },
      "license": {
        "use_without_attribution": "yes",
        "create_derived_product": "yes",
        "redistribute": "yes"
      },
      "feed_namespace_id": "o-9qf-calaverastransit"
    },
    {
      "spec": "gtfs",
      "id": "f-drtd-capeann~ma~us",
      "urls": {
        "static_current": "http://data.trilliumtransit.com/gtfs/capeann-ma-us/capeann-ma-us.zip"
      },
      "license": {
        "use_without_attribution": "yes",
        "create_derived_product": "yes",
        "redistribute": "yes"
      },
      "feed_namespace_id": "o-drtd-capeanntransportation"
    },
    {
      "spec": "gtfs",
      "id": "f-dq25-capital~area~transit~nc~us",
      "urls": {
        "static_current": "http://data.trilliumtransit.com/gtfs/capital-area-transit-nc-us/capital-area-transit-nc-us.zip"
      },
      "license": {
        "use_without_attribution": "yes",
        "create_derived_product": "yes",
        "redistribute": "yes"
      },
      "feed_namespace_id": "o-dq25-goraleigh"
    },
    {
      "spec": "gtfs",
      "id": "f-dnrg-cary~transit~nc~us",
      "urls": {
        "static_current": "http://data.trilliumtransit.com/gtfs/cary-transit-nc-us/cary-transit-nc-us.zip"
      },
      "license": {
        "use_without_attribution": "yes",
        "create_derived_product": "yes",
        "redistribute": "yes"
      },
      "feed_namespace_id": "o-dnrg-carytransit"
    },
    {
      "spec": "gtfs",
      "id": "f-dru-chittendoncounty~vt~us",
      "urls": {
        "static_current": "http://data.trilliumtransit.com/gtfs/ccta-vt-us/ccta-vt-us.zip"
      },
      "license": {
        "use_without_attribution": "yes",
        "create_derived_product": "yes",
        "redistribute": "yes"
      }
    },
    {
      "spec": "gtfs",
      "id": "f-dnru-chapel~hill~transit~nc~us",
      "urls": {
        "static_current": "http://data.trilliumtransit.com/gtfs/chapel-hill-transit-nc-us/chapel-hill-transit-nc-us.zip"
      },
      "license": {
        "use_without_attribution": "yes",
        "create_derived_product": "yes",
        "redistribute": "yes"
      },
      "feed_namespace_id": "o-dnru-chapelhilltransit"
    },
    {
      "spec": "gtfs",
      "id": "f-dnjj-clemson~sc~us",
      "urls": {
        "static_current": "http://data.trilliumtransit.com/gtfs/clemson-sc-us/clemson-sc-us.zip"
      },
      "license": {
        "use_without_attribution": "yes",
        "create_derived_product": "yes",
        "redistribute": "yes"
      },
      "feed_namespace_id": "o-dnjj-clemsonareatransit"
    },
    {
      "spec": "gtfs",
      "id": "f-9qh2s-corona~ca~us",
      "urls": {
        "static_current": "http://data.trilliumtransit.com/gtfs/corona-ca-us/corona-ca-us.zip"
      },
      "license": {
        "use_without_attribution": "yes",
        "create_derived_product": "yes",
        "redistribute": "yes"
      },
      "feed_namespace_id": "o-9qh2s-coronacruiser"
    },
    {
      "spec": "gtfs",
      "id": "f-9w0md-cottonwood~az~us",
      "urls": {
        "static_current": "http://data.trilliumtransit.com/gtfs/cottonwood-az-us/cottonwood-az-us.zip"
      },
      "license": {
        "use_without_attribution": "yes",
        "create_derived_product": "yes",
        "redistribute": "yes"
      },
      "feed_namespace_id": "o-9w0md-cottonwoodareatransit"
    },
    {
      "spec": "gtfs",
      "id": "f-drs-crtransit~vt~us",
      "urls": {
        "static_current": "http://data.trilliumtransit.com/gtfs/crtransit-vt-us/crtransit-vt-us.zip"
      },
      "license": {
        "use_without_attribution": "yes",
        "create_derived_product": "yes",
        "redistribute": "yes"
      },
      "feed_namespace_id": "o-drs-thecurrent"
    },
    {
      "spec": "gtfs",
      "id": "f-drms-cuttyhunkferryco~ma~us",
      "urls": {
        "static_current": "http://data.trilliumtransit.com/gtfs/cuttyhunkferryco-ma-us/cuttyhunkferryco-ma-us.zip"
      },
      "license": {
        "use_without_attribution": "yes",
        "create_derived_product": "yes",
        "redistribute": "yes"
      },
      "feed_namespace_id": "o-drms-cuttyhunkferryco"
    },
    {
      "spec": "gtfs",
      "id": "f-9pr-delnorte~ca~us",
      "urls": {
        "static_current": "http://data.trilliumtransit.com/gtfs/delnorte-ca-us/delnorte-ca-us.zip"
      },
      "license": {
        "use_without_attribution": "yes",
        "create_derived_product": "yes",
        "redistribute": "yes"
      },
      "feed_namespace_id": "o-9pr-redwoodcoasttransit"
    },
    {
      "spec": "gtfs",
      "id": "f-dnrug-duke~nc~us",
      "urls": {
        "static_current": "http://data.trilliumtransit.com/gtfs/duke-nc-us/duke-nc-us.zip"
      },
      "license": {
        "use_without_attribution": "yes",
        "create_derived_product": "yes",
        "redistribute": "yes"
      },
      "feed_namespace_id": "o-dnrug-duketransit"
    },
    {
      "spec": "gtfs",
      "id": "f-dnru-durham~area~transit~authority~nc~us",
      "urls": {
        "static_current": "http://data.trilliumtransit.com/gtfs/durham-area-transit-authority-nc-us/durham-area-transit-authority-nc-us.zip"
      },
      "license": {
        "use_without_attribution": "yes",
        "create_derived_product": "yes",
        "redistribute": "yes"
      },
      "feed_namespace_id": "o-dnru-godurham"
    },
    {
      "spec": "gtfs",
      "id": "f-drsh-dvtamoover~vt~us",
      "urls": {
        "static_current": "http://data.trilliumtransit.com/gtfs/dvtamoover-vt-us/dvtamoover-vt-us.zip"
      },
      "license": {
        "use_without_attribution": "yes",
        "create_derived_product": "yes",
        "redistribute": "yes"
      },
      "feed_namespace_id": "o-drsh-moover"
    },
    {
      "spec": "gtfs",
      "id": "f-9q-easternsierra~ca~us",
      "urls": {
        "static_current": "http://data.trilliumtransit.com/gtfs/easternsierra-ca-us/easternsierra-ca-us.zip"
      },
      "license": {
        "use_without_attribution": "yes",
        "create_derived_product": "yes",
        "redistribute": "yes"
      },
      "feed_namespace_id": "o-9q-easternsierratransitauthority"
    },
    {
      "spec": "gtfs",
      "id": "f-9qc-eldoradotransit~ca~us",
      "urls": {
        "static_current": "http://data.trilliumtransit.com/gtfs/eldoradotransit-ca-us/eldoradotransit-ca-us.zip"
      },
      "license": {
        "use_without_attribution": "yes",
        "create_derived_product": "yes",
        "redistribute": "yes"
      },
      "feed_namespace_id": "o-9qc-eldoradotransit"
    },
    {
      "spec": "gtfs",
      "id": "f-9q9y-escalon~ca~us",
      "urls": {
        "static_current": "http://data.trilliumtransit.com/gtfs/escalon-ca-us/escalon-ca-us.zip"
      },
      "license": {
        "use_without_attribution": "yes",
        "create_derived_product": "yes",
        "redistribute": "yes"
      },
      "feed_namespace_id": "o-9q9y-etrans"
    },
    {
      "spec": "gtfs",
      "id": "f-9qc-fairfield~ca~us",
      "urls": {
        "static_current": "http://data.trilliumtransit.com/gtfs/fairfield-ca-us/fairfield-ca-us.zip"
      },
      "license": {
        "use_without_attribution": "yes",
        "create_derived_product": "yes",
        "redistribute": "yes"
      },
      "feed_namespace_id": "o-9qc-fairfieldandsuisuntransit"
    },
    {
      "spec": "gtfs",
      "id": "f-drq-freedomcruiseline~ma~us",
      "urls": {
        "static_current": "http://data.trilliumtransit.com/gtfs/freedomcruiseline-ma-us/freedomcruiseline-ma-us.zip"
      },
      "license": {
        "use_without_attribution": "yes",
        "create_derived_product": "yes",
        "redistribute": "yes"
      },
      "feed_namespace_id": "o-drq-freedomcruiseline"
    },
    {
      "spec": "gtfs",
      "id": "f-9qd-fresnocounty~ca~us",
      "urls": {
        "static_current": "http://data.trilliumtransit.com/gtfs/fresnocounty-ca-us/fresnocounty-ca-us.zip"
      },
      "license": {
        "use_without_attribution": "yes",
        "create_derived_product": "yes",
        "redistribute": "yes"
      },
      "feed_namespace_id": "o-9qd-fresnocountyruraltransitagency"
    },
    {
      "spec": "gtfs",
      "id": "f-dnxs-gltc~lynchburg~va~us",
      "urls": {
        "static_current": "http://data.trilliumtransit.com/gtfs/gltc-lynchburg-va-us/gltc-lynchburg-va-us.zip"
      },
      "license": {
        "use_without_attribution": "yes",
        "create_derived_product": "yes",
        "redistribute": "yes"
      },
      "feed_namespace_id": "o-dnxs-greaterlynchburgtransitco"
    },
    {
      "spec": "gtfs",
      "id": "f-c215-gorgewet~wa~us",
      "urls": {
        "static_current": "http://data.trilliumtransit.com/gtfs/gorgewet-wa-us/gorgewet-wa-us.zip"
      },
      "license": {
        "use_without_attribution": "yes",
        "create_derived_product": "yes",
        "redistribute": "yes"
      },
      "feed_namespace_id": "o-c215-skamaniacountypublictransitgorgewetbus"
    },
    {
      "spec": "gtfs",
      "id": "f-dre-greenmtncn~vt~us",
      "urls": {
        "static_current": "http://data.trilliumtransit.com/gtfs/greenmtncn-vt-us/greenmtncn-vt-us.zip"
      },
      "license": {
        "use_without_attribution": "yes",
        "create_derived_product": "yes",
        "redistribute": "yes"
      },
      "feed_namespace_id": "o-dre-greenmountaincommunitynetworkinc"
    },
    {
      "spec": "gtfs",
      "id": "f-drq5-hylinecruises~ma~us",
      "urls": {
        "static_current": "http://data.trilliumtransit.com/gtfs/hylinecruises-ma-us/hylinecruises-ma-us.zip"
      },
      "license": {
        "use_without_attribution": "yes",
        "create_derived_product": "yes",
        "redistribute": "yes"
      },
      "feed_namespace_id": "o-drq5-hy~linecruises"
    },
    {
      "spec": "gtfs",
      "id": "f-9vxz-jatran~ms~us",
      "urls": {
        "static_current": "http://data.trilliumtransit.com/gtfs/jatran-ms-us/jatran-ms-us.zip"
      },
      "license": {
        "use_without_attribution": "yes",
        "create_derived_product": "yes",
        "redistribute": "yes"
      },
      "feed_namespace_id": "o-9vxz-jatran"
    },
    {
      "spec": "gtfs",
      "id": "f-9yz-jeffersoncounty~mo~us",
      "urls": {
        "static_current": "http://data.trilliumtransit.com/gtfs/jeffersoncounty-mo-us/jeffersoncounty-mo-us.zip"
      },
      "license": {
        "use_without_attribution": "yes",
        "create_derived_product": "yes",
        "redistribute": "yes"
      },
      "feed_namespace_id": "o-9yz-jeffcoexpress"
    },
    {
      "spec": "gtfs",
      "id": "f-dp8d-jts~wi~us",
      "urls": {
        "static_current": "http://data.trilliumtransit.com/gtfs/jts-wi-us/jts-wi-us.zip"
      },
      "license": {
        "use_without_attribution": "yes",
        "create_derived_product": "yes",
        "redistribute": "yes"
      },
      "feed_namespace_id": "o-dp8d-janesvilletransitsystem"
    },
    {
      "spec": "gtfs",
      "id": "f-9q7-kerncounty~ca~us",
      "urls": {
        "static_current": "http://data.trilliumtransit.com/gtfs/kerncounty-ca-us/kerncounty-ca-us.zip"
      },
      "license": {
        "url": "http://kerntransit.org/developers-gtfs/",
        "use_without_attribution": "yes",
        "create_derived_product": "yes",
        "redistribute": "yes"
      },
      "feed_namespace_id": "o-9q7-kerntransit"
    },
    {
      "spec": "gtfs",
      "id": "f-9muq-lagunabeach~ca~us",
      "urls": {
        "static_current": "http://data.trilliumtransit.com/gtfs/lagunabeach-ca-us/lagunabeach-ca-us.zip"
      },
      "license": {
        "use_without_attribution": "yes",
        "create_derived_product": "yes",
        "redistribute": "yes"
      },
      "feed_namespace_id": "o-9muq-lagunabeachtransit"
    },
    {
      "spec": "gtfs",
      "id": "f-9qb-laketransit~ca~us",
      "urls": {
        "static_current": "http://data.trilliumtransit.com/gtfs/laketransit-ca-us/laketransit-ca-us.zip"
      },
      "license": {
        "use_without_attribution": "yes",
        "create_derived_product": "yes",
        "redistribute": "yes"
      },
      "feed_namespace_id": "o-9qb-laketransit"
    },
    {
      "spec": "gtfs",
      "id": "f-9r4-lassen~ca~us",
      "urls": {
        "static_current": "http://data.trilliumtransit.com/gtfs/lassen-ca-us/lassen-ca-us.zip"
      },
      "license": {
        "use_without_attribution": "yes",
        "create_derived_product": "yes",
        "redistribute": "yes"
      },
      "feed_namespace_id": "o-9r4-lassenruralbus"
    },
    {
      "spec": "gtfs",
      "id": "f-c26-linktransit~wa~us",
      "urls": {
        "static_current": "http://data.trilliumtransit.com/gtfs/linktransit-wa-us/linktransit-wa-us.zip"
      },
      "license": {
        "use_without_attribution": "yes",
        "create_derived_product": "yes",
        "redistribute": "yes"
      },
      "feed_namespace_id": "o-c26-linktransit"
    },
    {
      "spec": "gtfs",
      "id": "f-dhvk-manatee~fl~us",
      "urls": {
        "static_current": "http://data.trilliumtransit.com/gtfs/manatee-fl-us/manatee-fl-us.zip"
      },
      "license": {
        "use_without_attribution": "yes",
        "create_derived_product": "yes",
        "redistribute": "yes"
      },
      "feed_namespace_id": "o-dhvk-manateecountyareatransit"
    },
    {
      "spec": "gtfs",
      "id": "f-c22-mason~wa~us",
      "urls": {
        "static_current": "http://data.trilliumtransit.com/gtfs/mason-wa-us/mason-wa-us.zip"
      },
      "license": {
        "use_without_attribution": "yes",
        "create_derived_product": "yes",
        "redistribute": "yes"
      },
      "feed_namespace_id": "o-c22-masontransitauthority"
    },
    {
      "spec": "gtfs",
      "id": "f-9qb-mendocino~ca~us",
      "urls": {
        "static_current": "http://data.trilliumtransit.com/gtfs/mendocino-ca-us/mendocino-ca-us.zip"
      },
      "license": {
        "use_without_attribution": "yes",
        "create_derived_product": "yes",
        "redistribute": "yes"
      },
      "feed_namespace_id": "o-9qb-mendocinotransitauthority"
    },
    {
      "spec": "gtfs",
      "id": "f-9qd-mercedthebus~ca~us",
      "urls": {
        "static_current": "http://data.trilliumtransit.com/gtfs/mercedthebus-ca-us/mercedthebus-ca-us.zip"
      },
      "license": {
        "use_without_attribution": "yes",
        "create_derived_product": "yes",
        "redistribute": "yes"
      },
      "feed_namespace_id": "o-9qd-thebus"
    },
    {
      "spec": "gtfs",
      "id": "f-drt7-merrimackvalley~ma~us",
      "urls": {
        "static_current": "http://data.trilliumtransit.com/gtfs/merrimackvalley-ma-us/merrimackvalley-ma-us.zip"
      },
      "license": {
        "use_without_attribution": "yes",
        "create_derived_product": "yes",
        "redistribute": "yes"
      },
      "feed_namespace_id": "o-drt7-merrimackvalleymetroaltransitauthority"
    },
    {
      "spec": "gtfs",
      "id": "f-drsf-montachusett~ma~us",
      "urls": {
        "static_current": "http://data.trilliumtransit.com/gtfs/montachusett-ma-us/montachusett-ma-us.zip"
      },
      "license": {
        "use_without_attribution": "yes",
        "create_derived_product": "yes",
        "redistribute": "yes"
      },
      "feed_namespace_id": "o-drsf-montachusettmetroaltransitauthority"
    },
    {
      "spec": "gtfs",
      "id": "f-djf8-montgomerytransit~al~us",
      "urls": {
        "static_current": "http://data.trilliumtransit.com/gtfs/montgomerytransit-al-us/montgomerytransit-al-us.zip"
      },
      "license": {
        "use_without_attribution": "yes",
        "create_derived_product": "yes",
        "redistribute": "yes"
      },
      "feed_namespace_id": "o-djf8-montgomerytransit"
    },
    {
      "spec": "gtfs",
      "id": "f-dq259-ncsu~wolfline~nc~us",
      "urls": {
        "static_current": "http://data.trilliumtransit.com/gtfs/ncsu-wolfline-nc-us/ncsu-wolfline-nc-us.zip"
      },
      "license": {
        "use_without_attribution": "yes",
        "create_derived_product": "yes",
        "redistribute": "yes"
      },
      "feed_namespace_id": "o-dq259-ncsuwolfline"
    },
    {
      "spec": "gtfs",
      "id": "f-dpc4-oshkosh~wi~us",
      "urls": {
        "static_current": "http://data.trilliumtransit.com/gtfs/oshkosh-wi-us/oshkosh-wi-us.zip"
      },
      "license": {
        "use_without_attribution": "yes",
        "create_derived_product": "yes",
        "redistribute": "yes"
      },
      "feed_namespace_id": "o-dpc4-gotransitcityofoshkosh"
    },
    {
      "spec": "gtfs",
      "id": "f-9myr-paloverdevalley~ca~us",
      "urls": {
        "static_current": "http://data.trilliumtransit.com/gtfs/paloverde_valley-ca-us/paloverde_valley-ca-us.zip"
      },
      "license": {
        "use_without_attribution": "yes",
        "create_derived_product": "yes",
        "redistribute": "yes"
      },
      "feed_namespace_id": "o-9myr-paloverdevalleytransitagency"
    },
    {
      "spec": "gtfs",
      "id": "f-drmu1-patriotpartyboats~ma~us",
      "urls": {
        "static_current": "http://data.trilliumtransit.com/gtfs/patriotpartyboats-ma-us/patriotpartyboats-ma-us.zip"
      },
      "license": {
        "use_without_attribution": "yes",
        "create_derived_product": "yes",
        "redistribute": "yes"
      },
      "feed_namespace_id": "o-drmu1-patriotpartyboats"
    },
    {
      "spec": "gtfs",
      "id": "f-9qbc9-petalumatransit~petaluma~ca~us",
      "urls": {
        "static_current": "http://data.trilliumtransit.com/gtfs/petalumatransit-petaluma-ca-us/petalumatransit-petaluma-ca-us.zip"
      },
      "license": {
        "use_without_attribution": "yes",
        "create_derived_product": "yes",
        "redistribute": "yes"
      },
      "feed_namespace_id": "o-9qbc9-petalumatransit"
    },
    {
      "spec": "gtfs",
      "id": "f-9r4-plumas~ca~us",
      "urls": {
        "static_current": "http://data.trilliumtransit.com/gtfs/plumas-ca-us/plumas-ca-us.zip"
      },
      "license": {
        "use_without_attribution": "yes",
        "create_derived_product": "yes",
        "redistribute": "yes"
      },
      "feed_namespace_id": "o-9r4-plumastransit"
    },
    {
      "spec": "gtfs",
      "id": "f-9q5b4-pvpta~ca~us",
      "urls": {
        "static_current": "http://data.trilliumtransit.com/gtfs/pvpta-ca-us/pvpta-ca-us.zip"
      },
      "license": {
        "use_without_attribution": "yes",
        "create_derived_product": "yes",
        "redistribute": "yes"
      },
      "feed_namespace_id": "o-9q5b4-palosverdespeninsulatransitauthority"
    },
    {
      "spec": "gtfs",
      "id": "f-9we1-redappletransit~nm~us",
      "urls": {
        "static_current": "http://data.trilliumtransit.com/gtfs/redappletransit-nm-us/redappletransit-nm-us.zip"
      },
      "license": {
        "use_without_attribution": "yes",
        "create_derived_product": "yes",
        "redistribute": "yes"
      },
      "feed_namespace_id": "o-9we1-redappletransit"
    },
    {
      "spec": "gtfs",
      "id": "f-9r0-redding~ca~us",
      "urls": {
        "static_current": "http://data.trilliumtransit.com/gtfs/redding-ca-us/redding-ca-us.zip"
      },
      "license": {
        "use_without_attribution": "yes",
        "create_derived_product": "yes",
        "redistribute": "yes"
      },
      "feed_namespace_id": "o-9r0-reddingareabusauthority"
    },
    {
      "spec": "gtfs",
      "id": "f-c20w-rivercitiestransit~wa~us",
      "urls": {
        "static_current": "http://data.trilliumtransit.com/gtfs/rivercitiestransit-wa-us/rivercitiestransit-wa-us.zip"
      },
      "license": {
        "use_without_attribution": "yes",
        "create_derived_product": "yes",
        "redistribute": "yes"
      },
      "feed_namespace_id": "o-c20w-rivercitiestransit"
    },
    {
      "spec": "gtfs",
      "id": "f-dru-ruralcommunity~vt~us",
      "urls": {
        "static_current": "http://data.trilliumtransit.com/gtfs/ruralcommunity-vt-us/ruralcommunity-vt-us.zip"
      },
      "license": {
        "use_without_attribution": "yes",
        "create_derived_product": "yes",
        "redistribute": "yes"
      },
      "feed_namespace_id": "o-dru-ruralcommunitytransportation"
    },
    {
      "spec": "gtfs",
      "id": "f-9q99-sanbenito~ca~us",
      "urls": {
        "static_current": "http://data.trilliumtransit.com/gtfs/sanbenitocounty-ca-us/sanbenitocounty-ca-us.zip"
      },
      "license": {
        "use_without_attribution": "yes",
        "create_derived_product": "yes",
        "redistribute": "yes"
      },
      "feed_namespace_id": "o-9q99-sanbenitocountyexpress"
    },
    {
      "spec": "gtfs",
      "id": "f-9zep-siouxareametro~sd~us",
      "urls": {
        "static_current": "http://data.trilliumtransit.com/gtfs/siouxareametro-sd-us/siouxareametro-sd-us.zip"
      },
      "license": {
        "use_without_attribution": "yes",
        "create_derived_product": "yes",
        "redistribute": "yes"
      },
      "feed_namespace_id": "o-9zep-siouxareametro"
    },
    {
      "spec": "gtfs",
      "id": "f-9r2-siskiyou~ca~us",
      "urls": {
        "static_current": "http://data.trilliumtransit.com/gtfs/siskiyou-ca-us/siskiyou-ca-us.zip"
      },
      "license": {
        "use_without_attribution": "yes",
        "create_derived_product": "yes",
        "redistribute": "yes"
      },
      "feed_namespace_id": "o-9r2-siskiyoutransitandgeneralexpress"
    },
    {
      "spec": "gtfs",
      "id": "f-9qc0-soltrans~ca~us",
      "urls": {
        "static_current": "http://data.trilliumtransit.com/gtfs/soltrans-ca-us/soltrans-ca-us.zip"
      },
      "license": {
        "use_without_attribution": "yes",
        "create_derived_product": "yes",
        "redistribute": "yes"
      },
      "feed_namespace_id": "o-9qc0-soltrans"
    },
    {
      "spec": "gtfs",
      "id": "f-9qb-sonomacounty~ca~us",
      "urls": {
        "static_current": "http://data.trilliumtransit.com/gtfs/sonomacounty-ca-us/sonomacounty-ca-us.zip"
      },
      "license": {
        "use_without_attribution": "yes",
        "create_derived_product": "yes",
        "redistribute": "yes"
      },
      "feed_namespace_id": "o-9qb-sonomacountytransit"
    },
    {
      "spec": "gtfs",
      "id": "f-djn-spacecoast~fl~us",
      "urls": {
        "static_current": "http://data.trilliumtransit.com/gtfs/spacecoast-fl-us/spacecoast-fl-us.zip"
      },
      "license": {
        "use_without_attribution": "yes",
        "create_derived_product": "yes",
        "redistribute": "yes"
      },
      "feed_namespace_id": "o-djn-spacecoastareatransit"
    },
    {
      "spec": "gtfs",
      "id": "f-dru-stagecoach~vt~us",
      "urls": {
        "static_current": "http://data.trilliumtransit.com/gtfs/stagecoach-vt-us/stagecoach-vt-us.zip"
      },
      "license": {
        "use_without_attribution": "yes",
        "create_derived_product": "yes",
        "redistribute": "yes"
      },
      "feed_namespace_id": "o-dru-stagecoachtransportationservices"
    },
    {
      "spec": "gtfs",
      "id": "f-trivalley~vt~us",
      "urls": {
        "static_current": "http://data.trilliumtransit.com/gtfs/trivalleytransit-vt-us/trivalleytransit-vt-us.zip"
      },
      "license": {
        "url": "http://vermont-gtfs.org/"
      }
    },
    {
      "spec": "gtfs",
      "id": "f-9qd-stanislaus~ca~us",
      "urls": {
        "static_current": "http://data.trilliumtransit.com/gtfs/stanislaus-ca-us/stanislaus-ca-us.zip"
      },
      "license": {
        "use_without_attribution": "yes",
        "create_derived_product": "yes",
        "redistribute": "yes"
      }
    },
    {
      "spec": "gtfs",
      "id": "f-c815-streamlinetransit~mt~us",
      "urls": {
        "static_current": "http://data.trilliumtransit.com/gtfs/streamlinetransit-mt-us/streamlinetransit-mt-us.zip"
      },
      "license": {
        "use_without_attribution": "yes",
        "create_derived_product": "yes",
        "redistribute": "yes"
      },
      "feed_namespace_id": "o-c815-streamline"
    },
    {
      "spec": "gtfs",
      "id": "f-9r1-tehama~ca~us",
      "urls": {
        "static_current": "http://data.trilliumtransit.com/gtfs/tehama-ca-us/tehama-ca-us.zip"
      },
      "license": {
        "use_without_attribution": "yes",
        "create_derived_product": "yes",
        "redistribute": "yes"
      }
    },
    {
      "spec": "gtfs",
      "id": "f-dp1b-terrehautetransit~in~us",
      "urls": {
        "static_current": "http://data.trilliumtransit.com/gtfs/terrehautetransit-in-us/terrehautetransit-in-us.zip"
      },
      "license": {
        "use_without_attribution": "yes",
        "create_derived_product": "yes",
        "redistribute": "yes"
      },
      "feed_namespace_id": "o-dp1b-terrehautetransit"
    },
    {
      "spec": "gtfs",
      "id": "f-drs-thebus~vt~us",
      "urls": {
        "static_current": "http://data.trilliumtransit.com/gtfs/thebus-vt-us/thebus-vt-us.zip"
      },
      "license": {
        "use_without_attribution": "yes",
        "create_derived_product": "yes",
        "redistribute": "yes"
      },
      "feed_namespace_id": "o-drs-thebusmarblevalleymetroaltransitdistrict"
    },
    {
      "spec": "gtfs",
      "id": "f-9w0q-verdelynx~az~us",
      "urls": {
        "static_current": "http://data.trilliumtransit.com/gtfs/verdelynx-az-us/verdelynx-az-us.zip"
      },
      "license": {
        "use_without_attribution": "yes",
        "create_derived_product": "yes",
        "redistribute": "yes"
      },
      "feed_namespace_id": "o-9w0q-verdelynx"
    },
    {
      "spec": "gtfs",
      "id": "f-9qh-victorville~ca~us",
      "urls": {
        "static_current": "http://data.trilliumtransit.com/gtfs/victorville-ca-us/victorville-ca-us.zip"
      },
      "license": {
        "use_without_attribution": "yes",
        "create_derived_product": "yes",
        "redistribute": "yes"
      },
      "feed_namespace_id": "o-9qh-victorvalleytransitauthority"
    },
    {
      "spec": "gtfs",
      "id": "f-drm-vineyardfastferry~ri~us",
      "urls": {
        "static_current": "http://data.trilliumtransit.com/gtfs/vineyardfastferry-ri-us/vineyardfastferry-ri-us.zip"
      },
      "license": {
        "use_without_attribution": "yes",
        "create_derived_product": "yes",
        "redistribute": "yes"
      },
      "feed_namespace_id": "o-drm-vineyardfastferry"
    },
    {
      "spec": "gtfs",
      "id": "f-dru-vttranslines~vt~us",
      "urls": {
        "static_current": "http://data.trilliumtransit.com/gtfs/vttranslines-vt-us/vttranslines-vt-us.zip"
      },
      "license": {
        "use_without_attribution": "yes",
        "create_derived_product": "yes",
        "redistribute": "yes"
      },
      "feed_namespace_id": "o-dru-vermonttranslines"
    },
    {
      "spec": "gtfs",
      "id": "f-dp9k-waukeshacounty~wi~us",
      "urls": {
        "static_current": "http://data.trilliumtransit.com/gtfs/waukeshacounty-wi-us/waukeshacounty-wi-us.zip"
      },
      "license": {
        "use_without_attribution": "yes",
        "create_derived_product": "yes",
        "redistribute": "yes"
      },
      "feed_namespace_id": "o-dp9k-waukeshacountytransit"
    },
    {
      "spec": "gtfs",
      "id": "f-9qc-westcat~ca~us",
      "urls": {
        "static_current": "http://data.trilliumtransit.com/gtfs/westcat-ca-us/westcat-ca-us.zip"
      },
      "license": {
        "use_without_attribution": "yes",
        "create_derived_product": "yes",
        "redistribute": "yes"
      },
      "feed_namespace_id": "o-9qc-westcatwesterncontracosta"
    },
    {
      "spec": "gtfs",
      "id": "f-c20-wilsonville~or~us",
      "urls": {
        "static_current": "http://data.trilliumtransit.com/gtfs/wilsonville-or-us/wilsonville-or-us.zip"
      },
      "license": {
        "use_without_attribution": "yes",
        "create_derived_product": "yes",
        "redistribute": "yes"
      },
      "feed_namespace_id": "o-c20-southmetroareametroaltransit"
    },
    {
      "spec": "gtfs",
      "id": "f-9qc-yubasutter~ca~us",
      "urls": {
        "static_current": "http://data.trilliumtransit.com/gtfs/yubasutter-ca-us/yubasutter-ca-us.zip"
      },
      "license": {
        "use_without_attribution": "yes",
        "create_derived_product": "yes",
        "redistribute": "yes"
      },
      "feed_namespace_id": "o-9qc-yuba~suttertransit"
    },
    {
      "spec": "gtfs",
      "id": "f-dnr-tta~regionalbus~nc~us",
      "urls": {
        "static_current": "http://data.trilliumtransit.com/gtfs/tta-regionalbus-nc-us/tta-regionalbus-nc-us.zip"
      },
      "license": {
        "use_without_attribution": "yes",
        "create_derived_product": "yes",
        "redistribute": "yes"
      },
      "feed_namespace_id": "o-dnr-gotriangle"
    },
    {
      "spec": "gtfs",
      "id": "f-drsb-wrta",
      "urls": {
        "static_current": "http://data.trilliumtransit.com/gtfs/wrta-ma-us/wrta-ma-us.zip"
      },
      "license": {
        "url": "https://www.massdot.state.ma.us/Portals/0/docs/developers/develop_license_agree.pdf",
        "use_without_attribution": "no",
        "create_derived_product": "yes",
        "redistribute": "yes",
        "attribution_text": "Clearly acknowledge MassDOT as the provider of the Data."
      },
      "feed_namespace_id": "o-drsb-wrta"
    },
    {
      "spec": "gtfs",
      "id": "f-dnh0-gwinnettcountytransit",
      "urls": {
        "static_current": "http://data.trilliumtransit.com/gtfs/gwinnettcountytransit-ga-us/gwinnettcountytransit-ga-us.zip"
      },
      "license": {
        "url": "http://atlantaregional.com/File%20Library/Transportation/Transit/Developers-Agreement-for-Web.pdf",
        "use_without_attribution": "yes",
        "create_derived_product": "yes",
        "redistribute": "yes"
      },
      "feed_namespace_id": "o-dnh0-gwinnettcountytransit"
    },
    {
      "spec": "gtfs",
      "id": "f-9q56-thousandoaks~ca~us",
      "urls": {
        "static_current": "http://data.trilliumtransit.com/gtfs/thousandoaks-ca-us/thousandoaks-ca-us.zip"
      },
      "feed_namespace_id": "o-9q56-thousandoakstransit"
    },
    {
      "spec": "gtfs",
      "id": "f-djj6-thehernandoexpress~fl~us",
      "urls": {
        "static_current": "http://data.trilliumtransit.com/gtfs/thehernandoexpress-fl-us/thehernandoexpress-fl-us.zip"
      },
      "feed_namespace_id": "o-djj6-hernandobus"
    },
    {
      "spec": "gtfs",
      "id": "f-djjk-citruscounty~fl~us",
      "urls": {
        "static_current": "http://data.trilliumtransit.com/gtfs/citruscounty-fl-us/citruscounty-fl-us.zip"
      },
      "feed_namespace_id": "o-djjk-orangelinebuscitruscountytransit"
    },
    {
      "spec": "gtfs",
      "id": "f-dj3-ecat~fl~us",
      "urls": {
        "static_current": "http://data.trilliumtransit.com/gtfs/ecat-fl-us/ecat-fl-us.zip"
      },
      "feed_namespace_id": "o-dj3-escambiacountyareatransit"
    },
    {
      "spec": "gtfs",
      "id": "f-dj6m-okaloosacountytransit~fl~us",
      "urls": {
        "static_current": "http://data.trilliumtransit.com/gtfs/okaloosacountytransit-fl-us/okaloosacountytransit-fl-us.zip"
      },
      "feed_namespace_id": "o-dj6m-emeraldcoastrider"
    },
    {
      "spec": "gtfs",
      "id": "f-dj75-baytowntrolley~fl~us",
      "urls": {
        "static_current": "http://data.trilliumtransit.com/gtfs/baytowntrolley-fl-us/baytowntrolley-fl-us.zip"
      },
      "feed_namespace_id": "o-dj75-baytowntrolley"
    },
    {
      "spec": "gtfs",
      "id": "f-drmg-marthasvineyard~ma~us",
      "urls": {
        "static_current": "http://data.trilliumtransit.com/gtfs/marthasvineyard-ma-us/marthasvineyard-ma-us.zip"
      },
      "license": {
        "url": "https://www.massdot.state.ma.us/Portals/0/docs/developers/develop_license_agree.pdf",
        "use_without_attribution": "no",
        "create_derived_product": "yes",
        "redistribute": "yes",
        "attribution_text": "Clearly acknowledge MassDOT as the provider of the Data."
      },
      "feed_namespace_id": "o-drmg-marthasvineyardtransitauthority"
    },
    {
      "spec": "gtfs",
      "id": "f-drmm-southeasternregionaltransitauthority",
      "urls": {
        "static_current": "http://data.trilliumtransit.com/gtfs/srta-ma-us/srta-ma-us.zip"
      },
      "feed_namespace_id": "o-drmm-southeasternregionaltransitauthority"
    },
    {
      "spec": "gtfs",
      "id": "f-dr-peterpanbuslines",
      "urls": {
        "static_current": "http://data.trilliumtransit.com/gtfs/peterpan-ma-us/peterpan-ma-us.zip"
      }
    },
    {
      "spec": "gtfs",
      "id": "f-drq4-thewave~nantucketregionaltransitauthority",
      "urls": {
        "static_current": "http://data.trilliumtransit.com/gtfs/nantucket-ma-us/nantucket-ma-us.zip"
      },
      "feed_namespace_id": "o-drq4-thewave~nantucketregionaltransitauthority"
    },
    {
      "spec": "gtfs",
      "id": "f-drt6-lowellregionaltransitauthority",
      "urls": {
        "static_current": "http://data.trilliumtransit.com/gtfs/lowell-ma-us/lowell-ma-us.zip"
      },
      "feed_namespace_id": "o-drt6-lowellregionaltransitauthority"
    },
    {
      "spec": "gtfs",
      "id": "f-drm-thegreaterattleborotauntonregionaltransitauthority",
      "urls": {
        "static_current": "http://data.trilliumtransit.com/gtfs/gatra-ma-us/gatra-ma-us.zip"
      },
      "feed_namespace_id": "o-drm-thegreaterattleborotauntonregionaltransitauthority"
    },
    {
      "spec": "gtfs",
      "id": "f-drq-capecodregionaltransitauthorityccrta",
      "urls": {
        "static_current": "http://data.trilliumtransit.com/gtfs/capecod-ma-us/capecod-ma-us.zip"
      },
      "license": {
        "url": "https://www.massdot.state.ma.us/Portals/0/docs/developers/develop_license_agree.pdf",
        "use_without_attribution": "no",
        "create_derived_product": "yes",
        "redistribute": "yes",
        "attribution_text": "Clearly acknowledge MassDOT as the provider of the Data."
      },
      "feed_namespace_id": "o-drq-capecodregionaltransitauthorityccrta"
    },
    {
      "spec": "gtfs",
      "id": "f-9ry8-mountainridestransportationauthoritymrta",
      "urls": {
        "static_current": "http://data.trilliumtransit.com/gtfs/mountainrides-id-us/mountainrides-id-us.zip"
      },
      "feed_namespace_id": "o-9ry8-mountainridestransportationauthoritymrta"
    },
    {
      "spec": "gtfs",
      "id": "f-c427-cityandboroughofjuneau~ak~us",
      "urls": {
        "static_current": "http://data.trilliumtransit.com/gtfs/cityandboroughofjuneau-ak-us/cityandboroughofjuneau-ak-us.zip"
      },
      "feed_namespace_id": "o-c427-capitaltransit"
    },
    {
      "spec": "gtfs",
      "id": "f-9qc3-datatrilliumtransitcom",
      "urls": {
        "static_current": "http://data.trilliumtransit.com/gtfs/riovista-ca-us/riovista-ca-us.zip"
      },
      "feed_namespace_id": "o-9qc3-riovistadeltabreeze"
    },
    {
      "spec": "gtfs",
      "id": "f-dnx-roanoke~va~us",
      "urls": {
        "static_current": "http://data.trilliumtransit.com/gtfs/roanoke-va-us/roanoke-va-us.zip"
      },
      "feed_namespace_id": "o-dnx-radartransit"
    },
    {
      "spec": "gtfs",
      "id": "f-dnwe-radford~va~us",
      "urls": {
        "static_current": "http://data.trilliumtransit.com/gtfs/radford-va-us/radford-va-us.zip"
      },
      "feed_namespace_id": "o-dnwe-radfordtransit"
    },
    {
      "spec": "gtfs",
      "id": "f-dnwe-pulaski~va~us",
      "urls": {
        "static_current": "http://data.trilliumtransit.com/gtfs/pulaski-va-us/pulaski-va-us.zip"
      },
      "feed_namespace_id": "o-dnwe-pulaskiareatransit"
    },
    {
      "spec": "gtfs",
      "id": "f-djjt-suntran~fl~us",
      "urls": {
        "static_current": "http://data.trilliumtransit.com/gtfs/suntran-fl-us/suntran-fl-us.zip"
      },
      "feed_namespace_id": "o-djjt-suntrancityofocala"
    },
    {
      "spec": "gtfs",
      "id": "f-djq-sunshinebuscompany~fl~us",
      "urls": {
        "static_current": "http://data.trilliumtransit.com/gtfs/sunshinebuscompany-fl-us/sunshinebuscompany-fl-us.zip"
      },
      "feed_namespace_id": "o-djq-sunshinebuscompany"
    },
    {
      "spec": "gtfs",
      "id": "f-djz4-carta~sc~us",
      "urls": {
        "static_current": "http://data.trilliumtransit.com/gtfs/carta-sc-us/carta-sc-us.zip"
      },
      "feed_namespace_id": "o-djz4-charlestonarearegionaltransportationauthority"
    },
    {
      "spec": "gtfs",
      "id": "f-dpq-lakecounty~oh~us",
      "urls": {
        "static_current": "http://data.trilliumtransit.com/gtfs/lakecounty-oh-us/lakecounty-oh-us.zip"
      },
      "feed_namespace_id": "o-dpq-laketran"
    },
    {
      "spec": "gtfs",
      "id": "f-drm-blockislandferry~ri~us",
      "urls": {
        "static_current": "http://data.trilliumtransit.com/gtfs/blockislandferry-ri-us/blockislandferry-ri-us.zip"
      },
      "feed_namespace_id": "o-drm-blockislandferry"
    },
    {
      "spec": "gtfs",
      "id": "f-dpc8-sheboygan~wi~us",
      "urls": {
        "static_current": "http://data.trilliumtransit.com/gtfs/sheboygan-wi-us/sheboygan-wi-us.zip"
      },
      "feed_namespace_id": "o-dpc8-shorelinemetro"
    },
    {
      "spec": "gtfs",
      "id": "f-9q4-smat~ca~us",
      "urls": {
        "static_current": "http://data.trilliumtransit.com/gtfs/smat-ca-us/smat-ca-us.zip"
      }
    },
    {
      "spec": "gtfs",
      "id": "f-9xh-ecotransit~co~us",
      "urls": {
        "static_current": "http://data.trilliumtransit.com/gtfs/ecotransit-co-us/ecotransit-co-us.zip"
      },
      "feed_namespace_id": "o-9xh-ecotransit"
    },
    {
      "spec": "gtfs",
      "id": "f-9r4-rtcride",
      "urls": {
        "static_current": "http://data.trilliumtransit.com/gtfs/rtc-nv-us/rtc-nv-us.zip"
      },
      "feed_namespace_id": "o-9r4-rtcride"
    },
    {
      "spec": "gtfs",
      "id": "f-9q9p3-emerygoround",
      "urls": {
        "static_current": "http://data.trilliumtransit.com/gtfs/emerygoround-ca-us/emerygoround-ca-us.zip"
      },
      "feed_namespace_id": "o-9q9p3-emerygo~round"
    },
    {
      "spec": "gtfs",
      "id": "f-9q9hy-mountainview",
      "urls": {
        "static_current": "http://data.trilliumtransit.com/gtfs/mountainview-ca-us/mountainview-ca-us.zip"
      },
      "feed_namespace_id": "o-9q9hy-mvgomountainview"
    },
    {
      "spec": "gtfs",
      "id": "f-dnq9-ckrider~nc~us",
      "urls": {
        "static_current": "http://data.trilliumtransit.com/gtfs/ckrider-nc-us/ckrider-nc-us.zip"
      },
      "feed_namespace_id": "o-dnq9-concordkannapolisareatransit"
    },
    {
      "spec": "gtfs",
      "id": "f-9qh45-duartetransit~ca~us",
      "urls": {
        "static_current": "http://data.trilliumtransit.com/gtfs/duartetransit-ca-us/duartetransit-ca-us.zip"
      },
      "feed_namespace_id": "o-9qh45-duartetransit"
    },
    {
      "spec": "gtfs",
      "id": "f-dps-michiganflyer~mi~us",
      "urls": {
        "static_current": "http://data.trilliumtransit.com/gtfs/michiganflyer-mi-us/michiganflyer-mi-us.zip"
      },
      "feed_namespace_id": "o-dps-michiganflyer"
    },
    {
      "spec": "gtfs",
      "id": "f-9q5cx-montereypark~ca~us",
      "urls": {
        "static_current": "http://data.trilliumtransit.com/gtfs/montereypark-ca-us/montereypark-ca-us.zip"
      },
      "feed_namespace_id": "o-9q5cx-spiritbus"
    },
    {
      "spec": "gtfs",
      "id": "f-drke-ninetown~connecticut~us",
      "urls": {
        "static_current": "http://data.trilliumtransit.com/gtfs/ninetown-connecticut-us/ninetown-connecticut-us.zip"
      },
      "feed_namespace_id": "o-drke-9towntransit"
    },
    {
      "spec": "gtfs",
      "id": "f-drt3-123bc~ma~us",
      "urls": {
        "static_current": "http://data.trilliumtransit.com/gtfs/route128corridor-ma-us/route128corridor-ma-us.zip"
      },
      "feed_namespace_id": "o-drt3-128businesscouncil"
    },
    {
      "spec": "gtfs",
      "id": "f-9vg3-startransit~tx~us",
      "urls": {
        "static_current": "http://data.trilliumtransit.com/gtfs/startransit-tx-us/startransit-tx-us.zip"
      },
      "feed_namespace_id": "o-9vg3-startransit"
    },
    {
      "spec": "gtfs",
      "id": "f-dq2s-tarriver~nc~us",
      "urls": {
        "static_current": "http://data.trilliumtransit.com/gtfs/tarriver-nc-us/tarriver-nc-us.zip"
      },
      "feed_namespace_id": "o-dq2s-tarrivertransit"
    },
    {
      "spec": "gtfs",
      "id": "f-drs-truenorthtransit~ma~us",
      "urls": {
        "static_current": "http://data.trilliumtransit.com/gtfs/truenorthtransit-ma-us/truenorthtransit-ma-us.zip"
      },
      "feed_namespace_id": "o-drs-max"
    },
    {
      "spec": "gtfs",
      "id": "f-c2qft-udash~mt~us",
      "urls": {
        "static_current": "http://data.trilliumtransit.com/gtfs/udash-mt-us/udash-mt-us.zip"
      },
      "feed_namespace_id": "o-c2qft-udash~universityofmontana"
    },
    {
      "spec": "gtfs",
      "id": "f-9q5-vctc~ca~us",
      "urls": {
        "static_current": "http://data.trilliumtransit.com/gtfs/vctc-ca-us/vctc-ca-us.zip"
      },
      "feed_namespace_id": "o-9q5-venturacountytransportationcommission"
    },
    {
      "spec": "gtfs",
      "id": "f-dp9e-belleurbansystem",
      "urls": {
        "static_current": "http://data.trilliumtransit.com/gtfs/racine-wi-us/racine-wi-us.zip"
      },
      "feed_namespace_id": "o-dp9e-belleurbansystem"
    },
    {
      "spec": "gtfs",
      "id": "f-9qh1-norwalktransitsystem",
      "urls": {
        "static_current": "http://data.trilliumtransit.com/gtfs/nts-ca-us/nts-ca-us.zip"
      },
      "feed_namespace_id": "o-9qh1-norwalktransitsystem"
    },
    {
      "spec": "gtfs",
      "id": "f-c262f-uniongaptransit",
      "urls": {
        "static_current": "http://data.trilliumtransit.com/gtfs/uniongap-wa-us/uniongap-wa-us.zip"
      },
      "feed_namespace_id": "o-c262f-uniongaptransit"
    },
    {
      "spec": "gtfs",
      "id": "f-djkj-starmetro",
      "urls": {
        "static_current": "http://data.trilliumtransit.com/gtfs/starmetro-fl-us/starmetro-fl-us.zip"
      },
      "feed_namespace_id": "o-djkj-starmetro"
    },
    {
      "spec": "gtfs",
      "id": "f-dne-bgcap~ky~us",
      "urls": {
        "static_current": "http://data.trilliumtransit.com/gtfs/bgcap-ky-us/bgcap-ky-us.zip"
      },
      "feed_namespace_id": "o-dne-ky~bluegrassultra~transitservice"
    },
    {
      "spec": "gtfs",
      "id": "f-c1f6-thebus~ketchikangatewayborough~airportferry",
      "urls": {
        "static_current": "http://data.trilliumtransit.com/gtfs/kgb-ak-us/kgb-ak-us.zip"
      },
      "feed_namespace_id": "o-c1f6-ak~thebus~ketchikangatewayborough"
    },
    {
      "spec": "gtfs",
      "id": "f-9q5-airportvaletexpress~ca~us",
      "urls": {
        "static_current": "http://data.trilliumtransit.com/gtfs/airportvaletexpress-ca-us/airportvaletexpress-ca-us.zip"
      },
      "feed_namespace_id": "o-9q5-airportvaletexpress"
    },
    {
      "spec": "gtfs",
      "id": "f-c3j-757",
      "urls": {
        "static_current": "http://data.trilliumtransit.com/gtfs/roamtransit-banff-ab-ca/roamtransit-banff-ab-ca.zip"
      },
      "feed_namespace_id": "o-c3j-roamtransit"
    },
    {
      "spec": "gtfs",
      "id": "f-9wgzn-741",
      "urls": {
        "static_current": "http://data.trilliumtransit.com/gtfs/snowmassvillagetransportation-co-us/snowmassvillagetransportation-co-us.zip"
      },
      "feed_namespace_id": "o-9wgzn-snowmassvillage"
    },
    {
      "spec": "gtfs",
      "id": "f-9xh3-vailtransit",
      "urls": {
        "static_current": "http://data.trilliumtransit.com/gtfs/vailtransit-co-us/vailtransit-co-us.zip"
      },
      "feed_namespace_id": "o-9xh3-vailtransit"
    },
    {
      "spec": "gtfs",
      "id": "f-9qh1f-elmontetransit",
      "urls": {
        "static_current": "http://data.trilliumtransit.com/gtfs/elmonte-ca-us/elmonte-ca-us.zip"
      },
      "feed_namespace_id": "o-9qh1f-elmontetransit"
    },
    {
      "spec": "gtfs",
      "id": "f-9wg-rfta",
      "urls": {
        "static_current": "http://data.trilliumtransit.com/gtfs/rfta-co-us/rfta-co-us.zip"
      },
      "feed_namespace_id": "o-9wg-rfta"
    },
    {
      "spec": "gtfs",
      "id": "f-9xj5sg-universitycoloradoboulder~co~us",
      "urls": {
        "static_current": "http://data.trilliumtransit.com/gtfs/universitycoloradoboulder-co-us/universitycoloradoboulder-co-us.zip"
      },
      "feed_namespace_id": "o-9xj5sg-universityofcoloradoboulder"
    },
    {
      "spec": "gtfs",
      "id": "f-9zr78-muscabus",
      "urls": {
        "static_current": "http://data.trilliumtransit.com/gtfs/muscabus-ia-us/muscabus-ia-us.zip"
      },
      "feed_namespace_id": "o-9zr78-muscabus"
    },
    {
      "spec": "gtfs",
      "id": "f-9zqy-cedarrapidstransit",
      "urls": {
        "static_current": "http://data.trilliumtransit.com/gtfs/cedarrapids-ia-us/cedarrapids-ia-us.zip"
      },
      "feed_namespace_id": "o-9zqy-cedarrapidstransit"
    },
    {
      "spec": "gtfs",
      "id": "f-9q5d-707",
      "urls": {
        "static_current": "http://data.trilliumtransit.com/gtfs/simivalley-ca-us/simivalley-ca-us.zip"
      },
      "feed_namespace_id": "o-9q5d-simivalleytransit"
    },
    {
      "spec": "gtfs",
      "id": "f-9t9p7-universityofaz~cattran~freeshuttleservice",
      "urls": {
        "static_current": "http://data.trilliumtransit.com/gtfs/cattran-az-us/cattran-az-us.zip"
      },
      "feed_namespace_id": "o-9t9p7-universityofaz~cattran~freeshuttleservice"
    },
    {
      "spec": "gtfs",
      "id": "f-9xh-cme~co~us",
      "urls": {
        "static_current": "http://data.trilliumtransit.com/gtfs/cme-co-us/cme-co-us.zip"
      },
      "feed_namespace_id": "o-9xh-coloradomountainexpress"
    },
    {
      "spec": "gtfs",
      "id": "f-dp0r-citylink",
      "urls": {
        "static_current": "http://data.trilliumtransit.com/gtfs/ridecitylink-il-us/ridecitylink-il-us.zip"
      },
      "feed_namespace_id": "o-dp0r-citylink"
    },
    {
      "spec": "gtfs",
      "id": "f-9mgve-avalon~ca~us",
      "urls": {
        "static_current": "http://data.trilliumtransit.com/gtfs/avalon-ca-us/avalon-ca-us.zip"
      },
      "feed_namespace_id": "o-9mgve-avalontransit"
    },
    {
      "spec": "gtfs",
      "id": "f-dr7f-greaterbridgeporttransit",
      "urls": {
        "static_current": "http://data.trilliumtransit.com/gtfs/gbt-ct-us/gbt-ct-us.zip"
      },
      "feed_namespace_id": "o-dr7f-greaterbridgeporttransit"
    },
    {
      "spec": "gtfs",
      "id": "f-9zr0n-759",
      "urls": {
        "static_current": "http://data.trilliumtransit.com/gtfs/burlington-ia-us/burlington-ia-us.zip"
      },
      "feed_namespace_id": "o-9zr0n-burlingtonurbanservice"
    },
    {
      "spec": "gtfs",
      "id": "f-9ze3-755",
      "urls": {
        "static_current": "http://data.trilliumtransit.com/gtfs/siouxcity-ia-us/siouxcity-ia-us.zip"
      },
      "feed_namespace_id": "o-9ze3-siouxcitytransitsystem"
    },
    {
      "spec": "gtfs",
      "id": "f-9zt1b-dodgerarearapidtransit",
      "urls": {
        "static_current": "http://data.trilliumtransit.com/gtfs/dart-ia-us/dart-ia-us.zip"
      },
      "feed_namespace_id": "o-9zt1b-dodgerarearapidtransit"
    },
    {
      "spec": "gtfs",
      "id": "f-c1f-interisland~ak~us",
      "urls": {
        "static_current": "http://data.trilliumtransit.com/gtfs/interisland-ak-us/interisland-ak-us.zip"
      },
      "feed_namespace_id": "o-c1f-inter~islandferryauthority"
    },
    {
      "spec": "gtfs",
      "id": "f-9ztt-masoncitypublictransit",
      "urls": {
        "static_current": "http://data.trilliumtransit.com/gtfs/masoncity-ia-us/masoncity-ia-us.zip"
      },
      "feed_namespace_id": "o-9ztt-masoncitypublictransit"
    },
    {
      "spec": "gtfs",
      "id": "f-9zmzj-767",
      "urls": {
        "static_current": "http://data.trilliumtransit.com/gtfs/marshalltownmunicipaltransit-ia-us/marshalltownmunicipaltransit-ia-us.zip"
      },
      "feed_namespace_id": "o-9zmzj-marshalltownmunicipaltransit"
    },
    {
      "spec": "gtfs",
      "id": "f-9zry5-clintonmta",
      "urls": {
        "static_current": "http://data.trilliumtransit.com/gtfs/clintonmta-ia-us/clintonmta-ia-us.zip"
      },
      "feed_namespace_id": "o-9zry5-clintonmta"
    },
    {
      "spec": "gtfs",
      "id": "f-9zq4g-762",
      "urls": {
        "static_current": "http://data.trilliumtransit.com/gtfs/10-15transit-ia-us/10-15transit-ia-us.zip"
      },
      "feed_namespace_id": "o-9zq4g-10~15transit"
    },
    {
      "spec": "gtfs",
      "id": "f-djj2-pascocountypublictransit~fl~us",
      "urls": {
        "static_current": "http://data.trilliumtransit.com/gtfs/pascocountypublictransit-fl-us/pascocountypublictransit-fl-us.zip"
      },
      "feed_namespace_id": "o-djj2-pascocountypublictransportation"
    },
    {
      "spec": "gtfs",
      "id": "f-drt0-limoliner~ma~us",
      "urls": {
        "static_current": "http://data.trilliumtransit.com/gtfs/limoliner-ma-us/limoliner-ma-us.zip"
      },
      "feed_namespace_id": "o-drt0-metrowestexpress"
    },
    {
      "spec": "gtfs",
      "id": "f-9q8yy-missionbaytma~ca~us",
      "urls": {
        "static_current": "http://data.trilliumtransit.com/gtfs/missionbaytma-ca-us/missionbaytma-ca-us.zip"
      },
      "feed_namespace_id": "o-9q8yy-missionbaytma"
    },
    {
      "spec": "gtfs",
      "id": "f-dhm-keywest~fl~us",
      "urls": {
        "static_current": "http://data.trilliumtransit.com/gtfs/keywest-fl-us/keywest-fl-us.zip"
      },
      "feed_namespace_id": "o-dhm-keywesttransit"
    },
    {
      "spec": "gtfs",
      "id": "f-drm-plymouthbrockton~ma~us",
      "urls": {
        "static_current": "http://data.trilliumtransit.com/gtfs/plymouthbrockton-ma-us/plymouthbrockton-ma-us.zip"
      },
      "feed_namespace_id": "o-drm-plymouth~brocktonstreetrailwayco"
    },
    {
      "spec": "gtfs",
      "id": "f-dnn3-thecomet~sc~us",
      "urls": {
        "static_current": "http://data.trilliumtransit.com/gtfs/thecomet-sc-us/thecomet-sc-us.zip"
      },
      "feed_namespace_id": "o-dnn3-thecomet"
    },
    {
      "spec": "gtfs",
      "id": "f-9xhg-winterpark~co~us",
      "urls": {
        "static_current": "http://data.trilliumtransit.com/gtfs/winterpark-co-us/winterpark-co-us.zip"
      },
      "feed_namespace_id": "o-9xhg-thelift"
    },
    {
      "spec": "gtfs",
      "id": "f-9q6-kcapta~ca~us",
      "urls": {
        "static_current": "http://data.trilliumtransit.com/gtfs/kcapta-ca-us/kcapta-ca-us.zip"
      },
      "feed_namespace_id": "o-9q6-kingsarearuraltransit"
    },
    {
      "spec": "gtfs",
      "id": "f-9zqv-coralvilletransitsystem~ia~us",
      "urls": {
        "static_current": "http://data.trilliumtransit.com/gtfs/coralvilletransitsystem-ia-us/coralvilletransitsystem-ia-us.zip"
      },
      "feed_namespace_id": "o-9zqv-coralvilletransit"
    },
    {
      "spec": "gtfs",
      "id": "f-9zqvh-cambus~ia~us",
      "urls": {
        "static_current": "http://data.trilliumtransit.com/gtfs/cambus-ia-us/cambus-ia-us.zip"
      },
      "feed_namespace_id": "o-9zqvh-universityofiowa~cambus"
    },
    {
      "spec": "gtfs",
      "id": "f-c0-bcferries~bc~ca",
      "urls": {
        "static_current": "http://data.trilliumtransit.com/gtfs/bcferries-bc-ca/bcferries-bc-ca.zip"
      },
      "feed_namespace_id": "o-c0-bcferries"
    },
    {
      "spec": "gtfs",
      "id": "f-9xj5s-viamobilityservices~co~us",
      "urls": {
        "static_current": "http://data.trilliumtransit.com/gtfs/viamobilityservices-co-us/viamobilityservices-co-us.zip"
      },
      "feed_namespace_id": "o-9xj5s-viamobilityservices"
    },
    {
      "spec": "gtfs",
      "id": "f-dr-coachcompany~ma~us",
      "urls": {
        "static_current": "http://data.trilliumtransit.com/gtfs/coachcompany-ma-us/coachcompany-ma-us.zip"
      },
      "feed_namespace_id": "o-dr-coachcompany"
    },
    {
      "spec": "gtfs",
      "id": "f-9qdd-maderaareaexpress~ca~us",
      "urls": {
        "static_current": "http://data.trilliumtransit.com/gtfs/cityofmadera-ca-us/cityofmadera-ca-us.zip"
      },
      "feed_namespace_id": "o-9qdd-maderaareaexpress"
    },
    {
      "spec": "gtfs",
      "id": "f-drt3-middlesex~ma~us",
      "urls": {
        "static_current": "http://data.trilliumtransit.com/gtfs/middlesex-ma-us/middlesex-ma-us.zip"
      },
      "feed_namespace_id": "o-drt3-middlesex3tma"
    },
    {
      "spec": "gtfs",
      "id": "f-drkg-seatbus~ct~us",
      "urls": {
        "static_current": "http://data.trilliumtransit.com/gtfs/seatbus-ct-us/seatbus-ct-us.zip"
      },
      "feed_namespace_id": "o-drkg-southeastareatransitdistrict"
    },
    {
      "spec": "gtfs",
      "id": "f-9q9j-commute~ca~us",
      "urls": {
        "static_current": "http://data.trilliumtransit.com/gtfs/commute-ca-us/commute-ca-us.zip"
      },
      "feed_namespace_id": "o-9q9j-commuteorgshuttles"
    },
    {
      "spec": "gtfs",
      "id": "f-9q5-dpwlacounty~ca~us",
      "urls": {
        "static_current": "http://data.trilliumtransit.com/gtfs/dpwlacounty-ca-us/dpwlacounty-ca-us.zip"
      },
      "feed_namespace_id": "o-9q5-lagobus"
    },
    {
      "spec": "gtfs",
      "id": "f-c20-wotm~wa~us",
      "urls": {
        "static_current": "http://data.trilliumtransit.com/gtfs/wotm-wa-us/wotm-wa-us.zip"
      },
      "feed_namespace_id": "o-c20-wahkiakumonthemove"
    },
    {
      "spec": "gtfs",
      "id": "f-drgv-lctferries~vt~us",
      "urls": {
        "static_current": "http://data.trilliumtransit.com/gtfs/lctferries-vt-us/lctferries-vt-us.zip"
      },
      "feed_namespace_id": "o-drgv-lakechamplainferries"
    },
    {
      "spec": "gtfs",
      "id": "f-d-groometransportation~us",
      "urls": {
        "static_current": "http://data.trilliumtransit.com/gtfs/groometransportation-us/groometransportation-us.zip"
      },
      "feed_namespace_id": "o-d-groometransportation"
    },
    {
      "spec": "gtfs",
      "id": "f-dn6hr-tma~tn~us",
      "urls": {
        "static_current": "http://data.trilliumtransit.com/gtfs/tma-tn-us/tma-tn-us.zip"
      },
      "feed_namespace_id": "o-dn6hr-franklintransit"
    },
    {
      "spec": "gtfs",
      "id": "f-dp-945963",
      "urls": {
        "static_current": "http://data.trilliumtransit.com/gtfs/indiantrails-mi-us/indiantrails-mi-us.zip"
      },
      "feed_namespace_id": "o-dp-indiantrails"
    },
    {
      "spec": "gtfs",
      "id": "f-9w-arizonashuttle~az~us",
      "urls": {
        "static_current": "http://data.trilliumtransit.com/gtfs/arizonashuttle-az-us/arizonashuttle-az-us.zip"
      },
      "feed_namespace_id": "o-9w-groometransportation"
    },
    {
      "spec": "gtfs",
      "id": "f-9wk-sandiashuttle~nm~us",
      "urls": {
        "static_current": "http://data.trilliumtransit.com/gtfs/sandiashuttle-nm-us/sandiashuttle-nm-us.zip"
      },
      "feed_namespace_id": "o-9wk-sandiashuttle"
    },
    {
      "spec": "gtfs",
      "id": "f-9wv-coloradoshuttle~co~us",
      "urls": {
        "static_current": "http://data.trilliumtransit.com/gtfs/coloradoshuttle-co-us/coloradoshuttle-co-us.zip"
      },
      "feed_namespace_id": "o-9wv-groometransportation"
    },
    {
      "spec": "gtfs",
      "id": "f-9qb-airportexpressinc~ca~us",
      "urls": {
        "static_current": "http://data.trilliumtransit.com/gtfs/airportexpressinc-ca-us/airportexpressinc-ca-us.zip"
      },
      "feed_namespace_id": "o-9qb-sonomacountyairportexpress"
    },
    {
      "spec": "gtfs",
      "id": "f-9qdc-clovistransit~ca~us",
      "urls": {
        "static_current": "http://data.trilliumtransit.com/gtfs/clovistransit-ca-us/clovistransit-ca-us.zip"
      },
      "feed_namespace_id": "o-9qdc-clovistransit"
    },
    {
      "spec": "gtfs",
      "id": "f-9q5bf-lawndale~ca~us",
      "urls": {
        "static_current": "http://data.trilliumtransit.com/gtfs/cityoflawndale-ca-us/cityoflawndale-ca-us.zip"
      },
      "feed_namespace_id": "o-9q5bf-lawndalebeat"
    },
    {
      "spec": "gtfs",
      "id": "f-corridorrides",
      "urls": {
        "static_current": "http://data.trilliumtransit.com/gtfs/corridorrides-ia-us/corridorrides-ia-us.zip"
      }
    },
    {
      "spec": "gtfs",
      "id": "f-gtrans~ca~us",
      "urls": {
        "static_current": "http://data.trilliumtransit.com/gtfs/gtrans-ca-us/gtrans-ca-us.zip"
      }
    },
    {
      "spec": "gtfs",
      "id": "f-morongo~basin",
      "urls": {
        "static_current": "http://data.trilliumtransit.com/gtfs/morongobasin-ca-us/morongobasin-ca-us.zip"
      }
    },
    {
      "spec": "gtfs",
      "id": "f-madera~county~connection",
      "urls": {
        "static_current": "http://data.trilliumtransit.com/gtfs/maderactc-ca-us/maderactc-ca-us.zip"
      }
    },
    {
      "spec": "gtfs",
      "id": "f-blossomexpress~ca~us",
      "urls": {
        "static_current": "http://data.trilliumtransit.com/gtfs/blossomexpress-ca-us/blossomexpress-ca-us.zip"
      }
    },
    {
      "spec": "gtfs",
      "id": "f-str~qc~ca",
      "urls": {
        "static_current": "http://data.trilliumtransit.com/gtfs/str-qc-ca/str-qc-ca.zip"
      }
    },
    {
      "spec": "gtfs",
      "id": "f-valpotransit~chi~us",
      "urls": {
        "static_current": "http://data.trilliumtransit.com/gtfs/valpotransit-chi-us/valpotransit-chi-us.zip"
      }
    },
    {
      "spec": "gtfs",
      "id": "f-tracy~ca~us",
      "urls": {
        "static_current": "http://data.trilliumtransit.com/gtfs/tracy-ca-us/tracy-ca-us.zip"
      }
    },
    {
      "spec": "gtfs",
      "id": "f-cityofdekalb~il~us",
      "urls": {
        "static_current": "http://data.trilliumtransit.com/gtfs/cityofdekalb-il-us/cityofdekalb-il-us.zip"
      }
    },
    {
      "spec": "gtfs",
      "id": "f-smart~ca~us",
      "urls": {
        "static_current": "http://data.trilliumtransit.com/gtfs/smart-ca-us/smart-ca-us.zip"
      }
    },
    {
      "spec": "gtfs",
      "id": "f-avon~co~us",
      "urls": {
        "static_current": "http://data.trilliumtransit.com/gtfs/avon-co-us/avon-co-us.zip"
      }
    },
    {
      "spec": "gtfs",
      "id": "f-qline~mi~us",
      "urls": {
        "static_current": "http://data.trilliumtransit.com/gtfs/qline-mi-us/qline-mi-us.zip"
      }
    },
    {
      "spec": "gtfs",
      "id": "f-9r0-trinity~ca~us",
      "urls": {
        "static_current": "http://data.trilliumtransit.com/gtfs/weaverville-ca-us/weaverville-ca-us.zip"
      },
      "feed_namespace_id": "o-9r0-trinitytransit"
    },
    {
      "spec": "gtfs",
      "id": "f-needles~ca~us",
      "urls": {
        "static_current": "http://data.trilliumtransit.com/gtfs/needles-ca-us/needles-ca-us.zip"
      }
    },
    {
      "spec": "gtfs",
      "id": "f-auburntransit~ca~us",
      "urls": {
        "static_current": "http://data.trilliumtransit.com/gtfs/auburntransit-ca-us/auburntransit-ca-us.zip"
      }
    },
    {
      "spec": "gtfs",
      "id": "f-moorpark~city~transit",
      "urls": {
        "static_current": "http://data.trilliumtransit.com/gtfs/moorparkcitytransit-ca-us/moorparkcitytransit-ca-us.zip"
      }  
    },
    {
      "spec": "gtfs",
      "id": "f-breckenridgefreeride~co~us",
      "urls": {
        "static_current": "http://data.trilliumtransit.com/gtfs/breckenridgefreeride-co-us/breckenridgefreeride-co-us.zip"
      }     
    },
    {
      "spec": "gtfs",
      "id": "f-roadrunnertransit~co~us",
      "urls": {
        "static_current": "http://data.trilliumtransit.com/gtfs/roadrunnertransit-co-us/roadrunnertransit-co-us.zip"
      }
    },
    {
      "spec": "gtfs",
      "id": "f-tsctransit~co~us",
      "urls": {
        "static_current": "http://data.trilliumtransit.com/gtfs/tsctransit-co-us/tsctransit-co-us.zip"
      }
    },
    {
      "spec": "gtfs",
      "id": "f-allpointstransit~co~us",
      "urls": {
        "static_current": "http://data.trilliumtransit.com/gtfs/allpointstransit-co-us/allpointstransit-co-us.zip"
      }
    },
    {
      "spec": "gtfs",
      "id": "f-cripplecreek~co~us",
      "urls": {
        "static_current": "http://data.trilliumtransit.com/gtfs/cripplecreek-co-us/cripplecreek-co-us.zip"
      }
    },
    {
      "spec": "gtfs",
      "id": "f-summitstage~co~us",
      "urls": {
        "static_current": "http://data.trilliumtransit.com/gtfs/summitstage-co-us/summitstage-co-us.zip"
      }
    },
    {
      "spec": "gtfs",
      "id": "f-bentcounty~co~us",
      "urls": {
        "static_current": "http://data.trilliumtransit.com/gtfs/bentcounty-co-us/bentcounty-co-us.zip"
      }
    },
    {
      "spec": "gtfs",
      "id": "f-estestransit~co~us",
      "urls": {
        "static_current": "http://data.trilliumtransit.com/gtfs/estestransit-co-us/estestransit-co-us.zip"
      }
    },
    {
      "spec": "gtfs",
      "id": "f-guadalupeflyer~ca~us",
      "urls": {
        "static_current": "http://data.trilliumtransit.com/gtfs/guadalupeflyer-ca-us/guadalupeflyer-ca-us.zip"
      }
    },
    {
      "spec": "gtfs",
      "id": "f-vatransit~va~us",
      "urls": {
        "static_current": "http://data.trilliumtransit.com/gtfs/vatransit-va-us/vatransit-va-us.zip"
      }
    },
    {
      "spec": "gtfs",
      "id": "f-southcountytransitlink~ca~us",
      "urls": {
        "static_current": "http://data.trilliumtransit.com/gtfs/southcountytransitlink-ca-us/southcountytransitlink-ca-us.zip"
      }
    },
    {
      "spec": "gtfs",
      "id": "f-camarillo~ca~us",
      "urls": {
        "static_current": "http://data.trilliumtransit.com/gtfs/camarillo-ca-us/camarillo-ca-us.zip"
      }
    },
    {
      "spec": "gtfs",
      "id": "f-blossomexpress~ca~us",
      "urls": {
        "static_current": "http://data.trilliumtransit.com/gtfs/blossomexpress-ca-us/blossomexpress-ca-us.zip"
      }
    },
    {
      "spec": "gtfs",
      "id": "f-bellgardens~ca~us",
      "urls": {
        "static_current": "http://data.trilliumtransit.com/gtfs/bellgardens-ca-us/bellgardens-ca-us.zip"
      }
    },
    {
      "spec": "gtfs",
      "id": "f-rosemead~ca~us",
      "urls": {
        "static_current": "http://data.trilliumtransit.com/gtfs/rosemead-ca-us/rosemead-ca-us.zip"
      }
    },
    {
      "spec": "gtfs",
      "id": "f-compton~ca~us",
      "urls": {
        "static_current": "http://data.trilliumtransit.com/gtfs/compton-ca-us/compton-ca-us.zip"
      }
    },
    {
      "spec": "gtfs",
      "id": "f-arvin~ca~us",
      "urls": {
        "static_current": "http://data.trilliumtransit.com/gtfs/arvin-ca-us/arvin-ca-us.zip"
      }
    },
    {
      "spec": "gtfs",
      "id": "f-alhambra~ca~us",
      "urls": {
        "static_current": "http://data.trilliumtransit.com/gtfs/alhambra-ca-us/alhambra-ca-us.zip"
      }
    },
    {
      "spec": "gtfs",
      "id": "f-blackhawktramway~co~us",
      "urls": {
        "static_current": "http://data.trilliumtransit.com/gtfs/blackhawktramway-co-us/blackhawktramway-co-us.zip"
      }
    },
    {
      "spec": "gtfs",
      "id": "f-westcovina~ca~us",
      "urls": {
        "static_current": "http://data.trilliumtransit.com/gtfs/westcovina-ca-us/westcovina-ca-us.zip"
      }
    },
    {
      "spec": "gtfs",
      "id": "f-cityofridgecrest~ca~us",
      "urls": {
        "static_current": "http://data.trilliumtransit.com/gtfs/cityofridgecrest-ca-us/cityofridgecrest-ca-us.zip"
      }
    },
    {
      "spec": "gtfs",
      "id": "f-bellflower~ca~us",
      "urls": {
        "static_current": "http://data.trilliumtransit.com/gtfs/bellflower-ca-us/bellflower-ca-us.zip"
      }
    },
    {
      "spec": "gtfs",
      "id": "f-prairieexpress~co~us",
      "urls": {
        "static_current": "http://data.trilliumtransit.com/gtfs/prairieexpress-co-us/prairieexpress-co-us.zip"
      }
    },
    {
      "spec": "gtfs",
      "id": "f-lacampana~ca~us",
      "urls": {
        "static_current": "http://data.trilliumtransit.com/gtfs/lacampana-ca-us/lacampana-ca-us.zip"
      }
    },
    {
      "spec": "gtfs",
      "id": "f-dsi~co~us",
      "urls": {
        "static_current": "http://data.trilliumtransit.com/gtfs/dsi-co-us/dsi-co-us.zip"
      }
    },
    {
      "spec": "gtfs",
      "id": "f-sanmiguel~co~us",
      "urls": {
        "static_current": "http://data.trilliumtransit.com/gtfs/sanmiguel-co-us/sanmiguel-co-us.zip"
      }
    },
    {
      "spec": "gtfs",
      "id": "f-lubbock~tx~us",
      "urls": {
        "static_current": "http://data.trilliumtransit.com/gtfs/lubbock-tx-us/lubbock-tx-us.zip"
      }
    },
    {
      "spec": "gtfs",
<<<<<<< HEAD
      "id": "f-calabasas~ca~us",
      "urls": {
        "static_current": "http://data.trilliumtransit.com/gtfs/calabasas-ca-us/calabasas-ca-us.zip"
=======
      "id": "f-clearcreek~co~us",
      "urls": {
        "static_current": "https://data.trilliumtransit.com/gtfs/clearcreek-co-us/clearcreek-co-us.zip"
>>>>>>> 231a4aa6
      }
    }
  ],
  "license_spdx_identifier": "CDLA-Permissive-1.0"
}<|MERGE_RESOLUTION|>--- conflicted
+++ resolved
@@ -2369,15 +2369,16 @@
     },
     {
       "spec": "gtfs",
-<<<<<<< HEAD
       "id": "f-calabasas~ca~us",
       "urls": {
         "static_current": "http://data.trilliumtransit.com/gtfs/calabasas-ca-us/calabasas-ca-us.zip"
-=======
+      }
+    },
+    {
+      "spec": "gtfs",
       "id": "f-clearcreek~co~us",
       "urls": {
         "static_current": "https://data.trilliumtransit.com/gtfs/clearcreek-co-us/clearcreek-co-us.zip"
->>>>>>> 231a4aa6
       }
     }
   ],
