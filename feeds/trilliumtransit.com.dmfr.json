--- conflicted
+++ resolved
@@ -2597,15 +2597,16 @@
     },
     {
       "spec": "gtfs",
-<<<<<<< HEAD
       "id": "f-startransit~va~us",
       "urls": {
         "static_current": "http://data.trilliumtransit.com/gtfs/startransit-va-us/startransit-va-us.zip"
-=======
+      }
+    },
+    {
+      "spec": "gtfs",
       "id": "f-tahoe~ca~us",
       "urls": {
         "static_current": "http://data.trilliumtransit.com/gtfs/tahoe-ca-us/tahoe-ca-us.zip"
->>>>>>> afe03119
       }
     }
   ],
