--- conflicted
+++ resolved
@@ -2473,15 +2473,16 @@
     },
     {
       "spec": "gtfs",
-<<<<<<< HEAD
+      "id": "f-getaroundtownexpress~ca~us",
+      "urls": {
+        "static_current": "http://data.trilliumtransit.com/gtfs/getaroundtownexpress-ca-us/getaroundtownexpress-ca-us.zip"
+      }
+    },
+    {
+      "spec": "gtfs',
       "id": "f-wahkiakumferry~or~us",
       "urls": {
         "static_current": "http://oregon-gtfs.com/gtfs_data/wahkiakumferry-or-us/wahkiakumferry-or-us.zip"
-=======
-      "id": "f-getaroundtownexpress~ca~us",
-      "urls": {
-        "static_current": "http://data.trilliumtransit.com/gtfs/getaroundtownexpress-ca-us/getaroundtownexpress-ca-us.zip"
->>>>>>> 5b95edc7
       }
     }
   ],
