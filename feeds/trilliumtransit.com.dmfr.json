--- conflicted
+++ resolved
@@ -1016,6 +1016,9 @@
         "use_without_attribution": "yes",
         "create_derived_product": "yes"
       },
+      "tags": {
+        "exclude_from_global_query": "true"
+      },
       "operators": [
         {
           "onestop_id": "o-9qc-westcatwesterncontracosta",
@@ -1378,7 +1381,3671 @@
       },
       "license": {
         "use_without_attribution": "yes",
-<<<<<<< HEAD
+        "create_derived_product": "yes"
+      },
+      "operators": [
+        {
+          "onestop_id": "o-9qh1f-elmontetransit",
+          "name": "El Monte Transit",
+          "short_name": "http://www.ci.el-monte.ca.us/398/Transportation",
+          "associated_feeds": [
+            {
+              "gtfs_agency_id": "703"
+            }
+          ],
+          "tags": {
+            "us_ntd_id": "90265",
+            "wikidata_id": "Q5351636"
+          }
+        }
+      ]
+    },
+    {
+      "id": "f-9qh2s-corona~ca~us",
+      "spec": "gtfs",
+      "urls": {
+        "static_current": "https://data.trilliumtransit.com/gtfs/corona-ca-us/corona-ca-us.zip"
+      },
+      "license": {
+        "use_without_attribution": "yes",
+        "create_derived_product": "yes"
+      },
+      "tags": {
+        "gtfs_data_exchange": "corona-cruiser"
+      },
+      "operators": [
+        {
+          "onestop_id": "o-9qh2s-coronacruiser",
+          "name": "Corona Cruiser",
+          "website": "https://www.coronaca.gov/government/departments-divisions/public-works/public-transit/corona-cruiser",
+          "associated_feeds": [
+            {
+              "gtfs_agency_id": "43"
+            }
+          ],
+          "tags": {
+            "us_ntd_id": "90052"
+          }
+        }
+      ]
+    },
+    {
+      "id": "f-9qh45-duartetransit~ca~us",
+      "spec": "gtfs",
+      "urls": {
+        "static_historic": [
+          "https://data.trilliumtransit.com/gtfs/duartetransit-ca-us/duartetransit-ca-us.zip"
+        ]
+      },
+      "license": {
+        "use_without_attribution": "yes",
+        "create_derived_product": "yes"
+      },
+      "tags": {
+        "status": "outdated"
+      },
+      "operators": [
+        {
+          "onestop_id": "o-9qh45-duartetransit",
+          "name": "Duarte Transit",
+          "website": "http://www.accessduarte.com/~accessdu/index.php?option=com_content&view=article&id=88&Itemid=131",
+          "tags": {
+            "twitter_general": "cityofduarte",
+            "us_ntd_id": "90264"
+          }
+        }
+      ]
+    },
+    {
+      "id": "f-9qhc-beaumont~ca~us",
+      "spec": "gtfs",
+      "urls": {
+        "static_current": "https://data.trilliumtransit.com/gtfs/beaumont-ca-us/beaumont-ca-us.zip"
+      },
+      "license": {
+        "use_without_attribution": "yes",
+        "create_derived_product": "yes"
+      },
+      "tags": {
+        "gtfs_data_exchange": "beaumont-pass-transit"
+      },
+      "operators": [
+        {
+          "onestop_id": "o-9qhc-beaumonttransitsystem",
+          "name": "Beaumont Transit",
+          "website": "https://www.beaumontca.gov/90/Transit",
+          "associated_feeds": [
+            {
+              "gtfs_agency_id": "73"
+            }
+          ],
+          "tags": {
+            "wikidata_id": "Q7142408"
+          }
+        }
+      ]
+    },
+    {
+      "id": "f-9qhf-bigbear~ca~us",
+      "spec": "gtfs",
+      "urls": {
+        "static_current": "https://data.trilliumtransit.com/gtfs/bigbear-ca-us/bigbear-ca-us.zip"
+      },
+      "license": {
+        "use_without_attribution": "yes",
+        "create_derived_product": "yes"
+      },
+      "tags": {
+        "gtfs_data_exchange": "mountain-transit"
+      },
+      "operators": [
+        {
+          "onestop_id": "o-9qhf-mountaintransit",
+          "name": "Mountain Transit",
+          "website": "https://www.mountaintransit.org/",
+          "associated_feeds": [
+            {
+              "gtfs_agency_id": "44"
+            }
+          ],
+          "tags": {
+            "us_ntd_id": "9R02-91012",
+            "wikidata_id": "Q6924864"
+          }
+        }
+      ]
+    },
+    {
+      "id": "f-9qnx-bullheadareatransit~az~us",
+      "spec": "gtfs",
+      "urls": {
+        "static_current": "https://data.trilliumtransit.com/gtfs/bullheadareatransit-az-us/bullheadareatransit-az-us.zip"
+      },
+      "license": {
+        "use_without_attribution": "yes",
+        "create_derived_product": "yes"
+      },
+      "operators": [
+        {
+          "onestop_id": "o-9qnx-bullheadareatransitsystem",
+          "name": "Bullhead Area Transit System",
+          "website": "https://www.bullheadcity.com/community/bullhead-area-transit-system",
+          "associated_feeds": [
+            {
+              "gtfs_agency_id": "258"
+            }
+          ],
+          "tags": {
+            "twitter_general": "bullheadinfo",
+            "us_ntd_id": "9R01-91037"
+          }
+        }
+      ]
+    },
+    {
+      "id": "f-9r0-redding~ca~us",
+      "spec": "gtfs",
+      "urls": {
+        "static_current": "https://data.trilliumtransit.com/gtfs/redding-ca-us/redding-ca-us.zip"
+      },
+      "license": {
+        "use_without_attribution": "yes",
+        "create_derived_product": "yes"
+      },
+      "tags": {
+        "gtfs_data_exchange": "redding-area-bus-authority"
+      },
+      "operators": [
+        {
+          "onestop_id": "o-9r0-reddingareabusauthority",
+          "name": "Redding Area Bus Authority",
+          "short_name": "RABA",
+          "website": "https://www.cityofredding.org/departments/redding-area-bus-authority",
+          "associated_feeds": [
+            {
+              "gtfs_agency_id": "25"
+            },
+            {
+              "feed_onestop_id": "f-9r0-redding~ca~us~rt"
+            },
+            {
+              "feed_onestop_id": "f-9r0-redding~ca~us~rt~alerts"
+            }
+          ],
+          "tags": {
+            "twitter_general": "cityofredding",
+            "us_ntd_id": "90093",
+            "wikidata_id": "Q7305617"
+          }
+        }
+      ]
+    },
+    {
+      "id": "f-9r0-redding~ca~us~rt~alerts",
+      "spec": "gtfs-rt",
+      "urls": {
+        "realtime_alerts": "http://gtfs-realtime.trilliumtransit.com/gtfs-realtime/feed/redding-ca-us/service_alerts.proto"
+      }
+    },
+    {
+      "id": "f-9r0-trinity~ca~us",
+      "spec": "gtfs",
+      "urls": {
+        "static_current": "https://data.trilliumtransit.com/gtfs/weaverville-ca-us/weaverville-ca-us.zip"
+      },
+      "license": {
+        "use_without_attribution": "yes",
+        "create_derived_product": "yes"
+      },
+      "tags": {
+        "gtfs_data_exchange": "trinity-transit"
+      },
+      "operators": [
+        {
+          "onestop_id": "o-9r0-trinitytransit",
+          "name": "Trinity Transit",
+          "website": "https://trinitytransit.org/",
+          "associated_feeds": [
+            {
+              "gtfs_agency_id": "34"
+            }
+          ],
+          "tags": {
+            "us_ntd_id": "9R02-91035",
+            "wikidata_id": "Q7842993"
+          }
+        }
+      ]
+    },
+    {
+      "id": "f-9r1-tehama~ca~us",
+      "spec": "gtfs",
+      "urls": {
+        "static_current": "https://data.trilliumtransit.com/gtfs/tehama-ca-us/tehama-ca-us.zip"
+      },
+      "license": {
+        "use_without_attribution": "yes",
+        "create_derived_product": "yes"
+      },
+      "operators": [
+        {
+          "onestop_id": "o-9r1-susanvilleindianrancheriapublictransportationprogram",
+          "name": "Susanville Indian Rancheria Public Transportation Program",
+          "website": "https://taketrax.com/updates/susanville-indian-rancheria-public-transportation-program/",
+          "associated_feeds": [
+            {
+              "gtfs_agency_id": "62"
+            }
+          ],
+          "tags": {
+            "us_ntd_id": "99256"
+          }
+        },
+        {
+          "onestop_id": "o-9r1h-tehamaruralareaexpress",
+          "name": "Tehama Rural Area Express",
+          "short_name": "TRAX",
+          "website": "https://taketrax.com/",
+          "associated_feeds": [
+            {
+              "gtfs_agency_id": "21"
+            }
+          ],
+          "tags": {
+            "us_ntd_id": "9R02-91089"
+          }
+        }
+      ]
+    },
+    {
+      "id": "f-9r2-siskiyou~ca~us",
+      "spec": "gtfs",
+      "urls": {
+        "static_current": "http://data.trilliumtransit.com/gtfs/siskiyou-ca-us/siskiyou-ca-us.zip"
+      },
+      "license": {
+        "use_without_attribution": "yes",
+        "create_derived_product": "yes"
+      },
+      "tags": {
+        "gtfs_data_exchange": "siskiyou-transit-and-general-express"
+      },
+      "operators": [
+        {
+          "onestop_id": "o-9r2-siskiyoutransitandgeneralexpress",
+          "name": "Siskiyou Transit and General Express",
+          "short_name": "STAGE",
+          "website": "https://www.co.siskiyou.ca.us/generalservices/page/stage-schedule",
+          "associated_feeds": [
+            {
+              "gtfs_agency_id": "24"
+            }
+          ],
+          "tags": {
+            "us_ntd_id": "9R02-91048"
+          }
+        }
+      ]
+    },
+    {
+      "id": "f-9r4-lassen~ca~us",
+      "spec": "gtfs",
+      "urls": {
+        "static_current": "https://data.trilliumtransit.com/gtfs/lassen-ca-us/lassen-ca-us.zip"
+      },
+      "license": {
+        "use_without_attribution": "yes",
+        "create_derived_product": "yes"
+      },
+      "tags": {
+        "gtfs_data_exchange": "lassen-rural-bus"
+      },
+      "operators": [
+        {
+          "onestop_id": "o-9r4-lassenruralbus",
+          "name": "Lassen Rural Bus",
+          "website": "http://www.lassentransportation.com/",
+          "associated_feeds": [
+            {
+              "gtfs_agency_id": "81"
+            }
+          ],
+          "tags": {
+            "us_ntd_id": "9R02-91098"
+          }
+        }
+      ]
+    },
+    {
+      "id": "f-9r4-plumas~ca~us",
+      "spec": "gtfs",
+      "urls": {
+        "static_current": "https://data.trilliumtransit.com/gtfs/plumas-ca-us/plumas-ca-us.zip"
+      },
+      "license": {
+        "use_without_attribution": "yes",
+        "create_derived_product": "yes"
+      },
+      "tags": {
+        "gtfs_data_exchange": "plumas-transit"
+      },
+      "operators": [
+        {
+          "onestop_id": "o-9r4-plumastransit",
+          "name": "Plumas Transit",
+          "website": "https://www.plumastransit.com/",
+          "associated_feeds": [
+            {
+              "gtfs_agency_id": "20"
+            }
+          ],
+          "tags": {
+            "us_ntd_id": "9R02-91119"
+          }
+        }
+      ]
+    },
+    {
+      "id": "f-9r4-rtcride",
+      "spec": "gtfs",
+      "urls": {
+        "static_current": "https://data.trilliumtransit.com/gtfs/rtc-nv-us/rtc-nv-us.zip"
+      },
+      "license": {
+        "url": "https://www.rtcwashoe.com/terms-of-use/"
+      },
+      "tags": {
+        "gtfs_data_exchange": "rtc-ride"
+      },
+      "operators": [
+        {
+          "onestop_id": "o-9r4-rtcride",
+          "name": "Regional Transportation Commission",
+          "short_name": "RTC",
+          "website": "https://www.rtcwashoe.com/",
+          "tags": {
+            "twitter_general": "rtcwashoe",
+            "us_ntd_id": "90001",
+            "wikidata_id": "Q7309179"
+          }
+        }
+      ]
+    },
+    {
+      "id": "f-9r88-rogue~valley~transportation~district",
+      "spec": "gtfs",
+      "urls": {
+        "static_current": "https://data.trilliumtransit.com/gtfs/rvtd-or-us/rvtd-or-us.zip"
+      },
+      "license": {
+        "use_without_attribution": "yes",
+        "create_derived_product": "yes"
+      },
+      "operators": [
+        {
+          "onestop_id": "o-9r88-rogue~valley~transportation~district",
+          "name": "Rogue Valley Transportation District",
+          "short_name": "RVTD",
+          "website": "https://rvtd.org/",
+          "associated_feeds": [
+            {
+              "gtfs_agency_id": "981"
+            },
+            {
+              "feed_onestop_id": "f-rogue~valley~transportation~district~rt"
+            }
+          ],
+          "tags": {
+            "twitter_general": "ridervtd",
+            "us_ntd_id": "34",
+            "wikidata_id": "Q7359553"
+          }
+        }
+      ]
+    },
+    {
+      "id": "f-9ry8-mountainridestransportationauthoritymrta",
+      "spec": "gtfs",
+      "urls": {
+        "static_historic": [
+          "https://data.trilliumtransit.com/gtfs/mountainrides-id-us/mountainrides-id-us.zip"
+        ]
+      },
+      "license": {
+        "use_without_attribution": "yes",
+        "create_derived_product": "yes"
+      },
+      "tags": {
+        "gtfs_data_exchange": "mountain-rides-transportation-authority-mrta",
+        "status": "outdated"
+      },
+      "operators": [
+        {
+          "onestop_id": "o-9ry8-mountainridestransportationauthoritymrta",
+          "name": "Mountain Rides Transportation Authority",
+          "short_name": "MRTA",
+          "website": "http://www.mountainrides.org/",
+          "tags": {
+            "twitter_general": "mountainrides"
+          }
+        }
+      ]
+    },
+    {
+      "id": "f-9t9p7-universityofaz~cattran~freeshuttleservice",
+      "spec": "gtfs",
+      "urls": {
+        "static_historic": [
+          "https://data.trilliumtransit.com/gtfs/cattran-az-us/cattran-az-us.zip"
+        ]
+      },
+      "license": {
+        "use_without_attribution": "yes",
+        "create_derived_product": "yes"
+      },
+      "tags": {
+        "status": "outdated"
+      },
+      "operators": [
+        {
+          "onestop_id": "o-9t9p7-universityofaz~cattran~freeshuttleservice",
+          "name": "University of Arizona",
+          "short_name": "Cat Tran",
+          "website": "http://parking.arizona.edu/alternative/cattran.php"
+        }
+      ]
+    },
+    {
+      "id": "f-9vfu-dentoncountytransportationauthority",
+      "spec": "gtfs",
+      "urls": {
+        "static_current": "https://data.trilliumtransit.com/gtfs/dentoncounty-tx-us/dentoncounty-tx-us.zip",
+        "static_historic": [
+          "https://www.dcta.net/images/uploads/content_files/resource_center/DCTA_GTFS.zip"
+        ]
+      },
+      "license": {
+        "url": "https://www.dcta.net/resources/open-data",
+        "use_without_attribution": "yes",
+        "create_derived_product": "yes"
+      },
+      "operators": [
+        {
+          "onestop_id": "o-9vfu-dentoncountytransportationauthority",
+          "name": "Denton County Transportation Authority",
+          "short_name": "DCTA",
+          "website": "https://www.dcta.net/",
+          "associated_feeds": [
+            {
+              "gtfs_agency_id": "581"
+            },
+            {
+              "feed_onestop_id": "f-dentoncountytransportationauthority~rt"
+            }
+          ],
+          "tags": {
+            "twitter_general": "RideDCTA",
+            "us_ntd_id": "60101",
+            "wikidata_id": "Q5259601"
+          }
+        }
+      ]
+    },
+    {
+      "id": "f-9vg3-startransit~tx~us",
+      "spec": "gtfs",
+      "urls": {
+        "static_current": "https://data.trilliumtransit.com/gtfs/startransit-tx-us/startransit-tx-us.zip"
+      },
+      "license": {
+        "use_without_attribution": "yes",
+        "create_derived_product": "yes"
+      },
+      "operators": [
+        {
+          "onestop_id": "o-9vg3-startransit",
+          "name": "STAR Transit",
+          "website": "https://www.startransit.org/",
+          "associated_feeds": [
+            {
+              "gtfs_agency_id": "556"
+            }
+          ]
+        }
+      ]
+    },
+    {
+      "id": "f-9vxz-jatran~ms~us",
+      "spec": "gtfs",
+      "urls": {
+        "static_current": "https://data.trilliumtransit.com/gtfs/jatran-ms-us/jatran-ms-us.zip"
+      },
+      "license": {
+        "use_without_attribution": "yes",
+        "create_derived_product": "yes"
+      },
+      "tags": {
+        "gtfs_data_exchange": "jatran"
+      },
+      "operators": [
+        {
+          "onestop_id": "o-9vxz-jatran",
+          "name": "JATRAN",
+          "website": "https://www.jacksonms.gov/transportation/",
+          "tags": {
+            "us_ntd_id": "50034",
+            "wikidata_id": "Q6117777"
+          }
+        }
+      ]
+    },
+    {
+      "id": "f-9w-arizonashuttle~az~us",
+      "spec": "gtfs",
+      "urls": {
+        "static_current": "https://data.trilliumtransit.com/gtfs/arizonashuttle-az-us/arizonashuttle-az-us.zip"
+      },
+      "license": {
+        "use_without_attribution": "yes",
+        "create_derived_product": "yes"
+      }
+    },
+    {
+      "id": "f-9w0md-cottonwood~az~us",
+      "spec": "gtfs",
+      "urls": {
+        "static_current": "http://data.trilliumtransit.com/gtfs/cottonwood-az-us/cottonwood-az-us.zip"
+      },
+      "license": {
+        "use_without_attribution": "yes",
+        "create_derived_product": "yes"
+      },
+      "tags": {
+        "feed_id": "cottonwood-az-us",
+        "gtfs_data_exchange": "cottonwood-area-transit"
+      },
+      "operators": [
+        {
+          "onestop_id": "o-9w0md-cottonwoodareatransit",
+          "name": "Cottonwood Area Transit",
+          "short_name": "CAT",
+          "website": "https://cottonwoodaz.gov/161/Cottonwood-Area-Transit-CAT",
+          "associated_feeds": [
+            {
+              "gtfs_agency_id": "64"
+            }
+          ],
+          "tags": {
+            "us_ntd_id": "9R01-91010"
+          }
+        }
+      ]
+    },
+    {
+      "id": "f-9w0q-verdelynx~az~us",
+      "spec": "gtfs",
+      "urls": {
+        "static_current": "https://data.trilliumtransit.com/gtfs/cottonwood-az-us/cottonwood-az-us.zip"
+      },
+      "license": {
+        "use_without_attribution": "yes",
+        "create_derived_product": "yes"
+      },
+      "tags": {
+        "gtfs_data_exchange": "cottonwood-area-transit"
+      },
+      "operators": [
+        {
+          "onestop_id": "o-9w0q-verdelynx",
+          "name": "Verde Lynx",
+          "website": "https://verdeshuttle.com/",
+          "associated_feeds": [
+            {
+              "gtfs_agency_id": "65"
+            }
+          ],
+          "tags": {
+            "us_ntd_id": "9R01-91010"
+          }
+        }
+      ]
+    },
+    {
+      "id": "f-9we1-redappletransit~nm~us",
+      "spec": "gtfs",
+      "urls": {
+        "static_current": "https://data.trilliumtransit.com/gtfs/redappletransit-nm-us/redappletransit-nm-us.zip"
+      },
+      "license": {
+        "use_without_attribution": "yes",
+        "create_derived_product": "yes"
+      },
+      "operators": [
+        {
+          "onestop_id": "o-9we1-redappletransit",
+          "name": "Red Apple Transit",
+          "website": "http://fmtn.org/279/Red-Apple-Transit",
+          "associated_feeds": [
+            {
+              "gtfs_agency_id": "459"
+            }
+          ],
+          "tags": {
+            "us_ntd_id": "60100"
+          }
+        }
+      ]
+    },
+    {
+      "id": "f-9wg-rfta",
+      "spec": "gtfs",
+      "urls": {
+        "static_current": "https://data.trilliumtransit.com/gtfs/rfta-co-us/rfta-co-us.zip"
+      },
+      "license": {
+        "use_without_attribution": "yes",
+        "create_derived_product": "yes"
+      },
+      "operators": [
+        {
+          "onestop_id": "o-9wg-rfta",
+          "name": "Roaring Fork Transportation Authority",
+          "short_name": "RFTA",
+          "website": "https://www.rfta.com/",
+          "associated_feeds": [
+            {
+              "gtfs_agency_id": "639"
+            }
+          ],
+          "tags": {
+            "twitter_general": "RFTA",
+            "us_ntd_id": "8R01-80289",
+            "wikidata_id": "Q7339865"
+          }
+        }
+      ]
+    },
+    {
+      "id": "f-9wgzn-741",
+      "spec": "gtfs",
+      "urls": {
+        "static_current": "https://data.trilliumtransit.com/gtfs/snowmassvillagetransportation-co-us/snowmassvillagetransportation-co-us.zip"
+      },
+      "license": {
+        "use_without_attribution": "yes",
+        "create_derived_product": "yes"
+      },
+      "operators": [
+        {
+          "onestop_id": "o-9wgzn-snowmassvillage",
+          "name": "Snowmass Village Shuttle",
+          "website": "http://www.snowmasstransit.com/",
+          "associated_feeds": [
+            {
+              "gtfs_agency_id": "770"
+            }
+          ]
+        }
+      ]
+    },
+    {
+      "id": "f-9wk-sandiashuttle~nm~us",
+      "spec": "gtfs",
+      "urls": {
+        "static_current": "https://data.trilliumtransit.com/gtfs/sandiashuttle-nm-us/sandiashuttle-nm-us.zip"
+      },
+      "license": {
+        "use_without_attribution": "yes",
+        "create_derived_product": "yes"
+      }
+    },
+    {
+      "id": "f-9wv-coloradoshuttle~co~us",
+      "spec": "gtfs",
+      "urls": {
+        "static_current": "https://data.trilliumtransit.com/gtfs/coloradoshuttle-co-us/coloradoshuttle-co-us.zip"
+      },
+      "license": {
+        "use_without_attribution": "yes",
+        "create_derived_product": "yes"
+      }
+    },
+    {
+      "id": "f-9x-bustang~co~us",
+      "spec": "gtfs",
+      "urls": {
+        "static_current": "https://data.trilliumtransit.com/gtfs/outrider-co-us/outrider-co-us.zip",
+        "static_historic": [
+          "https://data.trilliumtransit.com/gtfs/bustang-co-us/bustang-co-us.zip"
+        ]
+      },
+      "license": {
+        "use_without_attribution": "yes",
+        "create_derived_product": "yes"
+      },
+      "tags": {
+        "gtfs_data_exchange": "bustang"
+      },
+      "operators": [
+        {
+          "onestop_id": "o-9x-bustang",
+          "name": "Bustang Outrider",
+          "website": "https://ridebustang.com/",
+          "associated_feeds": [
+            {
+              "gtfs_agency_id": "249"
+            }
+          ],
+          "tags": {
+            "twitter_general": "RideBustang",
+            "wikidata_id": "Q85749670"
+          }
+        }
+      ]
+    },
+    {
+      "id": "f-9xh-cme~co~us",
+      "spec": "gtfs",
+      "urls": {
+        "static_current": "https://data.trilliumtransit.com/gtfs/cme-co-us/cme-co-us.zip"
+      },
+      "license": {
+        "use_without_attribution": "yes",
+        "create_derived_product": "yes"
+      },
+      "operators": [
+        {
+          "onestop_id": "o-9xh-coloradomountainexpress",
+          "name": "Epic Mountain Express",
+          "website": "https://www.epicmountainexpress.com/",
+          "associated_feeds": [
+            {
+              "gtfs_agency_id": "672"
+            }
+          ],
+          "tags": {
+            "twitter_general": "EpicMtnExpress"
+          }
+        }
+      ]
+    },
+    {
+      "id": "f-9xh-ecotransit~co~us",
+      "spec": "gtfs",
+      "urls": {
+        "static_historic": [
+          "https://data.trilliumtransit.com/gtfs/ecotransit-co-us/ecotransit-co-us.zip"
+        ]
+      },
+      "license": {
+        "use_without_attribution": "yes",
+        "create_derived_product": "yes"
+      },
+      "tags": {
+        "status": "outdated"
+      },
+      "operators": [
+        {
+          "onestop_id": "o-9xh-ecotransit",
+          "name": "ECO Transit",
+          "website": "http://www.eaglecounty.us/Transit/",
+          "tags": {
+            "twitter_general": "EagleCounty"
+          }
+        }
+      ]
+    },
+    {
+      "id": "f-9xh3-vailtransit",
+      "spec": "gtfs",
+      "urls": {
+        "static_current": "https://data.trilliumtransit.com/gtfs/vailtransit-co-us/vailtransit-co-us.zip"
+      },
+      "license": {
+        "use_without_attribution": "yes",
+        "create_derived_product": "yes"
+      },
+      "operators": [
+        {
+          "onestop_id": "o-9xh3-vailtransit",
+          "name": "Vail Transit",
+          "website": "https://www.vailgov.com/government/departments/transportation-services/bus-information",
+          "associated_feeds": [
+            {
+              "gtfs_agency_id": "680"
+            },
+            {
+              "feed_onestop_id": "f-vailtransit~rt"
+            }
+          ],
+          "tags": {
+            "twitter_general": "VailGov"
+          }
+        }
+      ]
+    },
+    {
+      "id": "f-9xhg-winterpark~co~us",
+      "spec": "gtfs",
+      "urls": {
+        "static_current": "https://data.trilliumtransit.com/gtfs/winterpark-co-us/winterpark-co-us.zip"
+      },
+      "license": {
+        "use_without_attribution": "yes",
+        "create_derived_product": "yes"
+      },
+      "operators": [
+        {
+          "onestop_id": "o-9xhg-thelift",
+          "name": "The Lift",
+          "website": "https://www.theliftwp.com/",
+          "associated_feeds": [
+            {
+              "gtfs_agency_id": "806"
+            }
+          ]
+        }
+      ]
+    },
+    {
+      "id": "f-9xhv-nps~romo~shuttles",
+      "spec": "gtfs",
+      "urls": {
+        "static_current": "https://data.trilliumtransit.com/gtfs/rockymountainnationalpark-co-us/rockymountainnationalpark-co-us.zip"
+      },
+      "license": {
+        "url": "https://creativecommons.org/publicdomain/zero/1.0/",
+        "use_without_attribution": "yes",
+        "create_derived_product": "yes"
+      },
+      "operators": [
+        {
+          "onestop_id": "o-9xhv-rockymountainnationalpark",
+          "name": "Rocky Mountain National Park Shuttle",
+          "website": "https://www.nps.gov/romo/index.htm",
+          "associated_feeds": [
+            {
+              "gtfs_agency_id": "1608"
+            }
+          ]
+        }
+      ]
+    },
+    {
+      "id": "f-9xj5s-viamobilityservices~co~us",
+      "spec": "gtfs",
+      "urls": {
+        "static_current": "https://data.trilliumtransit.com/gtfs/viamobilityservices-co-us/viamobilityservices-co-us.zip"
+      },
+      "license": {
+        "use_without_attribution": "yes",
+        "create_derived_product": "yes"
+      },
+      "operators": [
+        {
+          "onestop_id": "o-9xj5s-viamobilityservices",
+          "name": "City of Boulder",
+          "website": "https://bouldercolorado.gov/services/hop-bus",
+          "associated_feeds": [
+            {
+              "gtfs_agency_id": "689"
+            },
+            {
+              "feed_onestop_id": "f-9xj5s-viamobilityservices~rt"
+            }
+          ]
+        },
+        {
+          "onestop_id": "o-bouldercounty~co~us",
+          "name": "County of Boulder",
+          "website": "https://www.bouldercounty.org/open-space/parks-and-trails/hessie-trailhead/",
+          "associated_feeds": [
+            {
+              "gtfs_agency_id": "1601"
+            }
+          ]
+        }
+      ]
+    },
+    {
+      "id": "f-9xj5sg-universitycoloradoboulder~co~us",
+      "spec": "gtfs",
+      "urls": {
+        "static_current": "https://data.trilliumtransit.com/gtfs/universitycoloradoboulder-co-us/universitycoloradoboulder-co-us.zip"
+      },
+      "license": {
+        "use_without_attribution": "yes",
+        "create_derived_product": "yes"
+      },
+      "operators": [
+        {
+          "onestop_id": "o-9xj5sg-universityofcoloradoboulder",
+          "name": "University of Colorado Boulder",
+          "short_name": "BuffBus",
+          "website": "https://www.colorado.edu/pts/transportation-options/bus/bus-route-information",
+          "associated_feeds": [
+            {
+              "gtfs_agency_id": "809"
+            },
+            {
+              "feed_onestop_id": "f-cuboulder~rt"
+            },
+            {
+              "feed_onestop_id": "f-cuboulder~rt~alerts"
+            }
+          ],
+          "tags": {
+            "twitter_general": "cu_pts"
+          }
+        }
+      ]
+    },
+    {
+      "id": "f-9yz-jeffersoncounty~mo~us",
+      "spec": "gtfs",
+      "urls": {
+        "static_historic": [
+          "https://data.trilliumtransit.com/gtfs/jeffersoncounty-mo-us/jeffersoncounty-mo-us.zip"
+        ]
+      },
+      "license": {
+        "use_without_attribution": "yes",
+        "create_derived_product": "yes"
+      },
+      "tags": {
+        "gtfs_data_exchange": "jeffco-express",
+        "status": "outdated"
+      },
+      "operators": [
+        {
+          "onestop_id": "o-9yz-jeffcoexpress",
+          "name": "JeffCo Express",
+          "website": "http://www.jeffcoexpress.org/",
+          "tags": {
+            "twitter_general": "JeffCoExpress"
+          }
+        }
+      ]
+    },
+    {
+      "id": "f-9ze3-755",
+      "spec": "gtfs",
+      "urls": {
+        "static_current": "https://data.trilliumtransit.com/gtfs/siouxcity-ia-us/siouxcity-ia-us.zip"
+      },
+      "license": {
+        "url": "https://iowa-gtfs.com/",
+        "use_without_attribution": "yes",
+        "create_derived_product": "yes"
+      },
+      "operators": [
+        {
+          "onestop_id": "o-9ze3-siouxcitytransitsystem",
+          "name": "Sioux City Transit System",
+          "website": "https://www.sioux-city.org/government/departments-q-to-z/transit",
+          "associated_feeds": [
+            {
+              "gtfs_agency_id": "780"
+            }
+          ],
+          "tags": {
+            "twitter_general": "locatesiouxcity",
+            "us_ntd_id": "70012",
+            "wikidata_id": "Q7525465"
+          }
+        }
+      ]
+    },
+    {
+      "id": "f-9zep-siouxareametro~sd~us",
+      "spec": "gtfs",
+      "urls": {
+        "static_current": "https://data.trilliumtransit.com/gtfs/siouxareametro-sd-us/siouxareametro-sd-us.zip"
+      },
+      "license": {
+        "use_without_attribution": "yes",
+        "create_derived_product": "yes"
+      },
+      "tags": {
+        "gtfs_data_exchange": "sioux-area-metro"
+      },
+      "operators": [
+        {
+          "onestop_id": "o-9zep-siouxareametro",
+          "name": "Sioux Area Metro",
+          "short_name": "SAM",
+          "website": "https://www.siouxfalls.org/sam/",
+          "associated_feeds": [
+            {
+              "gtfs_agency_id": "217"
+            }
+          ],
+          "tags": {
+            "twitter_general": "citysiouxfalls",
+            "us_ntd_id": "80002",
+            "wikidata_id": "Q7525432"
+          }
+        }
+      ]
+    },
+    {
+      "id": "f-9zmzj-767",
+      "spec": "gtfs",
+      "urls": {
+        "static_current": "https://data.trilliumtransit.com/gtfs/marshalltownmunicipaltransit-ia-us/marshalltownmunicipaltransit-ia-us.zip"
+      },
+      "license": {
+        "url": "https://iowa-gtfs.com/",
+        "use_without_attribution": "yes",
+        "create_derived_product": "yes"
+      },
+      "operators": [
+        {
+          "onestop_id": "o-9zmzj-marshalltownmunicipaltransit",
+          "name": "Marshalltown Municipal Transit",
+          "website": "https://www.marshalltown-ia.gov/368/Marshalltown-Municipal-Transit",
+          "associated_feeds": [
+            {
+              "gtfs_agency_id": "791"
+            }
+          ],
+          "tags": {
+            "us_ntd_id": "7R01-70092"
+          }
+        }
+      ]
+    },
+    {
+      "id": "f-9zq4g-762",
+      "spec": "gtfs",
+      "urls": {
+        "static_current": "https://data.trilliumtransit.com/gtfs/10-15transit-ia-us/10-15transit-ia-us.zip"
+      },
+      "license": {
+        "url": "https://iowa-gtfs.com/",
+        "use_without_attribution": "yes",
+        "create_derived_product": "yes"
+      },
+      "operators": [
+        {
+          "onestop_id": "o-9zq4g-10~15transit",
+          "name": "10-15 Transit",
+          "website": "https://www.oskaloosaiowa.org/405/Oskaloosa-Rides",
+          "associated_feeds": [
+            {
+              "gtfs_agency_id": "785"
+            }
+          ],
+          "tags": {
+            "us_ntd_id": "7R01-70242",
+            "wikidata_id": "Q7110024"
+          }
+        },
+        {
+          "onestop_id": "o-9zq4g-ottumwatransit",
+          "name": "Ottumwa Transit",
+          "website": "https://www.ottumwa.us/departments/transit/",
+          "associated_feeds": [
+            {
+              "gtfs_agency_id": "751"
+            }
+          ]
+        }
+      ]
+    },
+    {
+      "id": "f-9zqv-coralvilletransitsystem~ia~us",
+      "spec": "gtfs",
+      "urls": {
+        "static_current": "https://data.trilliumtransit.com/gtfs/coralvilletransitsystem-ia-us/coralvilletransitsystem-ia-us.zip"
+      },
+      "license": {
+        "url": "https://iowa-gtfs.com/",
+        "use_without_attribution": "yes",
+        "create_derived_product": "yes"
+      },
+      "operators": [
+        {
+          "onestop_id": "o-9zqv-coralvilletransit",
+          "name": "Coralville Transit",
+          "website": "https://www.coralville.org/166/Bus-Schedules-Route-Maps",
+          "associated_feeds": [
+            {
+              "gtfs_agency_id": "795"
+            },
+            {
+              "feed_onestop_id": "f-coralvilletransit~rt"
+            }
+          ],
+          "tags": {
+            "twitter_general": "coralville_ia",
+            "us_ntd_id": "70030"
+          }
+        }
+      ]
+    },
+    {
+      "id": "f-9zqvh-cambus~ia~us",
+      "spec": "gtfs",
+      "urls": {
+        "static_current": "https://data.trilliumtransit.com/gtfs/cambus-ia-us/cambus-ia-us.zip"
+      },
+      "license": {
+        "url": "https://iowa-gtfs.com/",
+        "use_without_attribution": "yes",
+        "create_derived_product": "yes"
+      },
+      "operators": [
+        {
+          "onestop_id": "o-9zqvh-universityofiowa~cambus",
+          "name": "University of Iowa",
+          "short_name": "CAMBUS",
+          "website": "https://transportation.uiowa.edu/cambus",
+          "associated_feeds": [
+            {
+              "feed_onestop_id": "f-universityofiowa~cambus~rt"
+            }
+          ],
+          "tags": {
+            "twitter_general": "uiowaparktrans",
+            "us_ntd_id": "70019",
+            "wikidata_id": "Q5025682"
+          }
+        }
+      ]
+    },
+    {
+      "id": "f-9zqy-cedarrapidstransit",
+      "spec": "gtfs",
+      "urls": {
+        "static_current": "https://data.trilliumtransit.com/gtfs/cedarrapids-ia-us/cedarrapids-ia-us.zip"
+      },
+      "license": {
+        "url": "https://iowa-gtfs.com/",
+        "use_without_attribution": "yes",
+        "create_derived_product": "yes"
+      },
+      "operators": [
+        {
+          "onestop_id": "o-9zqy-cedarrapidstransit",
+          "name": "Cedar Rapids Transit",
+          "website": "https://www.cedar-rapids.org/residents/city_buses/index.php",
+          "associated_feeds": [
+            {
+              "gtfs_agency_id": "750"
+            }
+          ],
+          "tags": {
+            "twitter_general": "CityofCRiowa",
+            "us_ntd_id": "70008",
+            "wikidata_id": "Q5056856"
+          }
+        }
+      ]
+    },
+    {
+      "id": "f-9zr0n-759",
+      "spec": "gtfs",
+      "urls": {
+        "static_current": "https://data.trilliumtransit.com/gtfs/burlington-ia-us/burlington-ia-us.zip"
+      },
+      "license": {
+        "url": "https://iowa-gtfs.com/",
+        "use_without_attribution": "yes",
+        "create_derived_product": "yes"
+      },
+      "operators": [
+        {
+          "onestop_id": "o-9zr0n-burlingtonurbanservice",
+          "name": "Burlington Urban Service",
+          "short_name": "BUS",
+          "website": "https://www.burlingtoniowa.org/2265/Burlington-Urban-Service-BUS",
+          "associated_feeds": [
+            {
+              "gtfs_agency_id": "783"
+            }
+          ],
+          "tags": {
+            "us_ntd_id": "7R01-70111"
+          }
+        }
+      ]
+    },
+    {
+      "id": "f-9zr78-muscabus",
+      "spec": "gtfs",
+      "urls": {
+        "static_current": "https://data.trilliumtransit.com/gtfs/muscabus-ia-us/muscabus-ia-us.zip"
+      },
+      "license": {
+        "url": "https://iowa-gtfs.com/",
+        "use_without_attribution": "yes",
+        "create_derived_product": "yes"
+      },
+      "operators": [
+        {
+          "onestop_id": "o-9zr78-muscabus",
+          "name": "MuscaBus",
+          "website": "https://www.muscatineiowa.gov/75/Public-Transit",
+          "associated_feeds": [
+            {
+              "gtfs_agency_id": "769"
+            }
+          ],
+          "tags": {
+            "twitter_general": "CityofMuscatine",
+            "us_ntd_id": "7R01-70101"
+          }
+        }
+      ]
+    },
+    {
+      "id": "f-9zry5-clintonmta",
+      "spec": "gtfs",
+      "urls": {
+        "static_current": "https://data.trilliumtransit.com/gtfs/clintonmta-ia-us/clintonmta-ia-us.zip"
+      },
+      "license": {
+        "url": "https://iowa-gtfs.com/",
+        "use_without_attribution": "yes",
+        "create_derived_product": "yes"
+      },
+      "operators": [
+        {
+          "onestop_id": "o-9zry5-clintonmta",
+          "name": "Clinton MTA",
+          "website": "http://www.cityofclintoniowa.us/departments/transit_and_fleet_maintenance/",
+          "associated_feeds": [
+            {
+              "gtfs_agency_id": "776"
+            }
+          ],
+          "tags": {
+            "us_ntd_id": "7R01-70173"
+          }
+        }
+      ]
+    },
+    {
+      "id": "f-9zt1b-dodgerarearapidtransit",
+      "spec": "gtfs",
+      "urls": {
+        "static_current": "https://data.trilliumtransit.com/gtfs/dart-ia-us/dart-ia-us.zip"
+      },
+      "license": {
+        "url": "https://iowa-gtfs.com/",
+        "use_without_attribution": "yes",
+        "create_derived_product": "yes"
+      },
+      "operators": [
+        {
+          "onestop_id": "o-9zt1b-dodgerarearapidtransit",
+          "name": "Dodger Area Rapid Transit",
+          "short_name": "DART",
+          "website": "https://www.midascogia.net/transit/transit_index.php",
+          "associated_feeds": [
+            {
+              "gtfs_agency_id": "781"
+            }
+          ],
+          "tags": {
+            "us_ntd_id": "7R01-70108"
+          }
+        }
+      ]
+    },
+    {
+      "id": "f-9ztt-masoncitypublictransit",
+      "spec": "gtfs",
+      "urls": {
+        "static_current": "https://data.trilliumtransit.com/gtfs/masoncity-ia-us/masoncity-ia-us.zip"
+      },
+      "license": {
+        "url": "https://iowa-gtfs.com/",
+        "use_without_attribution": "yes",
+        "create_derived_product": "yes"
+      },
+      "operators": [
+        {
+          "onestop_id": "o-9ztt-masoncitypublictransit",
+          "name": "Mason City Public Transit",
+          "website": "https://www.masoncity.net/pview.aspx?id=18070&catid=0",
+          "associated_feeds": [
+            {
+              "gtfs_agency_id": "779"
+            }
+          ],
+          "tags": {
+            "twitter_general": "masoncityiowa",
+            "us_ntd_id": "7R01-70260"
+          }
+        }
+      ]
+    },
+    {
+      "id": "f-acrta~oh~us",
+      "spec": "gtfs",
+      "urls": {
+        "static_current": "https://data.trilliumtransit.com/gtfs/acrta-oh-us/acrta-oh-us.zip"
+      },
+      "license": {
+        "use_without_attribution": "yes",
+        "create_derived_product": "yes"
+      },
+      "operators": [
+        {
+          "onestop_id": "o-acrta~oh~us",
+          "name": "Allen County Regional Transit Authority",
+          "short_name": "ACRTA",
+          "website": "https://www.acrta.com/",
+          "associated_feeds": [
+            {
+              "gtfs_agency_id": "747"
+            }
+          ]
+        }
+      ]
+    },
+    {
+      "id": "f-alhambra~ca~us",
+      "spec": "gtfs",
+      "urls": {
+        "static_historic": [
+          "http://data.trilliumtransit.com/gtfs/alhambra-ca-us/alhambra-ca-us.zip"
+        ]
+      },
+      "license": {
+        "use_without_attribution": "yes",
+        "create_derived_product": "yes"
+      },
+      "tags": {
+        "status": "outdated"
+      },
+      "operators": [
+        {
+          "onestop_id": "o-9q5cz-alhambracommunitytransit",
+          "name": "Alhambra Community Transit",
+          "short_name": "ACT",
+          "tags": {
+            "us_ntd_id": "90247"
+          }
+        }
+      ]
+    },
+    {
+      "id": "f-allpointstransit~co~us",
+      "spec": "gtfs",
+      "urls": {
+        "static_current": "https://data.trilliumtransit.com/gtfs/allpointstransit-co-us/allpointstransit-co-us.zip"
+      },
+      "license": {
+        "use_without_attribution": "yes",
+        "create_derived_product": "yes"
+      },
+      "operators": [
+        {
+          "onestop_id": "o-9wg6-allpointstransit",
+          "name": "All Points Transit",
+          "website": "https://www.allpointstransit.com/",
+          "associated_feeds": [
+            {
+              "gtfs_agency_id": "1599"
+            }
+          ],
+          "tags": {
+            "twitter_general": "AllPntsTransit",
+            "us_ntd_id": "8R01-88215"
+          }
+        }
+      ]
+    },
+    {
+      "id": "f-altavista~va~us",
+      "spec": "gtfs",
+      "urls": {
+        "static_current": "https://data.trilliumtransit.com/gtfs/altavista-va-us/altavista-va-us.zip"
+      },
+      "license": {
+        "use_without_attribution": "yes",
+        "create_derived_product": "yes"
+      },
+      "operators": [
+        {
+          "onestop_id": "o-altavista~va~us",
+          "name": "Altavista Community Transit System",
+          "short_name": "ACTS",
+          "website": "https://www.altavistava.gov/government/town_departments/transportation/index.php",
+          "associated_feeds": [
+            {
+              "gtfs_agency_id": "1764"
+            }
+          ]
+        }
+      ]
+    },
+    {
+      "id": "f-arcadia~ca~us",
+      "spec": "gtfs",
+      "urls": {
+        "static_historic": [
+          "https://data.trilliumtransit.com/gtfs/arcadia-ca-us/arcadia-ca-us.zip"
+        ]
+      },
+      "license": {
+        "use_without_attribution": "yes",
+        "create_derived_product": "yes"
+      },
+      "tags": {
+        "status": "outdated"
+      },
+      "operators": [
+        {
+          "onestop_id": "o-9qh44-arcadiatransit",
+          "name": "Arcadia Transit",
+          "tags": {
+            "us_ntd_id": "90044"
+          }
+        }
+      ]
+    },
+    {
+      "id": "f-arvin~ca~us",
+      "spec": "gtfs",
+      "urls": {
+        "static_historic": [
+          "https://data.trilliumtransit.com/gtfs/arvin-ca-us/arvin-ca-us.zip"
+        ]
+      },
+      "license": {
+        "use_without_attribution": "yes",
+        "create_derived_product": "yes"
+      },
+      "tags": {
+        "status": "outdated"
+      },
+      "operators": [
+        {
+          "onestop_id": "o-9q7-arvintransit",
+          "name": "Arvin Transit",
+          "tags": {
+            "us_ntd_id": "9R02-91027",
+            "wikidata_id": "Q4802468"
+          }
+        }
+      ]
+    },
+    {
+      "id": "f-auburntransit~ca~us",
+      "spec": "gtfs",
+      "urls": {
+        "static_current": "https://data.trilliumtransit.com/gtfs/auburntransit-ca-us/auburntransit-ca-us.zip"
+      },
+      "license": {
+        "use_without_attribution": "yes",
+        "create_derived_product": "yes"
+      },
+      "operators": [
+        {
+          "onestop_id": "o-9qcvk-auburntransit",
+          "name": "Auburn Transit",
+          "website": "https://www.auburn.ca.gov/192/Transit-Services",
+          "associated_feeds": [
+            {
+              "gtfs_agency_id": "1593"
+            }
+          ],
+          "tags": {
+            "us_ntd_id": "9R02-91032"
+          }
+        }
+      ]
+    },
+    {
+      "id": "f-avon~co~us",
+      "spec": "gtfs",
+      "urls": {
+        "static_current": "https://data.trilliumtransit.com/gtfs/avon-co-us/avon-co-us.zip"
+      },
+      "license": {
+        "use_without_attribution": "yes",
+        "create_derived_product": "yes"
+      },
+      "operators": [
+        {
+          "onestop_id": "o-avon~co~us",
+          "name": "Avon Transit",
+          "website": "https://www.avon.org/2083/Transit",
+          "associated_feeds": [
+            {
+              "gtfs_agency_id": "1554"
+            }
+          ]
+        }
+      ]
+    },
+    {
+      "id": "f-baldwinpark~ca~us",
+      "spec": "gtfs",
+      "urls": {
+        "static_historic": [
+          "https://data.trilliumtransit.com/gtfs/baldwinpark-ca-us/baldwinpark-ca-us.zip"
+        ]
+      },
+      "license": {
+        "use_without_attribution": "yes",
+        "create_derived_product": "yes"
+      },
+      "tags": {
+        "status": "outdated"
+      },
+      "operators": [
+        {
+          "onestop_id": "o-9qh1g-baldwinparktransit",
+          "name": "Baldwin Park Transit",
+          "tags": {
+            "twitter_general": "BaldwinParkCA",
+            "us_ntd_id": "90251"
+          }
+        }
+      ]
+    },
+    {
+      "id": "f-banning~pass~transit",
+      "spec": "gtfs",
+      "urls": {
+        "static_current": "https://data.trilliumtransit.com/gtfs/banning-ca-us/banning-ca-us.zip"
+      },
+      "license": {
+        "use_without_attribution": "yes",
+        "create_derived_product": "yes"
+      },
+      "operators": [
+        {
+          "onestop_id": "o-9qhb-cityofbanningtransit",
+          "name": "City of Banning Transit",
+          "website": "http://www.ci.banning.ca.us/351/Bus-Schedules",
+          "associated_feeds": [
+            {
+              "gtfs_agency_id": "72"
+            },
+            {
+              "feed_onestop_id": "f-banning~pass~transit~rt"
+            },
+            {
+              "feed_onestop_id": "f-banning~pass~transit~rt~alerts"
+            }
+          ]
+        }
+      ]
+    },
+    {
+      "id": "f-banning~pass~transit~rt~alerts",
+      "spec": "gtfs-rt",
+      "urls": {
+        "realtime_alerts": "http://gtfs-realtime.trilliumtransit.com/gtfs-realtime/feed/banning-ca-us/service_alerts.proto"
+      }
+    },
+    {
+      "id": "f-bay~transit~va",
+      "spec": "gtfs",
+      "urls": {
+        "static_current": "https://data.trilliumtransit.com/gtfs/baytransit-va-us/baytransit-va-us.zip"
+      },
+      "license": {
+        "use_without_attribution": "yes",
+        "create_derived_product": "yes"
+      },
+      "operators": [
+        {
+          "onestop_id": "o-dq9-baytransit",
+          "name": "Bay Transit",
+          "website": "https://www.baytransit.org/",
+          "associated_feeds": [
+            {
+              "gtfs_agency_id": "1795"
+            }
+          ],
+          "tags": {
+            "us_ntd_id": "3R06-30172"
+          }
+        }
+      ]
+    },
+    {
+      "id": "f-beartransit~ca~us",
+      "spec": "gtfs",
+      "urls": {
+        "static_historic": [
+          "https://data.trilliumtransit.com/gtfs/beartransit-ca-us/beartransit-ca-us.zip"
+        ]
+      },
+      "license": {
+        "use_without_attribution": "yes",
+        "create_derived_product": "yes"
+      },
+      "tags": {
+        "status": "outdated"
+      },
+      "operators": [
+        {
+          "onestop_id": "o-9q9p3-beartransit",
+          "name": "University of California Berkeley Shuttle",
+          "short_name": "Bear Transit",
+          "website": "http://pt.berkeley.edu/around/transit/routes/",
+          "tags": {
+            "twitter_general": "CalParking",
+            "us_ntd_id": "9R02-91012",
+            "wikidata_id": "Q4876580"
+          }
+        }
+      ]
+    },
+    {
+      "id": "f-bellflower~ca~us",
+      "spec": "gtfs",
+      "urls": {
+        "static_historic": [
+          "https://data.trilliumtransit.com/gtfs/bellflower-ca-us/bellflower-ca-us.zip"
+        ]
+      },
+      "license": {
+        "use_without_attribution": "yes",
+        "create_derived_product": "yes"
+      },
+      "tags": {
+        "status": "outdated"
+      },
+      "operators": [
+        {
+          "onestop_id": "o-9q5bz-bellflowerbus",
+          "name": "Bellflower Bus",
+          "tags": {
+            "us_ntd_id": "90254"
+          }
+        }
+      ]
+    },
+    {
+      "id": "f-bellgardens~ca~us",
+      "spec": "gtfs",
+      "urls": {
+        "static_historic": [
+          "https://data.trilliumtransit.com/gtfs/bellgardens-ca-us/bellgardens-ca-us.zip"
+        ]
+      },
+      "license": {
+        "use_without_attribution": "yes",
+        "create_derived_product": "yes"
+      },
+      "tags": {
+        "status": "outdated"
+      },
+      "operators": [
+        {
+          "onestop_id": "o-9q5cp-bellgardenstrolley",
+          "name": "Bell Gardens Trolley",
+          "tags": {
+            "twitter_general": "bellgardenscity",
+            "us_ntd_id": "90253"
+          }
+        }
+      ]
+    },
+    {
+      "id": "f-benson~az~us",
+      "spec": "gtfs",
+      "urls": {
+        "static_current": "https://data.trilliumtransit.com/gtfs/benson-az-us/benson-az-us.zip"
+      },
+      "license": {
+        "use_without_attribution": "yes",
+        "create_derived_product": "yes"
+      },
+      "operators": [
+        {
+          "onestop_id": "o-benson~az~us",
+          "name": "Benson Area Transit",
+          "short_name": "BAT",
+          "website": "https://www.cityofbenson.com/index.asp?SEC=768D52EE-579F-4A59-8C5A-808204B1B244&Type=B_BASIC"
+        }
+      ]
+    },
+    {
+      "id": "f-bentcounty~co~us",
+      "spec": "gtfs",
+      "urls": {
+        "static_current": "https://data.trilliumtransit.com/gtfs/bentcounty-co-us/bentcounty-co-us.zip"
+      },
+      "license": {
+        "use_without_attribution": "yes",
+        "create_derived_product": "yes"
+      },
+      "operators": [
+        {
+          "onestop_id": "o-9wy-bentcountytransportation",
+          "name": "Bent County Transit",
+          "website": "https://www.bentcounty.net/residents/transportation.php#.YkObZxBKhxg",
+          "associated_feeds": [
+            {
+              "gtfs_agency_id": "1645"
+            }
+          ],
+          "tags": {
+            "us_ntd_id": "8R01-88229"
+          }
+        }
+      ]
+    },
+    {
+      "id": "f-blackhawktramway~co~us",
+      "spec": "gtfs",
+      "urls": {
+        "static_current": "https://data.trilliumtransit.com/gtfs/blackhawktramway-co-us/blackhawktramway-co-us.zip"
+      },
+      "license": {
+        "use_without_attribution": "yes",
+        "create_derived_product": "yes"
+      },
+      "operators": [
+        {
+          "onestop_id": "o-9xhfr-blackhawkandcentralcitytramway",
+          "name": "Blackhawk and Central City Tramway",
+          "website": "https://www.cityofblackhawk.org/public-works/pages/shuttle-service",
+          "associated_feeds": [
+            {
+              "gtfs_agency_id": "1646"
+            }
+          ],
+          "tags": {
+            "us_ntd_id": "8R01-80119"
+          }
+        }
+      ]
+    },
+    {
+      "id": "f-blackstone~va~us",
+      "spec": "gtfs",
+      "urls": {
+        "static_current": "https://data.trilliumtransit.com/gtfs/blackstone-va-us/blackstone-va-us.zip"
+      },
+      "license": {
+        "use_without_attribution": "yes",
+        "create_derived_product": "yes"
+      },
+      "operators": [
+        {
+          "onestop_id": "o-blackstone~va~us",
+          "name": "Blackstone Area Bus System",
+          "short_name": "BABS",
+          "website": "https://www.blackstonebus.com/",
+          "associated_feeds": [
+            {
+              "gtfs_agency_id": "1793"
+            }
+          ]
+        }
+      ]
+    },
+    {
+      "id": "f-blossomexpress~ca~us",
+      "spec": "gtfs",
+      "urls": {
+        "static_historic": [
+          "https://data.trilliumtransit.com/gtfs/blossomexpress-ca-us/blossomexpress-ca-us.zip"
+        ]
+      },
+      "license": {
+        "use_without_attribution": "yes",
+        "create_derived_product": "yes"
+      },
+      "tags": {
+        "status": "outdated"
+      },
+      "operators": [
+        {
+          "onestop_id": "o-blossomexpress~ca~us",
+          "name": "Blossom Express"
+        }
+      ]
+    },
+    {
+      "id": "f-bouldercounty~co~us",
+      "spec": "gtfs",
+      "urls": {
+        "static_current": "http://data.trilliumtransit.com/gtfs/bouldercounty-co-us/bouldercounty-co-us.zip"
+      }
+    },
+    {
+      "id": "f-breckenridgefreeride~co~us",
+      "spec": "gtfs",
+      "urls": {
+        "static_current": "https://data.trilliumtransit.com/gtfs/breckenridgefreeride-co-us/breckenridgefreeride-co-us.zip"
+      },
+      "license": {
+        "use_without_attribution": "yes",
+        "create_derived_product": "yes"
+      },
+      "operators": [
+        {
+          "onestop_id": "o-9xh8d-breckenridgefreeride",
+          "name": "Breckenridge Free Ride",
+          "website": "https://www.breckfreeride.com/",
+          "associated_feeds": [
+            {
+              "gtfs_agency_id": "1631"
+            }
+          ],
+          "tags": {
+            "twitter_general": "breckfreeride",
+            "us_ntd_id": "8R01-80170"
+          }
+        },
+        {
+          "onestop_id": "o-9xh8d-upperwarriorsmark",
+          "name": "Upper Warriors Mark",
+          "associated_feeds": [
+            {
+              "gtfs_agency_id": "1706"
+            }
+          ]
+        },
+        {
+          "onestop_id": "o-9xh8d-vailskishuttles",
+          "name": "Breckenridge Ski Resort",
+          "associated_feeds": [
+            {
+              "gtfs_agency_id": "1705"
+            }
+          ]
+        }
+      ]
+    },
+    {
+      "id": "f-bristol~va~us",
+      "spec": "gtfs",
+      "urls": {
+        "static_current": "https://data.trilliumtransit.com/gtfs/bristol-va-us/bristol-va-us.zip"
+      },
+      "license": {
+        "use_without_attribution": "yes",
+        "create_derived_product": "yes"
+      },
+      "operators": [
+        {
+          "onestop_id": "o-bristol~va~us",
+          "name": "Bristol Virginia Transit",
+          "short_name": "BVT",
+          "website": "https://www.bristolva.org/196/Transit",
+          "associated_feeds": [
+            {
+              "gtfs_agency_id": "1761"
+            }
+          ]
+        }
+      ]
+    },
+    {
+      "id": "f-c0-bcferries~bc~ca",
+      "spec": "gtfs",
+      "urls": {
+        "static_current": "https://data.trilliumtransit.com/gtfs/bcferries-bc-ca/bcferries-bc-ca.zip"
+      },
+      "license": {
+        "use_without_attribution": "yes",
+        "create_derived_product": "yes"
+      },
+      "operators": [
+        {
+          "onestop_id": "o-c0-bcferries",
+          "name": "BC Ferries",
+          "website": "https://www.bcferries.com/",
+          "associated_feeds": [
+            {
+              "gtfs_agency_id": "965"
+            }
+          ]
+        }
+      ]
+    },
+    {
+      "id": "f-c1f-interisland~ak~us",
+      "spec": "gtfs",
+      "urls": {
+        "static_historic": [
+          "https://data.trilliumtransit.com/gtfs/interisland-ak-us/interisland-ak-us.zip"
+        ]
+      },
+      "license": {
+        "use_without_attribution": "yes",
+        "create_derived_product": "yes"
+      },
+      "tags": {
+        "status": "outdated"
+      },
+      "operators": [
+        {
+          "onestop_id": "o-c1f-inter~islandferryauthority",
+          "name": "Inter-Island Ferry Authority",
+          "website": "http://www.interislandferry.com/",
+          "tags": {
+            "us_ntd_id": "0R04-00382",
+            "wikidata_id": "Q6044644"
+          }
+        }
+      ]
+    },
+    {
+      "id": "f-c1f6-thebus~ketchikangatewayborough~airportferry",
+      "spec": "gtfs",
+      "urls": {
+        "static_current": "https://data.trilliumtransit.com/gtfs/kgb-ak-us/kgb-ak-us.zip"
+      },
+      "license": {
+        "use_without_attribution": "yes",
+        "create_derived_product": "yes"
+      },
+      "operators": [
+        {
+          "onestop_id": "o-c1f6-ak~airportferry",
+          "name": "Airport Ferry",
+          "website": "https://www.kgbak.us/Transit",
+          "associated_feeds": [
+            {
+              "gtfs_agency_id": "554"
+            }
+          ]
+        },
+        {
+          "onestop_id": "o-c1f6-ak~thebus~ketchikangatewayborough",
+          "name": "The Bus",
+          "website": "https://www.kgbak.us/Transit",
+          "associated_feeds": [
+            {
+              "gtfs_agency_id": "553"
+            }
+          ],
+          "tags": {
+            "us_ntd_id": "0R04-00358"
+          }
+        }
+      ]
+    },
+    {
+      "id": "f-c20-wotm~wa~us",
+      "spec": "gtfs",
+      "urls": {
+        "static_current": "https://data.trilliumtransit.com/gtfs/wotm-wa-us/wotm-wa-us.zip"
+      },
+      "license": {
+        "use_without_attribution": "yes",
+        "create_derived_product": "yes"
+      },
+      "tags": {
+        "status": "outdated"
+      },
+      "operators": [
+        {
+          "onestop_id": "o-c20-wahkiakumonthemove",
+          "name": "Wahkiakum on the Move",
+          "tags": {
+            "us_ntd_id": "0R03-00371"
+          }
+        }
+      ]
+    },
+    {
+      "id": "f-c20w-rivercitiestransit~wa~us",
+      "spec": "gtfs",
+      "urls": {
+        "static_current": "https://data.trilliumtransit.com/gtfs/rivercitiestransit-wa-us/rivercitiestransit-wa-us.zip"
+      },
+      "license": {
+        "use_without_attribution": "yes",
+        "create_derived_product": "yes"
+      },
+      "tags": {
+        "gtfs_data_exchange": "rivercities-transit"
+      },
+      "operators": [
+        {
+          "onestop_id": "o-c20w-rivercitiestransit",
+          "name": "RiverCities Transit",
+          "short_name": "RCT",
+          "website": "https://rctransit.org/",
+          "associated_feeds": [
+            {
+              "gtfs_agency_id": "226"
+            }
+          ],
+          "tags": {
+            "us_ntd_id": "00016",
+            "wikidata_id": "Q28451877"
+          }
+        }
+      ]
+    },
+    {
+      "id": "f-c215-gorgewet~wa~us",
+      "spec": "gtfs",
+      "urls": {
+        "static_current": "https://data.trilliumtransit.com/gtfs/skamaniacounty-wa-us/skamaniacounty-wa-us.zip"
+      },
+      "license": {
+        "use_without_attribution": "yes",
+        "create_derived_product": "yes"
+      },
+      "operators": [
+        {
+          "onestop_id": "o-c215-skamaniacountypublictransitgorgewetbus",
+          "name": "Skamania County Transit",
+          "website": "https://www.skamaniacounty.org/departments-offices/senior-services/services/public-transportation",
+          "associated_feeds": [
+            {
+              "gtfs_agency_id": "1814"
+            }
+          ]
+        }
+      ]
+    },
+    {
+      "id": "f-c22-mason~wa~us",
+      "spec": "gtfs",
+      "urls": {
+        "static_current": "https://data.trilliumtransit.com/gtfs/mason-wa-us/mason-wa-us.zip"
+      },
+      "license": {
+        "use_without_attribution": "yes",
+        "create_derived_product": "yes"
+      },
+      "operators": [
+        {
+          "onestop_id": "o-c22-masontransitauthority",
+          "name": "Mason Transit Authority",
+          "short_name": "MTA",
+          "website": "http://www.masontransit.org/",
+          "associated_feeds": [
+            {
+              "gtfs_agency_id": "480"
+            }
+          ],
+          "tags": {
+            "twitter_general": "masontransit",
+            "us_ntd_id": "0R03-00315",
+            "wikidata_id": "Q20712385"
+          }
+        }
+      ]
+    },
+    {
+      "id": "f-c24-peopleforpeople",
+      "spec": "gtfs",
+      "urls": {
+        "static_current": "https://data.trilliumtransit.com/gtfs/pfp-wa-us/pfp-wa-us.zip"
+      },
+      "license": {
+        "use_without_attribution": "yes",
+        "create_derived_product": "yes"
+      },
+      "operators": [
+        {
+          "onestop_id": "o-c24-peopleforpeople",
+          "name": "People for People",
+          "short_name": "Community Connector",
+          "website": "https://www.pfp.org/pfp/Transportation/Schedules.aspx",
+          "associated_feeds": [
+            {
+              "gtfs_agency_id": "1821"
+            }
+          ],
+          "tags": {
+            "us_ntd_id": "0R03-00287"
+          }
+        }
+      ]
+    },
+    {
+      "id": "f-c26-linktransit~wa~us",
+      "spec": "gtfs",
+      "urls": {
+        "static_historic": [
+          "https://data.trilliumtransit.com/gtfs/linktransit-wa-us/linktransit-wa-us.zip"
+        ]
+      },
+      "license": {
+        "use_without_attribution": "yes",
+        "create_derived_product": "yes"
+      },
+      "tags": {
+        "gtfs_data_exchange": "link-transit",
+        "status": "outdated"
+      },
+      "operators": [
+        {
+          "onestop_id": "o-c26-linktransit",
+          "name": "Link Transit",
+          "tags": {
+            "twitter_general": "LinkTransit",
+            "us_ntd_id": "00043",
+            "wikidata_id": "Q25000891"
+          }
+        }
+      ]
+    },
+    {
+      "id": "f-c262f-uniongaptransit",
+      "spec": "gtfs",
+      "urls": {
+        "static_current": "https://data.trilliumtransit.com/gtfs/uniongap-wa-us/uniongap-wa-us.zip"
+      },
+      "license": {
+        "use_without_attribution": "yes",
+        "create_derived_product": "yes"
+      },
+      "operators": [
+        {
+          "onestop_id": "o-c262f-uniongaptransit",
+          "name": "Union Gap Transit",
+          "website": "https://uniongapwa.gov/transit/",
+          "associated_feeds": [
+            {
+              "gtfs_agency_id": "688"
+            }
+          ]
+        }
+      ]
+    },
+    {
+      "id": "f-c263-selah~wa~us",
+      "spec": "gtfs",
+      "urls": {
+        "static_current": "https://data.trilliumtransit.com/gtfs/selah-wa-us/selah-wa-us.zip"
+      },
+      "license": {
+        "use_without_attribution": "yes",
+        "create_derived_product": "yes"
+      },
+      "operators": [
+        {
+          "onestop_id": "o-c263-selahtransit",
+          "name": "Selah Transit",
+          "website": "https://selahwa.gov/transit/",
+          "associated_feeds": [
+            {
+              "gtfs_agency_id": "868"
+            }
+          ]
+        }
+      ]
+    },
+    {
+      "id": "f-c28-islandtransit",
+      "spec": "gtfs",
+      "urls": {
+        "static_current": "https://data.trilliumtransit.com/gtfs/islandtransit-wa-us/islandtransit-wa-us.zip"
+      },
+      "license": {
+        "use_without_attribution": "yes",
+        "create_derived_product": "yes"
+      },
+      "operators": [
+        {
+          "onestop_id": "o-c28-islandtransit",
+          "name": "Island Transit",
+          "website": "http://www.islandtransit.org/",
+          "associated_feeds": [
+            {
+              "gtfs_agency_id": "2271"
+            }
+          ],
+          "tags": {
+            "us_ntd_id": "0R03-00298",
+            "wikidata_id": "Q16980701"
+          }
+        }
+      ]
+    },
+    {
+      "id": "f-c2pvx-butte~mt~us",
+      "spec": "gtfs",
+      "urls": {
+        "static_historic": [
+          "https://data.trilliumtransit.com/gtfs/butte-mt-us/butte-mt-us.zip"
+        ]
+      },
+      "license": {
+        "use_without_attribution": "yes",
+        "create_derived_product": "yes"
+      },
+      "tags": {
+        "gtfs_data_exchange": "butte-silver-bow",
+        "status": "outdated"
+      },
+      "operators": [
+        {
+          "onestop_id": "o-c2pvx-butte~silverbow",
+          "name": "Butte-Silver Bow",
+          "website": "https://buttebus.org/",
+          "tags": {
+            "us_ntd_id": "8R02-88296"
+          }
+        }
+      ]
+    },
+    {
+      "id": "f-c2qft-udash~mt~us",
+      "spec": "gtfs",
+      "urls": {
+        "static_current": "http://data.trilliumtransit.com/gtfs/udash-mt-us/udash-mt-us.zip"
+      },
+      "license": {
+        "use_without_attribution": "yes",
+        "create_derived_product": "yes"
+      },
+      "tags": {
+        "gtfs_data_exchange": "mountain-line-mutd"
+      },
+      "operators": [
+        {
+          "onestop_id": "o-c2qft-udash~universityofmontana",
+          "name": "University of Montana",
+          "short_name": "UDASH",
+          "website": "https://www.umt.edu/transportation/bus/",
+          "associated_feeds": [
+            {
+              "gtfs_agency_id": "465"
+            }
+          ],
+          "tags": {
+            "twitter_general": "udash",
+            "us_ntd_id": "80107"
+          }
+        }
+      ]
+    },
+    {
+      "id": "f-c3j-757",
+      "spec": "gtfs",
+      "urls": {
+        "static_current": "https://data.trilliumtransit.com/gtfs/roamtransit-banff-ab-ca/roamtransit-banff-ab-ca.zip"
+      },
+      "license": {
+        "use_without_attribution": "yes",
+        "create_derived_product": "yes"
+      },
+      "operators": [
+        {
+          "onestop_id": "o-c3j-roamtransit",
+          "name": "Bow Valley Regional Transit Services Commission",
+          "short_name": "Roam Transit",
+          "website": "https://roamtransit.com/",
+          "associated_feeds": [
+            {
+              "gtfs_agency_id": "782"
+            }
+          ]
+        }
+      ]
+    },
+    {
+      "id": "f-c427-cityandboroughofjuneau~ak~us",
+      "spec": "gtfs",
+      "urls": {
+        "static_current": "https://data.trilliumtransit.com/gtfs/cityandboroughofjuneau-ak-us/cityandboroughofjuneau-ak-us.zip"
+      },
+      "license": {
+        "use_without_attribution": "yes",
+        "create_derived_product": "yes"
+      },
+      "operators": [
+        {
+          "onestop_id": "o-c427-capitaltransit",
+          "name": "Capital Transit",
+          "website": "https://juneaucapitaltransit.org/",
+          "associated_feeds": [
+            {
+              "gtfs_agency_id": "474"
+            },
+            {
+              "feed_onestop_id": "f-cityandboroughofjuneau~rt"
+            }
+          ],
+          "tags": {
+            "twitter_general": "cbjuneau",
+            "us_ntd_id": "0R04-00391",
+            "wikidata_id": "Q5035680"
+          }
+        }
+      ]
+    },
+    {
+      "id": "f-c815-streamlinetransit~mt~us",
+      "spec": "gtfs",
+      "urls": {
+        "static_current": "https://data.trilliumtransit.com/gtfs/streamlinetransit-mt-us/streamlinetransit-mt-us.zip"
+      },
+      "license": {
+        "use_without_attribution": "yes",
+        "create_derived_product": "yes"
+      },
+      "operators": [
+        {
+          "onestop_id": "o-c815-streamline",
+          "name": "Streamline",
+          "website": "https://streamlinebus.com/",
+          "associated_feeds": [
+            {
+              "gtfs_agency_id": "259"
+            }
+          ],
+          "tags": {
+            "twitter_general": "ridestreamline",
+            "us_ntd_id": "8R02-80235"
+          }
+        }
+      ]
+    },
+    {
+      "id": "f-calabasas~ca~us",
+      "spec": "gtfs",
+      "urls": {
+        "static_historic": [
+          "https://data.trilliumtransit.com/gtfs/calabasas-ca-us/calabasas-ca-us.zip"
+        ]
+      },
+      "license": {
+        "use_without_attribution": "yes",
+        "create_derived_product": "yes"
+      },
+      "tags": {
+        "status": "outdated"
+      },
+      "operators": [
+        {
+          "onestop_id": "o-9q5d5-calabasastransitsystem",
+          "name": "Calabasas Transit System",
+          "tags": {
+            "us_ntd_id": "90257"
+          }
+        }
+      ]
+    },
+    {
+      "id": "f-camarillo~ca~us",
+      "spec": "gtfs",
+      "urls": {
+        "static_current": "https://data.trilliumtransit.com/gtfs/camarillo-ca-us/camarillo-ca-us.zip"
+      },
+      "license": {
+        "use_without_attribution": "yes",
+        "create_derived_product": "yes"
+      },
+      "operators": [
+        {
+          "onestop_id": "o-9q56e-camarilloareatransit",
+          "name": "Camarillo Area Transit",
+          "website": "http://www.camarillotransit.com/",
+          "associated_feeds": [
+            {
+              "gtfs_agency_id": "1656"
+            }
+          ],
+          "tags": {
+            "us_ntd_id": "90163"
+          }
+        }
+      ]
+    },
+    {
+      "id": "f-carson~ca~us",
+      "spec": "gtfs",
+      "urls": {
+        "static_historic": [
+          "http://data.trilliumtransit.com/gtfs/carson-ca-us/carson-ca-us.zip"
+        ]
+      },
+      "license": {
+        "use_without_attribution": "yes",
+        "create_derived_product": "yes"
+      },
+      "tags": {
+        "status": "outdated"
+      },
+      "operators": [
+        {
+          "onestop_id": "o-9q5b-carsoncircuit",
+          "name": "Carson Circuit",
+          "tags": {
+            "us_ntd_id": "90258",
+            "wikidata_id": "Q5046916"
+          }
+        }
+      ]
+    },
+    {
+      "id": "f-catalinaflyer~ca~us",
+      "spec": "gtfs",
+      "urls": {
+        "static_current": "https://data.trilliumtransit.com/gtfs/catalinaflyer-ca-us/catalinaflyer-ca-us.zip"
+      },
+      "license": {
+        "use_without_attribution": "yes",
+        "create_derived_product": "yes"
+      },
+      "tags": {
+        "status": "outdated"
+      },
+      "operators": [
+        {
+          "onestop_id": "o-catalinaflyer~ca~us",
+          "name": "Catalina Flyer"
+        }
+      ]
+    },
+    {
+      "id": "f-chicagowatertaxi~il~us",
+      "spec": "gtfs",
+      "urls": {
+        "static_current": "https://data.trilliumtransit.com/gtfs/chicagowatertaxi-il-us/chicagowatertaxi-il-us.zip"
+      },
+      "license": {
+        "use_without_attribution": "yes",
+        "create_derived_product": "yes"
+      },
+      "operators": [
+        {
+          "onestop_id": "o-chicagowatertaxi~il~us",
+          "name": "Chicago Water Taxi",
+          "website": "https://www.chicagowatertaxi.com/",
+          "associated_feeds": [
+            {
+              "gtfs_agency_id": "1580"
+            }
+          ]
+        }
+      ]
+    },
+    {
+      "id": "f-cityofdekalb~il~us",
+      "spec": "gtfs",
+      "urls": {
+        "static_current": "https://data.trilliumtransit.com/gtfs/cityofdekalb-il-us/cityofdekalb-il-us.zip"
+      },
+      "license": {
+        "use_without_attribution": "yes",
+        "create_derived_product": "yes"
+      },
+      "operators": [
+        {
+          "onestop_id": "o-dp2y-dekalbpublictransit",
+          "name": "DeKalb Public Transit",
+          "website": "https://www.cityofdekalb.com/473/Transit",
+          "associated_feeds": [
+            {
+              "gtfs_agency_id": "1507"
+            }
+          ],
+          "tags": {
+            "twitter_general": "cityofdekalb_il",
+            "us_ntd_id": "50176"
+          }
+        }
+      ]
+    },
+    {
+      "id": "f-cityoffountaintransit~co~us",
+      "spec": "gtfs",
+      "urls": {
+        "static_current": "https://data.trilliumtransit.com/gtfs/cityoffountaintransit-co-us/cityoffountaintransit-co-us.zip"
+      },
+      "license": {
+        "use_without_attribution": "yes",
+        "create_derived_product": "yes"
+      },
+      "operators": [
+        {
+          "onestop_id": "o-cityoffountaintransit~co~us",
+          "name": "Fountain Municipal Transit",
+          "website": "https://www.fountaincolorado.org/government/city_departments___divisions/fountain_municipal_transit",
+          "associated_feeds": [
+            {
+              "gtfs_agency_id": "1649"
+            }
+          ]
+        }
+      ]
+    },
+    {
+      "id": "f-cityofhelena~mt~us",
+      "spec": "gtfs",
+      "urls": {
+        "static_historic": [
+          "https://data.trilliumtransit.com/gtfs/cityofhelena-mt-us/cityofhelena-mt-us.zip"
+        ]
+      },
+      "license": {
+        "use_without_attribution": "yes",
+        "create_derived_product": "yes"
+      },
+      "tags": {
+        "status": "outdated"
+      },
+      "operators": [
+        {
+          "onestop_id": "o-cityofhelena~mt~us",
+          "name": "Capital Transit",
+          "website": "https://www.ridethecapitalt.org/"
+        }
+      ]
+    },
+    {
+      "id": "f-cityofridgecrest~ca~us",
+      "spec": "gtfs",
+      "urls": {
+        "static_historic": [
+          "https://data.trilliumtransit.com/gtfs/cityofridgecrest-ca-us/cityofridgecrest-ca-us.zip"
+        ]
+      },
+      "license": {
+        "use_without_attribution": "yes",
+        "create_derived_product": "yes"
+      },
+      "tags": {
+        "status": "outdated"
+      },
+      "operators": [
+        {
+          "onestop_id": "o-9qk6-ridgerunner",
+          "name": "Ridgerunner",
+          "tags": {
+            "us_ntd_id": "9R02-91006"
+          }
+        }
+      ]
+    },
+    {
+      "id": "f-clearcreek~co~us",
+      "spec": "gtfs",
+      "urls": {
+        "static_current": "https://data.trilliumtransit.com/gtfs/clearcreek-co-us/clearcreek-co-us.zip"
+      },
+      "license": {
+        "use_without_attribution": "yes",
+        "create_derived_product": "yes"
+      },
+      "operators": [
+        {
+          "onestop_id": "o-clearcreek~co~us",
+          "name": "Clear Creek County Transit",
+          "short_name": "RoundAbout",
+          "website": "https://www.co.clear-creek.co.us/857/RoundAbout-Bus-Service",
+          "associated_feeds": [
+            {
+              "gtfs_agency_id": "1679"
+            }
+          ]
+        }
+      ]
+    },
+    {
+      "id": "f-compton~ca~us",
+      "spec": "gtfs",
+      "urls": {
+        "static_historic": [
+          "https://data.trilliumtransit.com/gtfs/compton-ca-us/compton-ca-us.zip"
+        ]
+      },
+      "license": {
+        "use_without_attribution": "yes",
+        "create_derived_product": "yes"
+      },
+      "tags": {
+        "status": "outdated"
+      },
+      "operators": [
+        {
+          "onestop_id": "o-9q5bv-comptonrenaissancetransit",
+          "name": "Compton Renaissance Transit",
+          "tags": {
+            "us_ntd_id": "90260"
+          }
+        }
+      ]
+    },
+    {
+      "id": "f-coralvilletransit~rt",
+      "spec": "gtfs-rt",
+      "urls": {
+        "realtime_vehicle_positions": "https://iowa.syncromatics.com/gtfs-rt/vehiclepositions",
+        "realtime_trip_updates": "https://iowa.syncromatics.com/gtfs-rt/tripupdates",
+        "realtime_alerts": "https://iowa.syncromatics.com/gtfs-rt/alerts"
+      }
+    },
+    {
+      "id": "f-corridorrides",
+      "spec": "gtfs",
+      "urls": {
+        "static_current": "https://data.trilliumtransit.com/gtfs/corridorrides-ia-us/corridorrides-ia-us.zip"
+      },
+      "license": {
+        "url": "https://iowa-gtfs.com/",
+        "use_without_attribution": "yes",
+        "create_derived_product": "yes"
+      },
+      "operators": [
+        {
+          "onestop_id": "o-corridorrides",
+          "name": "CorridorRides",
+          "website": "https://380express.com/",
+          "associated_feeds": [
+            {
+              "gtfs_agency_id": "911"
+            }
+          ]
+        }
+      ]
+    },
+    {
+      "id": "f-cripplecreek~co~us",
+      "spec": "gtfs",
+      "urls": {
+        "static_current": "https://data.trilliumtransit.com/gtfs/cripplecreek-co-us/cripplecreek-co-us.zip"
+      },
+      "license": {
+        "use_without_attribution": "yes",
+        "create_derived_product": "yes"
+      },
+      "operators": [
+        {
+          "onestop_id": "o-9wvh-cripplecreektransportation",
+          "name": "Cripple Creek Transportation",
+          "website": "https://cityofcripplecreek.com/departments/transportation-department/",
+          "associated_feeds": [
+            {
+              "gtfs_agency_id": "1600"
+            }
+          ],
+          "tags": {
+            "us_ntd_id": "8R01-80275"
+          }
+        }
+      ]
+    },
+    {
+      "id": "f-cudahy~ca~us",
+      "spec": "gtfs",
+      "urls": {
+        "static_historic": [
+          "https://data.trilliumtransit.com/gtfs/cudahy-ca-us/cudahy-ca-us.zip"
+        ]
+      },
+      "license": {
+        "use_without_attribution": "yes",
+        "create_derived_product": "yes"
+      },
+      "tags": {
+        "status": "outdated"
+      },
+      "operators": [
+        {
+          "onestop_id": "o-9q5cnw-cudahyarearapidtransit",
+          "name": "Cudahy Area Rapid Transit",
+          "tags": {
+            "twitter_general": "CityOfCudahyCA",
+            "us_ntd_id": "90262"
+          }
+        }
+      ]
+    },
+    {
+      "id": "f-d-groometransportation~us",
+      "spec": "gtfs",
+      "urls": {
+        "static_current": "https://data.trilliumtransit.com/gtfs/groometransportation-us/groometransportation-us.zip"
+      },
+      "license": {
+        "use_without_attribution": "yes",
+        "create_derived_product": "yes"
+      }
+    },
+    {
+      "id": "f-delano~ca~us",
+      "spec": "gtfs",
+      "urls": {
+        "static_current": "https://data.trilliumtransit.com/gtfs/delano-ca-us/delano-ca-us.zip"
+      },
+      "license": {
+        "use_without_attribution": "yes",
+        "create_derived_product": "yes"
+      },
+      "operators": [
+        {
+          "onestop_id": "o-delano~ca~us",
+          "name": "Delano Area Rapid Transit",
+          "short_name": "DART",
+          "website": "https://www.cityofdelano.org/92/Delano-Area-Rapid-Transit-DART",
+          "associated_feeds": [
+            {
+              "gtfs_agency_id": "4"
+            }
+          ]
+        }
+      ]
+    },
+    {
+      "id": "f-dhm-keywest~fl~us",
+      "spec": "gtfs",
+      "urls": {
+        "static_current": "https://data.trilliumtransit.com/gtfs/keywest-fl-us/keywest-fl-us.zip"
+      },
+      "license": {
+        "use_without_attribution": "yes",
+        "create_derived_product": "yes"
+      },
+      "operators": [
+        {
+          "onestop_id": "o-dhm-keywesttransit",
+          "name": "Key West Transit",
+          "website": "https://kwtransit.com/",
+          "associated_feeds": [
+            {
+              "gtfs_agency_id": "910"
+            },
+            {
+              "feed_onestop_id": "f-keywesttransit~rt"
+            }
+          ],
+          "tags": {
+            "twitter_general": "city_of_keywest",
+            "us_ntd_id": "4R02-41060"
+          }
+        }
+      ]
+    },
+    {
+      "id": "f-districtthree~va~us",
+      "spec": "gtfs",
+      "urls": {
+        "static_current": "https://data.trilliumtransit.com/gtfs/districtthree-va-us/districtthree-va-us.zip"
+      },
+      "license": {
+        "use_without_attribution": "yes",
+        "create_derived_product": "yes"
+      },
+      "operators": [
+        {
+          "onestop_id": "o-districtthree~va~us",
+          "name": "Mountain Lynx Transit",
+          "website": "https://district-three.org/index.php/public-transit/",
+          "associated_feeds": [
+            {
+              "gtfs_agency_id": "1816"
+            }
+          ]
+        }
+      ]
+    },
+    {
+      "id": "f-dj3-ecat~fl~us",
+      "spec": "gtfs",
+      "urls": {
+        "static_current": "https://data.trilliumtransit.com/gtfs/ecat-fl-us/ecat-fl-us.zip"
+      },
+      "license": {
+        "use_without_attribution": "yes",
+        "create_derived_product": "yes"
+      },
+      "tags": {
+        "gtfs_data_exchange": "escambia-county-area-transit"
+      },
+      "operators": [
+        {
+          "onestop_id": "o-dj3-escambiacountyareatransit",
+          "name": "Escambia County Area Transit",
+          "short_name": "ECAT",
+          "website": "https://goecat.com/",
+          "associated_feeds": [
+            {
+              "gtfs_agency_id": "413"
+            }
+          ],
+          "tags": {
+            "twitter_general": "rideecat",
+            "us_ntd_id": "40038",
+            "wikidata_id": "Q5396846"
+          }
+        }
+      ]
+    },
+    {
+      "id": "f-dj6m-okaloosacountytransit~fl~us",
+      "spec": "gtfs",
+      "urls": {
+        "static_historic": [
+          "https://data.trilliumtransit.com/gtfs/okaloosacountytransit-fl-us/okaloosacountytransit-fl-us.zip"
+        ]
+      },
+      "license": {
+        "use_without_attribution": "yes",
+        "create_derived_product": "yes"
+      },
+      "tags": {
+        "gtfs_data_exchange": "emerald-coast-rider",
+        "status": "outdated"
+      },
+      "operators": [
+        {
+          "onestop_id": "o-dj6m-emeraldcoastrider",
+          "name": "Emerald Coast Rider",
+          "short_name": "ECR",
+          "website": "http://ecrider.org/",
+          "tags": {
+            "us_ntd_id": "40128"
+          }
+        }
+      ]
+    },
+    {
+      "id": "f-dj75-baytowntrolley~fl~us",
+      "spec": "gtfs",
+      "urls": {
+        "static_current": "https://data.trilliumtransit.com/gtfs/baytowntrolley-fl-us/baytowntrolley-fl-us.zip"
+      },
+      "license": {
+        "use_without_attribution": "yes",
+        "create_derived_product": "yes"
+      },
+      "tags": {
+        "gtfs_data_exchange": "bay-town-trolley"
+      },
+      "operators": [
+        {
+          "onestop_id": "o-dj75-baytowntrolley",
+          "name": "Bay Town Trolley",
+          "website": "https://www.baytowntrolley.org/",
+          "associated_feeds": [
+            {
+              "gtfs_agency_id": "407"
+            },
+            {
+              "feed_onestop_id": "f-baytowntrolley~fl~rt"
+            }
+          ],
+          "tags": {
+            "twitter_general": "BayTownTrolley",
+            "wikidata_id": "Q4874138"
+          }
+        }
+      ]
+    },
+    {
+      "id": "f-djf8-montgomerytransit~al~us",
+      "spec": "gtfs",
+      "urls": {
+        "static_current": "https://data.trilliumtransit.com/gtfs/montgomerytransit-al-us/montgomerytransit-al-us.zip"
+      },
+      "license": {
+        "use_without_attribution": "yes",
+        "create_derived_product": "yes"
+      },
+      "tags": {
+        "gtfs_data_exchange": "montgomery-transit"
+      },
+      "operators": [
+        {
+          "onestop_id": "o-djf8-montgomerytransit",
+          "name": "Montgomery Transit",
+          "website": "https://themtransit.com/",
+          "associated_feeds": [
+            {
+              "gtfs_agency_id": "264"
+            }
+          ],
+          "tags": {
+            "us_ntd_id": "40044",
+            "wikidata_id": "Q6905645"
+          }
+        }
+      ]
+    },
+    {
+      "id": "f-djj2-pascocountypublictransit~fl~us",
+      "spec": "gtfs",
+      "urls": {
+        "static_current": "https://data.trilliumtransit.com/gtfs/pascocountypublictransit-fl-us/pascocountypublictransit-fl-us.zip"
+      },
+      "license": {
+        "use_without_attribution": "yes",
+        "create_derived_product": "yes"
+      },
+      "operators": [
+        {
+          "onestop_id": "o-djj2-pascocountypublictransportation",
+          "name": "Pasco County Public Transportation",
+          "short_name": "PCPT",
+          "website": "https://www.gopasco.com/",
+          "associated_feeds": [
+            {
+              "gtfs_agency_id": "749"
+            }
+          ],
+          "tags": {
+            "twitter_general": "RidePCPT",
+            "us_ntd_id": "40074",
+            "wikidata_id": "Q7141817"
+          }
+        }
+      ]
+    },
+    {
+      "id": "f-djj6-thehernandoexpress~fl~us",
+      "spec": "gtfs",
+      "urls": {
+        "static_historic": [
+          "https://data.trilliumtransit.com/gtfs/thehernandoexpress-fl-us/thehernandoexpress-fl-us.zip"
+        ]
+      },
+      "license": {
+        "use_without_attribution": "yes",
+        "create_derived_product": "yes"
+      },
+      "tags": {
+        "status": "outdated"
+      },
+      "operators": [
+        {
+          "onestop_id": "o-djj6-hernandobus",
+          "name": "Hernando County Transit",
+          "short_name": "The Bus",
+          "tags": {
+            "twitter_general": "HernandoCoGov",
+            "us_ntd_id": "40146",
+            "wikidata_id": "Q7670246"
+          }
+        }
+      ]
+    },
+    {
+      "id": "f-djjk-citruscounty~fl~us",
+      "spec": "gtfs",
+      "urls": {
+        "static_historic": [
+          "https://data.trilliumtransit.com/gtfs/citruscounty-fl-us/citruscounty-fl-us.zip"
+        ]
+      },
+      "license": {
+        "use_without_attribution": "yes",
+        "create_derived_product": "yes"
+      },
+      "tags": {
+        "status": "outdated"
+      },
+      "operators": [
+        {
+          "onestop_id": "o-djjk-orangelinebuscitruscountytransit",
+          "name": "Citrus County Transit",
+          "short_name": "Orange Line Bus",
+          "website": "http://www.citruscountytransit.com/",
+          "tags": {
+            "twitter_general": "citrusbocc",
+            "wikidata_id": "Q5122888"
+          }
+        }
+      ]
+    },
+    {
+      "id": "f-djkj-starmetro",
+      "spec": "gtfs",
+      "urls": {
+        "static_current": "https://data.trilliumtransit.com/gtfs/starmetro-fl-us/starmetro-fl-us.zip"
+      },
+      "license": {
+        "use_without_attribution": "yes",
+        "create_derived_product": "yes"
+      },
+      "operators": [
+        {
+          "onestop_id": "o-djkj-starmetro",
+          "name": "StarMetro",
+          "website": "https://www.talgov.com/starmetro/starmetroHome.aspx",
+          "associated_feeds": [
+            {
+              "gtfs_agency_id": "650"
+            }
+          ],
+          "tags": {
+            "twitter_general": "CityofTLH",
+            "us_ntd_id": "40036",
+            "wikidata_id": "Q7600550"
+          }
+        }
+      ]
+    },
+    {
+      "id": "f-djn-spacecoast~fl~us",
+      "spec": "gtfs",
+      "urls": {
+        "static_current": "https://data.trilliumtransit.com/gtfs/spacecoast-fl-us/spacecoast-fl-us.zip"
+      },
+      "license": {
+        "use_without_attribution": "yes",
+        "create_derived_product": "yes"
+      },
+      "tags": {
+        "gtfs_data_exchange": "space-coast-area-transit"
+      },
+      "operators": [
+        {
+          "onestop_id": "o-djn-spacecoastareatransit",
+          "name": "Space Coast Area Transit",
+          "website": "https://321transit.com/",
+          "associated_feeds": [
+            {
+              "gtfs_agency_id": "71"
+            }
+          ],
+          "tags": {
+            "twitter_general": "321Transit",
+            "us_ntd_id": "40063",
+            "wikidata_id": "Q7572299"
+          }
+        }
+      ]
+    },
+    {
+      "id": "f-djq-sunshinebuscompany~fl~us",
+      "spec": "gtfs",
+      "urls": {
+        "static_current": "https://data.trilliumtransit.com/gtfs/sunshinebuscompany-fl-us/sunshinebuscompany-fl-us.zip"
+      },
+      "license": {
+        "use_without_attribution": "yes",
+        "create_derived_product": "yes"
+      },
+      "tags": {
+        "gtfs_data_exchange": "sunshine-bus-company"
+      },
+      "operators": [
+        {
+          "onestop_id": "o-djq-sunshinebuscompany",
+          "name": "Sunshine Bus Company",
+          "website": "https://sunshinebus.net/",
+          "associated_feeds": [
+            {
+              "gtfs_agency_id": "408"
+            }
+          ]
+        }
+      ]
+    },
+    {
+      "id": "f-djz4-carta~sc~us",
+      "spec": "gtfs",
+      "urls": {
+        "static_current": "https://data.trilliumtransit.com/gtfs/carta-sc-us/carta-sc-us.zip"
+      },
+      "license": {
+        "use_without_attribution": "yes",
+        "create_derived_product": "yes"
+      },
+      "tags": {
+        "gtfs_data_exchange": "charleston-area-regional-transportation-authority"
+      },
+      "operators": [
+        {
+          "onestop_id": "o-djz4-charlestonarearegionaltransportationauthority",
+          "name": "Charleston Area Regional Transportation Authority",
+          "short_name": "CARTA",
+          "website": "https://www.ridecarta.com/",
+          "associated_feeds": [
+            {
+              "gtfs_agency_id": "213"
+            }
+          ],
+          "tags": {
+            "twitter_general": "ridecarta",
+            "us_ntd_id": "40110",
+            "wikidata_id": "Q5084103"
+          }
+        },
+        {
+          "onestop_id": "o-djz4-tricountylink",
+          "name": "TriCounty Link",
+          "website": "https://ridetricountylink.com/",
+          "associated_feeds": [
+            {
+              "gtfs_agency_id": "656"
+            }
+          ]
+        }
+      ]
+    },
+    {
+      "id": "f-djz4-carta~sc~us~alerts",
+      "spec": "gtfs-rt",
+      "urls": {
+        "realtime_alerts": "http://gtfs-realtime.trilliumtransit.com/gtfs-realtime/feed/carta-sc-us/service_alerts.proto"
+      }
+    },
+    {
+      "id": "f-dn6hr-tma~tn~us",
+      "spec": "gtfs",
+      "urls": {
+        "static_current": "https://data.trilliumtransit.com/gtfs/tma-tn-us/tma-tn-us.zip"
+      },
+      "license": {
+        "use_without_attribution": "yes",
+        "create_derived_product": "yes"
+      },
+      "operators": [
+        {
+          "onestop_id": "o-dn6hr-franklintransit",
+          "name": "Franklin Transit",
+          "website": "https://franklintransit.org/",
+          "associated_feeds": [
+            {
+              "gtfs_agency_id": "1495"
+            }
+          ],
+          "tags": {
+            "twitter_general": "franklintransit",
+            "us_ntd_id": "40162"
+          }
+        }
+      ]
+    },
+    {
+      "id": "f-dne-bgcap~ky~us",
+      "spec": "gtfs",
+      "urls": {
+        "static_current": "https://data.trilliumtransit.com/gtfs/bgcap-ky-us/bgcap-ky-us.zip"
+      },
+      "license": {
+        "use_without_attribution": "yes",
+        "create_derived_product": "yes"
+      },
+      "operators": [
+        {
+          "onestop_id": "o-dne-ky~bluegrassultra~transitservice",
+          "name": "Bluegrass Ultra-Transit Service",
+          "website": "http://www.bluegrasscommunityaction.org/",
+          "associated_feeds": [
+            {
+              "gtfs_agency_id": "599"
+            }
+          ],
+          "tags": {
+            "us_ntd_id": "4R04-40948"
+          }
+        }
+      ]
+    },
+    {
+      "id": "f-dnh0-gwinnettcountytransit",
+      "spec": "gtfs",
+      "urls": {
+        "static_historic": [
+          "https://data.trilliumtransit.com/gtfs/gwinnettcountytransit-ga-us/gwinnettcountytransit-ga-us.zip"
+        ]
+      },
+      "license": {
+        "url": "http://atlantaregional.com/File%20Library/Transportation/Transit/Developers-Agreement-for-Web.pdf",
+        "use_without_attribution": "yes",
+        "create_derived_product": "yes"
+      },
+      "tags": {
+        "status": "outdated"
+      },
+      "operators": [
+        {
+          "onestop_id": "o-dnh0-gwinnettcountytransit",
+          "name": "Gwinnett County Transit",
+          "short_name": "GCT",
+          "website": "https://www.gwinnettcounty.com/web/gwinnett/Departments/Transportation/GwinnettCountyTransit",
+          "tags": {
+            "twitter_general": "gctransit",
+            "us_ntd_id": "40138",
+            "wikidata_id": "Q5623666"
+          }
+        }
+      ]
+    },
+    {
+      "id": "f-dnjj-clemson~sc~us",
+      "spec": "gtfs",
+      "urls": {
+        "static_historic": [
+          "https://data.trilliumtransit.com/gtfs/clemson-sc-us/clemson-sc-us.zip"
+        ]
+      },
+      "license": {
+        "use_without_attribution": "yes",
+        "create_derived_product": "yes"
+      },
+      "tags": {
+        "gtfs_data_exchange": "clemson-area-transit",
+        "status": "outdated"
+      },
+      "operators": [
+        {
+          "onestop_id": "o-dnjj-clemsonareatransit",
+          "name": "Clemson Area Transit",
+          "short_name": "CATbus",
+          "tags": {
+            "twitter_general": "catclemson",
+            "us_ntd_id": "40208",
+            "wikidata_id": "Q5131543"
+          }
+        }
+      ]
+    },
+    {
+      "id": "f-dnm6-asheville~nc~us",
+      "spec": "gtfs",
+      "urls": {
+        "static_current": "https://data.trilliumtransit.com/gtfs/asheville-nc-us/asheville-nc-us.zip"
+      },
+      "license": {
+        "use_without_attribution": "yes",
+        "create_derived_product": "yes"
+      },
+      "operators": [
+        {
+          "onestop_id": "o-dnm6-ashevilleredefinestransit",
+          "name": "Asheville Redefines Transit",
+          "short_name": "ART",
+          "website": "https://www.ashevillenc.gov/department/transit/",
+          "associated_feeds": [
+            {
+              "gtfs_agency_id": "190"
+            },
+            {
+              "feed_onestop_id": "f-dnm6-asheville~nc~us~alerts"
+            },
+            {
+              "feed_onestop_id": "f-dnm6-asheville~nc~us~rt"
+            }
+          ],
+          "tags": {
+            "twitter_general": "cityofasheville",
+            "us_ntd_id": "40005",
+            "wikidata_id": "Q4804926"
+          }
+        }
+      ]
+    },
+    {
+      "id": "f-dnm6-asheville~nc~us~alerts",
+      "spec": "gtfs-rt",
+      "urls": {
+        "realtime_alerts": "http://gtfs-realtime.trilliumtransit.com/gtfs-realtime/feed/asheville-nc-us/service_alerts.proto"
+      }
+    },
+    {
+      "id": "f-dnn3-thecomet~sc~us",
+      "spec": "gtfs",
+      "urls": {
+        "static_current": "https://comet.mapstrat.com/current/google_transit.zip",
+        "static_historic": [
+          "https://data.trilliumtransit.com/gtfs/thecomet-sc-us/thecomet-sc-us.zip"
+        ]
+      },
+      "license": {
+        "use_without_attribution": "yes",
+        "create_derived_product": "yes"
+      },
+      "operators": [
+        {
+          "onestop_id": "o-dnn3-thecomet",
+          "name": "The COMET",
+          "website": "https://catchthecometsc.gov/",
+          "tags": {
+            "twitter_general": "CatchTheCOMET",
+            "us_ntd_id": "40141",
+            "wikidata_id": "Q5061436"
+          }
+        }
+      ]
+    },
+    {
+      "id": "f-dnq9-ckrider~nc~us",
+      "spec": "gtfs",
+      "urls": {
+        "static_current": "https://data.trilliumtransit.com/gtfs/ckrider-nc-us/ckrider-nc-us.zip"
+      },
+      "license": {
+        "use_without_attribution": "yes",
+        "create_derived_product": "yes"
+      },
+      "operators": [
+        {
+          "onestop_id": "o-dnq9-concordkannapolisareatransit",
+          "name": "Concord Kannapolis Area Transit",
+          "short_name": "CKRider",
+          "website": "https://ckrider.com/",
+          "associated_feeds": [
+            {
+              "gtfs_agency_id": "541"
+            }
+          ],
+          "tags": {
+            "us_ntd_id": "40167",
+            "wikidata_id": "Q5158814"
+          }
+        }
+      ]
+    },
+    {
+      "id": "f-dnr-tta~regionalbus~nc~us",
+      "spec": "gtfs",
+      "urls": {
+        "static_current": "https://data.trilliumtransit.com/gtfs/tta-regionalbus-nc-us/tta-regionalbus-nc-us.zip"
+      },
+      "license": {
+        "url": "https://gotriangle.org/developer-terms-and-conditions",
+        "use_without_attribution": "yes",
+        "create_derived_product": "yes"
+      },
+      "operators": [
+        {
+          "onestop_id": "o-dnr-gotriangle",
+          "name": "GoTriangle",
+          "website": "https://gotriangle.org/",
+          "associated_feeds": [
+            {
+              "gtfs_agency_id": "238"
+            }
+          ],
+          "tags": {
+            "us_ntd_id": "40108",
+            "wikidata_id": "Q7840091"
+          }
+        }
+      ]
+    },
+    {
+      "id": "f-dnrg-cary~transit~nc~us",
+      "spec": "gtfs",
+      "urls": {
+        "static_current": "https://data.trilliumtransit.com/gtfs/cary-transit-nc-us/cary-transit-nc-us.zip"
+      },
+      "license": {
+        "use_without_attribution": "yes",
+        "create_derived_product": "yes"
+      },
+      "tags": {
+        "gtfs_data_exchange": "cary-transit"
+      },
+      "operators": [
+        {
+          "onestop_id": "o-dnrg-carytransit",
+          "name": "Cary Transit",
+          "short_name": "GoCary",
+          "website": "https://gocary.org/",
+          "associated_feeds": [
+            {
+              "gtfs_agency_id": "242"
+            }
+          ],
+          "tags": {
+            "twitter_general": "TownofCary",
+            "us_ntd_id": "40143",
+            "wikidata_id": "Q5005923"
+          }
+        }
+      ]
+    },
+    {
+      "id": "f-dnru-chapel~hill~transit~nc~us",
+      "spec": "gtfs",
+      "urls": {
+        "static_current": "https://data.trilliumtransit.com/gtfs/chapel-hill-transit-nc-us/chapel-hill-transit-nc-us.zip"
+      },
+      "license": {
+        "use_without_attribution": "yes",
+        "create_derived_product": "yes"
+      },
+      "tags": {
+        "gtfs_data_exchange": "chapel-hill-transit"
+      },
+      "operators": [
+        {
+          "onestop_id": "o-dnru-chapelhilltransit",
+          "name": "Chapel Hill Transit",
+          "short_name": "CHT",
+          "website": "https://www.townofchapelhill.org/government/departments-services/transit",
+          "associated_feeds": [
+            {
+              "gtfs_agency_id": "243"
+            }
+          ],
+          "tags": {
+            "twitter_general": "chapelhillgov",
+            "us_ntd_id": "40051",
+            "wikidata_id": "Q5073024"
+          }
+        }
+      ]
+    },
+    {
+      "id": "f-dnru-durham~area~transit~authority~nc~us",
+      "spec": "gtfs",
+      "urls": {
+        "static_current": "https://data.trilliumtransit.com/gtfs/durham-area-transit-authority-nc-us/durham-area-transit-authority-nc-us.zip"
+      },
+      "license": {
+        "url": "https://godurhamtransit.org/developer-terms-and-condition",
+        "use_without_attribution": "yes",
+        "create_derived_product": "yes"
+      },
+      "operators": [
+        {
+          "onestop_id": "o-dnru-godurham",
+          "name": "GoDurham",
+          "website": "https://godurhamtransit.org/",
+          "associated_feeds": [
+            {
+              "gtfs_agency_id": "241"
+            },
+            {
+              "feed_onestop_id": "f-dnru-durham~area~transit~authority~nc~us~rt"
+            }
+          ],
+          "tags": {
+            "twitter_general": "godurhamtransit",
+            "us_ntd_id": "40087",
+            "wikidata_id": "Q5316462"
+          }
+        }
+      ]
+    },
+    {
+      "id": "f-dnrug-duke~nc~us",
+      "spec": "gtfs",
+      "urls": {
+        "static_current": "https://data.trilliumtransit.com/gtfs/duke-nc-us/duke-nc-us.zip"
+      },
+      "license": {
+        "use_without_attribution": "yes",
+        "create_derived_product": "yes"
+      },
+      "operators": [
+        {
+          "onestop_id": "o-dnrug-duketransit",
+          "name": "Duke Transit",
+          "website": "https://parking.duke.edu/",
+          "associated_feeds": [
+            {
+              "gtfs_agency_id": "240"
+            }
+          ]
+        }
+      ]
+    },
+    {
+      "id": "f-dnx-radartransit",
+      "spec": "gtfs",
+      "urls": {
+        "static_current": "https://data.trilliumtransit.com/gtfs/radar-va-us/radar-va-us.zip"
+      },
+      "license": {
+        "use_without_attribution": "yes",
+        "create_derived_product": "yes"
+      },
+      "operators": [
+        {
+          "onestop_id": "o-dnx-radar",
+          "name": "RADAR",
+          "website": "https://radartransit.org/",
+          "associated_feeds": [
+            {
+              "onestop_id": "f-dnru-durham~area~transit~authority~nc~us~rt"
+            }
+          ]
+        }
+      ]
+    },
+    {
+      "spec": "gtfs",
+      "id": "f-drsh-dvtamoover~vt~us",
+      "urls": {
+        "static_current": "http://data.trilliumtransit.com/gtfs/dvtamoover-vt-us/dvtamoover-vt-us.zip"
+      },
+      "license": {
+        "use_without_attribution": "yes",
+        "create_derived_product": "yes",
+        "redistribute": "yes"
+      },
+      "tags": {
+        "feed_id": "dvtamoover-vt-us",
+        "managed_by": "trillium"
+      },
+      "operators": [
+        {
+          "onestop_id": "o-drsh-moover",
+          "tags": {
+            "us_ntd_id": "1R06-10144",
+            "wikidata_id": "Q28448928"
+          },
+          "name": "MOOver!",
+          "website": "http://www.moover.com",
+          "associated_feeds": [
+            {
+              "gtfs_agency_id": "218"
+            }
+          ]
+        }
+      ]
+    },
+    {
+      "spec": "gtfs",
+      "id": "f-9q-easternsierra~ca~us",
+      "urls": {
+        "static_current": "http://data.trilliumtransit.com/gtfs/easternsierra-ca-us/easternsierra-ca-us.zip"
+      },
+      "license": {
+        "use_without_attribution": "yes",
+        "create_derived_product": "yes",
+        "redistribute": "yes"
+      },
+      "tags": {
+        "feed_id": "easternsierra-ca-us",
+        "managed_by": "trillium",
+        "gtfs_data_exchange": "eastern-sierra-transit-authority"
+      },
+      "operators": [
+        {
+          "onestop_id": "o-9q-easternsierratransitauthority",
+          "tags": {
+            "us_ntd_id": "9R02-91062",
+            "wikidata_id": "Q5330465",
+            "twitter_general": "estabus"
+          },
+          "name": "Eastern Sierra Transit Authority",
+          "website": "http://www.estransit.com/",
+          "associated_feeds": [
+            {
+              "gtfs_agency_id": "78"
+            },
+            {
+              "onestop_id": "f-9q-easternsierra~ca~us~rt"
+            }
+          ]
+        }
+      ]
+    },
+    {
+      "spec": "gtfs",
+      "id": "f-9qc-eldoradotransit~ca~us",
+      "urls": {
+        "static_current": "http://data.trilliumtransit.com/gtfs/eldoradotransit-ca-us/eldoradotransit-ca-us.zip"
+      },
+      "license": {
+        "use_without_attribution": "yes",
+        "create_derived_product": "yes",
+        "redistribute": "yes"
+      },
+      "tags": {
+        "feed_id": "eldoradotransit-ca-us",
+        "managed_by": "trillium",
+        "gtfs_data_exchange": "el-dorado-transit"
+      },
+      "operators": [
+        {
+          "onestop_id": "o-9qc-eldoradotransit",
+          "tags": {
+            "us_ntd_id": "90229",
+            "wikidata_id": "Q5351201",
+            "twitter_general": "eldoradotransit"
+          },
+          "name": "El Dorado Transit",
+          "website": "http://www.eldoradotransit.com/?referrer=gtfs",
+          "associated_feeds": [
+            {
+              "gtfs_agency_id": "261"
+            }
+          ]
+        }
+      ]
+    },
+    {
+      "spec": "gtfs",
+      "id": "f-9q9y-escalon~ca~us",
+      "urls": {
+        "static_current": "http://data.trilliumtransit.com/gtfs/escalon-ca-us/escalon-ca-us.zip"
+      },
+      "license": {
+        "use_without_attribution": "yes",
+        "create_derived_product": "yes",
+        "redistribute": "yes"
+      },
+      "tags": {
+        "feed_id": "escalon-ca-us",
+        "managed_by": "trillium"
+      },
+      "operators": [
+        {
+          "onestop_id": "o-9q9y-etrans",
+          "tags": {
+            "us_ntd_id": "9R02-91078"
+          },
+          "name": "eTrans",
+          "website": "http://cityofescalon.org/departments/transit-services/",
+          "associated_feeds": [
+            {
+              "gtfs_agency_id": "52"
+            }
+          ]
+        }
+      ]
+    },
+    {
+      "spec": "gtfs",
+      "id": "f-9qc-fairfield~ca~us",
+      "urls": {
+        "static_current": "http://data.trilliumtransit.com/gtfs/fairfield-ca-us/fairfield-ca-us.zip"
+      },
+      "license": {
+        "use_without_attribution": "yes",
         "create_derived_product": "yes",
         "redistribute": "yes"
       },
@@ -1387,62 +5054,256 @@
         "gtfs_data_exchange": "fairfield-and-suisun-transit",
         "exclude_from_global_query": "true"
       }
-=======
-        "create_derived_product": "yes"
-      },
-      "operators": [
-        {
-          "onestop_id": "o-9qh1f-elmontetransit",
-          "name": "El Monte Transit",
-          "short_name": "http://www.ci.el-monte.ca.us/398/Transportation",
-          "associated_feeds": [
-            {
-              "gtfs_agency_id": "703"
-            }
-          ],
-          "tags": {
-            "us_ntd_id": "90265",
-            "wikidata_id": "Q5351636"
-          }
-        }
-      ]
->>>>>>> e8bedfc3
-    },
-    {
-      "id": "f-9qh2s-corona~ca~us",
-      "spec": "gtfs",
-      "urls": {
-        "static_current": "https://data.trilliumtransit.com/gtfs/corona-ca-us/corona-ca-us.zip"
-      },
-      "license": {
-        "use_without_attribution": "yes",
-        "create_derived_product": "yes"
-      },
-      "tags": {
-        "gtfs_data_exchange": "corona-cruiser"
-      },
-      "operators": [
-        {
-          "onestop_id": "o-9qh2s-coronacruiser",
-          "name": "Corona Cruiser",
-          "website": "https://www.coronaca.gov/government/departments-divisions/public-works/public-transit/corona-cruiser",
-          "associated_feeds": [
-            {
-              "gtfs_agency_id": "43"
-            }
-          ],
-          "tags": {
-            "us_ntd_id": "90052"
-          }
-        }
-      ]
-    },
-    {
-      "id": "f-9qh45-duartetransit~ca~us",
+    },
+    {
+      "spec": "gtfs",
+      "id": "f-drq-freedomcruiseline~ma~us",
+      "urls": {
+        "static_current": "http://data.trilliumtransit.com/gtfs/freedomcruiseline-ma-us/freedomcruiseline-ma-us.zip"
+      },
+      "license": {
+        "use_without_attribution": "yes",
+        "create_derived_product": "yes",
+        "redistribute": "yes"
+      },
+      "tags": {
+        "feed_id": "freedomcruiseline-ma-us",
+        "managed_by": "trillium",
+        "gtfs_data_exchange": "freedom-cruise-line"
+      },
+      "operators": [
+        {
+          "onestop_id": "o-drq-freedomcruiseline",
+          "name": "Freedom Cruise Line",
+          "website": "http://www.nantucketislandferry.com",
+          "associated_feeds": [
+            {
+              "gtfs_agency_id": "278"
+            }
+          ]
+        }
+      ]
+    },
+    {
+      "spec": "gtfs",
+      "id": "f-9qd-fresnocounty~ca~us",
+      "urls": {
+        "static_current": "http://data.trilliumtransit.com/gtfs/fresnocounty-ca-us/fresnocounty-ca-us.zip"
+      },
+      "license": {
+        "use_without_attribution": "yes",
+        "create_derived_product": "yes",
+        "redistribute": "yes"
+      },
+      "tags": {
+        "feed_id": "fresnocounty-ca-us",
+        "managed_by": "trillium",
+        "gtfs_data_exchange": "fresno-county-rural-transit-agency"
+      },
+      "operators": [
+        {
+          "onestop_id": "o-9qd-fresnocountyruraltransitagency",
+          "tags": {
+            "us_ntd_id": "9R02-91007"
+          },
+          "name": "Fresno County Rural Transit Agency",
+          "website": "http://www.ruraltransit.org/",
+          "associated_feeds": [
+            {
+              "gtfs_agency_id": "171"
+            }
+          ]
+        }
+      ]
+    },
+    {
+      "spec": "gtfs",
+      "id": "f-dnxs-gltc~lynchburg~va~us",
+      "urls": {
+        "static_current": "http://data.trilliumtransit.com/gtfs/gltc-lynchburg-va-us/gltc-lynchburg-va-us.zip"
+      },
+      "license": {
+        "use_without_attribution": "yes",
+        "create_derived_product": "yes",
+        "redistribute": "yes"
+      },
+      "tags": {
+        "feed_id": "gltc-lynchburg-va-us",
+        "managed_by": "trillium"
+      },
+      "operators": [
+        {
+          "onestop_id": "o-dnxs-greaterlynchburgtransitco",
+          "tags": {
+            "us_ntd_id": "30008",
+            "wikidata_id": "Q5600625",
+            "twitter_general": "GLTCONLINE"
+          },
+          "name": "Greater Lynchburg Transit Co.",
+          "short_name": "GLTC"
+        }
+      ]
+    },
+    {
+      "spec": "gtfs",
+      "id": "f-dre-greenmtncn~vt~us",
+      "urls": {
+        "static_current": "http://data.trilliumtransit.com/gtfs/greenmtncn-vt-us/greenmtncn-vt-us.zip"
+      },
+      "license": {
+        "use_without_attribution": "yes",
+        "create_derived_product": "yes",
+        "redistribute": "yes"
+      },
+      "tags": {
+        "feed_id": "greenmtncn-vt-us",
+        "managed_by": "trillium",
+        "gtfs_data_exchange": "o-dre-greenmountaincommunitynetworkinc"
+      },
+      "operators": [
+        {
+          "onestop_id": "o-dre-greenmountaincommunitynetworkinc",
+          "tags": {
+            "us_ntd_id": "1R06-10151",
+            "wikidata_id": "Q5602891"
+          },
+          "name": "Green Mountain Community Network, Inc.",
+          "website": "http://www.greenmtncn.org/index.html",
+          "associated_feeds": [
+            {
+              "gtfs_agency_id": "219"
+            }
+          ]
+        }
+      ]
+    },
+    {
+      "spec": "gtfs",
+      "id": "f-drq5-hylinecruises~ma~us",
+      "urls": {
+        "static_current": "http://data.trilliumtransit.com/gtfs/hylinecruises-ma-us/hylinecruises-ma-us.zip"
+      },
+      "license": {
+        "use_without_attribution": "yes",
+        "create_derived_product": "yes",
+        "redistribute": "yes"
+      },
+      "tags": {
+        "feed_id": "hylinecruises-ma-us",
+        "managed_by": "trillium",
+        "gtfs_data_exchange": "hy-line-cruises"
+      },
+      "operators": [
+        {
+          "onestop_id": "o-drq5-hy~linecruises",
+          "tags": {
+            "wikidata_id": "Q14715606",
+            "twitter_general": "hylinecruises"
+          },
+          "name": "Hy-Line Cruises",
+          "website": "https://www.hylinecruises.com",
+          "associated_feeds": [
+            {
+              "gtfs_agency_id": "279"
+            }
+          ]
+        }
+      ]
+    },
+    {
+      "spec": "gtfs",
+      "id": "f-9vxz-jatran~ms~us",
+      "urls": {
+        "static_current": "http://data.trilliumtransit.com/gtfs/jatran-ms-us/jatran-ms-us.zip"
+      },
+      "license": {
+        "use_without_attribution": "yes",
+        "create_derived_product": "yes",
+        "redistribute": "yes"
+      },
+      "tags": {
+        "feed_id": "jatran-ms-us",
+        "managed_by": "trillium",
+        "gtfs_data_exchange": "jatran"
+      },
+      "operators": [
+        {
+          "onestop_id": "o-9vxz-jatran",
+          "tags": {
+            "us_ntd_id": "50034",
+            "wikidata_id": "Q6117777"
+          },
+          "name": "JATRAN"
+        }
+      ]
+    },
+    {
+      "spec": "gtfs",
+      "id": "f-9yz-jeffersoncounty~mo~us",
+      "urls": {
+        "static_current": "http://data.trilliumtransit.com/gtfs/jeffersoncounty-mo-us/jeffersoncounty-mo-us.zip"
+      },
+      "license": {
+        "use_without_attribution": "yes",
+        "create_derived_product": "yes",
+        "redistribute": "yes"
+      },
+      "tags": {
+        "feed_id": "jeffersoncounty-mo-us",
+        "managed_by": "trillium",
+        "gtfs_data_exchange": "jeffco-express"
+      },
+      "operators": [
+        {
+          "onestop_id": "o-9yz-jeffcoexpress",
+          "name": "JeffCo Express",
+          "website": "http://www.jeffcoexpress.org/",
+          "associated_feeds": [
+            {
+              "gtfs_agency_id": "199"
+            }
+          ],
+          "tags": {
+            "us_ntd_id": "3R06-30178"
+          }
+        }
+      ]
+    },
+    {
+      "id": "f-dnxs-gltc~lynchburg~va~us",
+      "spec": "gtfs",
+      "urls": {
+        "static_current": "https://data.trilliumtransit.com/gtfs/gltc-lynchburg-va-us/gltc-lynchburg-va-us.zip"
+      },
+      "license": {
+        "use_without_attribution": "yes",
+        "create_derived_product": "yes"
+      },
+      "operators": [
+        {
+          "onestop_id": "o-dnxs-greaterlynchburgtransitco",
+          "name": "Greater Lynchburg Transit Company",
+          "short_name": "GLTC",
+          "website": "https://www.gltconline.com/",
+          "associated_feeds": [
+            {
+              "gtfs_agency_id": "262"
+            }
+          ],
+          "tags": {
+            "twitter_general": "GLTCONLINE",
+            "us_ntd_id": "30008",
+            "wikidata_id": "Q5600625"
+          }
+        }
+      ]
+    },
+    {
+      "id": "f-downey~ca~us",
       "spec": "gtfs",
       "urls": {
         "static_historic": [
-          "https://data.trilliumtransit.com/gtfs/duartetransit-ca-us/duartetransit-ca-us.zip"
+          "https://data.trilliumtransit.com/gtfs/downey-ca-us/downey-ca-us.zip"
         ]
       },
       "license": {
@@ -1454,378 +5315,2262 @@
       },
       "operators": [
         {
-          "onestop_id": "o-9qh45-duartetransit",
-          "name": "Duarte Transit",
-          "website": "http://www.accessduarte.com/~accessdu/index.php?option=com_content&view=article&id=88&Itemid=131",
-          "tags": {
-            "twitter_general": "cityofduarte",
-            "us_ntd_id": "90264"
-          }
-        }
-      ]
-    },
-    {
-      "id": "f-9qhc-beaumont~ca~us",
-      "spec": "gtfs",
-      "urls": {
-        "static_current": "https://data.trilliumtransit.com/gtfs/beaumont-ca-us/beaumont-ca-us.zip"
-      },
-      "license": {
-        "use_without_attribution": "yes",
-        "create_derived_product": "yes"
-      },
-      "tags": {
-        "gtfs_data_exchange": "beaumont-pass-transit"
-      },
-      "operators": [
-        {
-          "onestop_id": "o-9qhc-beaumonttransitsystem",
-          "name": "Beaumont Transit",
-          "website": "https://www.beaumontca.gov/90/Transit",
-          "associated_feeds": [
-            {
-              "gtfs_agency_id": "73"
-            }
-          ],
-          "tags": {
-            "wikidata_id": "Q7142408"
-          }
-        }
-      ]
-    },
-    {
-      "id": "f-9qhf-bigbear~ca~us",
-      "spec": "gtfs",
-      "urls": {
-        "static_current": "https://data.trilliumtransit.com/gtfs/bigbear-ca-us/bigbear-ca-us.zip"
-      },
-      "license": {
-        "use_without_attribution": "yes",
-        "create_derived_product": "yes"
-      },
-      "tags": {
-        "gtfs_data_exchange": "mountain-transit"
-      },
-      "operators": [
-        {
-          "onestop_id": "o-9qhf-mountaintransit",
-          "name": "Mountain Transit",
-          "website": "https://www.mountaintransit.org/",
-          "associated_feeds": [
-            {
-              "gtfs_agency_id": "44"
-            }
-          ],
-          "tags": {
-            "us_ntd_id": "9R02-91012",
-            "wikidata_id": "Q6924864"
-          }
-        }
-      ]
-    },
-    {
-      "id": "f-9qnx-bullheadareatransit~az~us",
-      "spec": "gtfs",
-      "urls": {
-        "static_current": "https://data.trilliumtransit.com/gtfs/bullheadareatransit-az-us/bullheadareatransit-az-us.zip"
-      },
-      "license": {
-        "use_without_attribution": "yes",
-        "create_derived_product": "yes"
-      },
-      "operators": [
-        {
-          "onestop_id": "o-9qnx-bullheadareatransitsystem",
-          "name": "Bullhead Area Transit System",
-          "website": "https://www.bullheadcity.com/community/bullhead-area-transit-system",
-          "associated_feeds": [
-            {
-              "gtfs_agency_id": "258"
-            }
-          ],
-          "tags": {
-            "twitter_general": "bullheadinfo",
-            "us_ntd_id": "9R01-91037"
-          }
-        }
-      ]
-    },
-    {
-      "id": "f-9r0-redding~ca~us",
-      "spec": "gtfs",
-      "urls": {
-        "static_current": "https://data.trilliumtransit.com/gtfs/redding-ca-us/redding-ca-us.zip"
-      },
-      "license": {
-        "use_without_attribution": "yes",
-        "create_derived_product": "yes"
-      },
-      "tags": {
-        "gtfs_data_exchange": "redding-area-bus-authority"
-      },
-      "operators": [
-        {
-          "onestop_id": "o-9r0-reddingareabusauthority",
-          "name": "Redding Area Bus Authority",
-          "short_name": "RABA",
-          "website": "https://www.cityofredding.org/departments/redding-area-bus-authority",
-          "associated_feeds": [
-            {
-              "gtfs_agency_id": "25"
+          "onestop_id": "o-9q5cp-downeylink",
+          "name": "DowneyLINK",
+          "tags": {
+            "us_ntd_id": "90263"
+          }
+        }
+      ]
+    },
+    {
+      "id": "f-dp-945963",
+      "spec": "gtfs",
+      "urls": {
+        "static_current": "https://data.trilliumtransit.com/gtfs/indiantrails-mi-us/indiantrails-mi-us.zip"
+      },
+      "license": {
+        "use_without_attribution": "yes",
+        "create_derived_product": "yes"
+      },
+      "operators": [
+        {
+          "onestop_id": "o-dp-indiantrails",
+          "name": "Indian Trails",
+          "website": "https://www.indiantrails.com/",
+          "associated_feeds": [
+            {
+              "gtfs_agency_id": "945"
+            }
+          ],
+          "tags": {
+            "twitter_general": "indiantrailsbus",
+            "wikidata_id": "Q6021774"
+          }
+        },
+        {
+          "onestop_id": "o-dps-detroitannarborexpress",
+          "name": "Detroit Ann Arbor Express",
+          "website": "https://d2a2.com/",
+          "associated_feeds": [
+            {
+              "gtfs_agency_id": "1591"
+            }
+          ]
+        }
+      ]
+    },
+    {
+      "id": "f-dp0r-citylink",
+      "spec": "gtfs",
+      "urls": {
+        "static_historic": [
+          "https://data.trilliumtransit.com/gtfs/ridecitylink-il-us/ridecitylink-il-us.zip"
+        ]
+      },
+      "license": {
+        "use_without_attribution": "yes",
+        "create_derived_product": "yes"
+      },
+      "tags": {
+        "status": "outdated"
+      },
+      "operators": [
+        {
+          "onestop_id": "o-dp0r-citylink",
+          "name": "CityLink",
+          "website": "http://www.ridecitylink.org/",
+          "tags": {
+            "twitter_general": "CityLinkPeoria",
+            "us_ntd_id": "50056",
+            "wikidata_id": "Q5600709"
+          }
+        }
+      ]
+    },
+    {
+      "id": "f-dp1b-terrehautetransit~in~us",
+      "spec": "gtfs",
+      "urls": {
+        "static_current": "https://data.trilliumtransit.com/gtfs/terrehautetransit-in-us/terrehautetransit-in-us.zip"
+      },
+      "license": {
+        "use_without_attribution": "yes",
+        "create_derived_product": "yes"
+      },
+      "tags": {
+        "gtfs_data_exchange": "terre-haute-transit"
+      },
+      "operators": [
+        {
+          "onestop_id": "o-dp1b-terrehautetransit",
+          "name": "Terre Haute Transit",
+          "website": "https://terrehaute.in.gov/departments/transit-department",
+          "associated_feeds": [
+            {
+              "gtfs_agency_id": "260"
+            }
+          ],
+          "tags": {
+            "us_ntd_id": "50053",
+            "wikidata_id": "Q7703361"
+          }
+        }
+      ]
+    },
+    {
+      "id": "f-dp4j-citybus",
+      "spec": "gtfs",
+      "urls": {
+        "static_current": "https://gocitybus.com/gtfs-gis-data-download",
+        "static_historic": [
+          "https://data.trilliumtransit.com/gtfs/citybus-lafayette-in-us/citybus-lafayette-in-us.zip"
+        ]
+      },
+      "license": {
+        "use_without_attribution": "yes",
+        "create_derived_product": "yes"
+      },
+      "operators": [
+        {
+          "onestop_id": "o-dp4j-citybus",
+          "name": "CityBus of Greater Lafayette Indiana",
+          "short_name": "CityBus",
+          "website": "http://www.gocitybus.com/",
+          "associated_feeds": [
+            {
+              "gtfs_agency_id": "9eca155d-a6ad-42b1-8ad5-4888c7c42aaa"
+            }
+          ],
+          "tags": {
+            "twitter_general": "gocitybus",
+            "us_ntd_id": "50051",
+            "wikidata_id": "Q5600598"
+          }
+        }
+      ]
+    },
+    {
+      "id": "f-dp89-beloittransit~wi~us",
+      "spec": "gtfs",
+      "urls": {
+        "static_current": "https://data.trilliumtransit.com/gtfs/beloittransit-wi-us/beloittransit-wi-us.zip"
+      },
+      "license": {
+        "use_without_attribution": "yes",
+        "create_derived_product": "yes"
+      },
+      "tags": {
+        "gtfs_data_exchange": "beloit-transit-system"
+      },
+      "operators": [
+        {
+          "onestop_id": "o-dp89-beloittransitsystem",
+          "name": "Beloit Transit System",
+          "website": "https://www.beloittransit.com/",
+          "associated_feeds": [
+            {
+              "gtfs_agency_id": "467"
+            }
+          ],
+          "tags": {
+            "us_ntd_id": "50109"
+          }
+        }
+      ]
+    },
+    {
+      "id": "f-dp8d-jts~wi~us",
+      "spec": "gtfs",
+      "urls": {
+        "static_current": "https://data.trilliumtransit.com/gtfs/jts-wi-us/jts-wi-us.zip"
+      },
+      "license": {
+        "use_without_attribution": "yes",
+        "create_derived_product": "yes"
+      },
+      "tags": {
+        "gtfs_data_exchange": "janesville-transit-system"
+      },
+      "operators": [
+        {
+          "onestop_id": "o-dp8d-janesvilletransitsystem",
+          "name": "Janesville Transit System",
+          "short_name": "JTS",
+          "website": "https://www.janesvillewi.gov/departments-services/neighborhood-and-community-services/bus-transit-jts",
+          "associated_feeds": [
+            {
+              "gtfs_agency_id": "254"
+            }
+          ],
+          "tags": {
+            "twitter_general": "City_Janesville",
+            "us_ntd_id": "50108",
+            "wikidata_id": "Q6153111"
+          }
+        }
+      ]
+    },
+    {
+      "id": "f-dp9e-belleurbansystem",
+      "spec": "gtfs",
+      "urls": {
+        "static_historic": [
+          "https://data.trilliumtransit.com/gtfs/racine-wi-us/racine-wi-us.zip"
+        ]
+      },
+      "license": {
+        "use_without_attribution": "yes",
+        "create_derived_product": "yes"
+      },
+      "tags": {
+        "status": "outdated"
+      },
+      "operators": [
+        {
+          "onestop_id": "o-dp9e-belleurbansystem",
+          "name": "Racine Transit",
+          "short_name": "RYDE",
+          "website": "https://www.cityofracine.org/Racine-Transit/",
+          "tags": {
+            "twitter_general": "CityofRacine",
+            "us_ntd_id": "50006",
+            "wikidata_id": "Q4883698"
+          }
+        }
+      ]
+    },
+    {
+      "id": "f-dp9k-waukeshacounty~wi~us",
+      "spec": "gtfs",
+      "urls": {
+        "static_current": "https://data.trilliumtransit.com/gtfs/waukeshacounty-wi-us/waukeshacounty-wi-us.zip"
+      },
+      "license": {
+        "use_without_attribution": "yes",
+        "create_derived_product": "yes"
+      },
+      "operators": [
+        {
+          "onestop_id": "o-dp9k-waukeshacountytransit",
+          "name": "Waukesha County Transit",
+          "website": "https://www.waukesha-wi.gov/residents/getting_around/public-transportation.php",
+          "associated_feeds": [
+            {
+              "gtfs_agency_id": "189"
+            }
+          ],
+          "tags": {
+            "us_ntd_id": "50096",
+            "wikidata_id": "Q7975163"
+          }
+        }
+      ]
+    },
+    {
+      "id": "f-dpc4-oshkosh~wi~us",
+      "spec": "gtfs",
+      "urls": {
+        "static_current": "https://data.trilliumtransit.com/gtfs/oshkosh-wi-us/oshkosh-wi-us.zip"
+      },
+      "license": {
+        "use_without_attribution": "yes",
+        "create_derived_product": "yes"
+      },
+      "tags": {
+        "gtfs_data_exchange": "go-transit-city-of-oshkosh"
+      },
+      "operators": [
+        {
+          "onestop_id": "o-dpc4-gotransitcityofoshkosh",
+          "name": "GO Transit",
+          "website": "https://www.ci.oshkosh.wi.us/transit/",
+          "associated_feeds": [
+            {
+              "gtfs_agency_id": "125"
+            }
+          ],
+          "tags": {
+            "twitter_general": "Oshkosh_Transit",
+            "us_ntd_id": "50009",
+            "wikidata_id": "Q5514128"
+          }
+        }
+      ]
+    },
+    {
+      "id": "f-dpc8-sheboygan~wi~us",
+      "spec": "gtfs",
+      "urls": {
+        "static_current": "https://data.trilliumtransit.com/gtfs/sheboygan-wi-us/sheboygan-wi-us.zip"
+      },
+      "license": {
+        "use_without_attribution": "yes",
+        "create_derived_product": "yes"
+      },
+      "operators": [
+        {
+          "onestop_id": "o-dpc8-shorelinemetro",
+          "name": "Shoreline Metro",
+          "website": "https://shorelinemetro.com/",
+          "tags": {
+            "us_ntd_id": "50088",
+            "wikidata_id": "Q7501442"
+          }
+        }
+      ]
+    },
+    {
+      "id": "f-dpq-lakecounty~oh~us",
+      "spec": "gtfs",
+      "urls": {
+        "static_current": "https://data.trilliumtransit.com/gtfs/lakecounty-oh-us/lakecounty-oh-us.zip"
+      },
+      "license": {
+        "use_without_attribution": "yes",
+        "create_derived_product": "yes"
+      },
+      "operators": [
+        {
+          "onestop_id": "o-dpq-laketran",
+          "name": "Laketran",
+          "website": "https://laketran.com/",
+          "tags": {
+            "twitter_general": "laketran",
+            "us_ntd_id": "50117",
+            "wikidata_id": "Q6479195"
+          }
+        }
+      ]
+    },
+    {
+      "id": "f-dps-michiganflyer~mi~us",
+      "spec": "gtfs",
+      "urls": {
+        "static_current": "https://data.trilliumtransit.com/gtfs/michiganflyer-mi-us/michiganflyer-mi-us.zip"
+      },
+      "license": {
+        "use_without_attribution": "yes",
+        "create_derived_product": "yes"
+      },
+      "operators": [
+        {
+          "onestop_id": "o-dps-michiganflyer",
+          "name": "Michigan Flyer",
+          "website": "https://www.michiganflyer.com/",
+          "associated_feeds": [
+            {
+              "gtfs_agency_id": "535"
+            }
+          ],
+          "tags": {
+            "twitter_general": "MichiganFlyer1",
+            "wikidata_id": "Q6021774"
+          }
+        }
+      ]
+    },
+    {
+      "id": "f-dq25-capital~area~transit~nc~us",
+      "spec": "gtfs",
+      "urls": {
+        "static_current": "https://data.trilliumtransit.com/gtfs/capital-area-transit-nc-us/capital-area-transit-nc-us.zip"
+      },
+      "license": {
+        "url": "https://goraleigh.org/developer-terms-and-conditions",
+        "use_without_attribution": "yes",
+        "create_derived_product": "yes"
+      },
+      "operators": [
+        {
+          "onestop_id": "o-dq25-goraleigh",
+          "name": "GoRaleigh",
+          "website": "https://goraleigh.org/",
+          "associated_feeds": [
+            {
+              "gtfs_agency_id": "224"
+            }
+          ],
+          "tags": {
+            "twitter_general": "GoRaleighNC",
+            "us_ntd_id": "40007",
+            "wikidata_id": "Q5035469"
+          }
+        }
+      ]
+    },
+    {
+      "id": "f-dq2s-tarriver~nc~us",
+      "spec": "gtfs",
+      "urls": {
+        "static_current": "https://data.trilliumtransit.com/gtfs/tarriver-nc-us/tarriver-nc-us.zip"
+      },
+      "license": {
+        "use_without_attribution": "yes",
+        "create_derived_product": "yes"
+      },
+      "operators": [
+        {
+          "onestop_id": "o-dq2s-tarrivertransit",
+          "name": "Tar River Transit",
+          "website": "https://www.tarrivertransit.org/",
+          "associated_feeds": [
+            {
+              "gtfs_agency_id": "560"
+            }
+          ],
+          "tags": {
+            "twitter_general": "cityofrockymtnc",
+            "us_ntd_id": "40096",
+            "wikidata_id": "Q7684999"
+          }
+        }
+      ]
+    },
+    {
+      "id": "f-dqc-thebusofprincegeorgescounty",
+      "spec": "gtfs",
+      "urls": {
+        "static_current": "https://data.trilliumtransit.com/gtfs/princegeorgescounty-md-us/princegeorgescounty-md-us.zip"
+      },
+      "license": {
+        "use_without_attribution": "yes",
+        "create_derived_product": "yes"
+      },
+      "operators": [
+        {
+          "onestop_id": "o-dqc-thebusofprincegeorgescounty",
+          "name": "Prince George's County",
+          "short_name": "The Bus",
+          "website": "https://www.princegeorgescountymd.gov/1120/Countys-TheBus",
+          "associated_feeds": [
+            {
+              "gtfs_agency_id": "2166"
+            }
+          ],
+          "tags": {
+            "twitter_general": "PGCountyDPWT",
+            "us_ntd_id": "30035",
+            "wikidata_id": "Q7711628"
+          }
+        }
+      ]
+    },
+    {
+      "id": "f-dr-coachcompany~ma~us",
+      "spec": "gtfs",
+      "urls": {
+        "static_current": "https://data.trilliumtransit.com/gtfs/coachcompany-ma-us/coachcompany-ma-us.zip"
+      },
+      "license": {
+        "use_without_attribution": "yes",
+        "create_derived_product": "yes"
+      },
+      "operators": [
+        {
+          "onestop_id": "o-dr-coachcompany",
+          "name": "Coach Company",
+          "website": "https://coachco.com/",
+          "associated_feeds": [
+            {
+              "gtfs_agency_id": "930"
+            }
+          ]
+        }
+      ]
+    },
+    {
+      "id": "f-dr-peterpanbuslines",
+      "spec": "gtfs",
+      "urls": {
+        "static_current": "https://data.trilliumtransit.com/gtfs/peterpan-ma-us/peterpan-ma-us.zip"
+      },
+      "license": {
+        "url": "https://www.massdot.state.ma.us/Portals/0/docs/developers/develop_license_agree.pdf",
+        "use_without_attribution": "yes",
+        "create_derived_product": "yes",
+        "attribution_text": "Clearly acknowledge MassDOT as the provider of the Data."
+      },
+      "operators": [
+        {
+          "onestop_id": "o-dr-peterpanbonanzadivision",
+          "name": "Peter Pan Bonanza Division",
+          "website": "https://peterpanbus.com/",
+          "associated_feeds": [
+            {
+              "gtfs_agency_id": "642"
+            }
+          ]
+        },
+        {
+          "onestop_id": "o-dr-peterpanbuslines",
+          "name": "Peter Pan Bus Lines",
+          "website": "https://peterpanbus.com/",
+          "associated_feeds": [
+            {
+              "gtfs_agency_id": "641"
+            }
+          ],
+          "tags": {
+            "twitter_general": "PeterPanBus",
+            "twitter_service_alerts": "peterpanalerts",
+            "us_ntd_id": "1R02-10157",
+            "wikidata_id": "Q204807"
+          }
+        }
+      ]
+    },
+    {
+      "id": "f-dr5r-path~nj~us",
+      "spec": "gtfs",
+      "urls": {
+        "static_current": "https://data.trilliumtransit.com/gtfs/path-nj-us/path-nj-us.zip"
+      },
+      "license": {
+        "use_without_attribution": "yes",
+        "create_derived_product": "yes"
+      },
+      "tags": {
+        "gtfs_data_exchange": "path"
+      },
+      "operators": [
+        {
+          "onestop_id": "o-dr5r-path",
+          "name": "Port Authority Trans-Hudson",
+          "short_name": "PATH",
+          "website": "https://www.panynj.gov/path/en/index.html",
+          "associated_feeds": [
+            {
+              "gtfs_agency_id": "151"
+            }
+          ],
+          "tags": {
+            "twitter_general": "PATHTrain",
+            "us_ntd_id": "20098",
+            "wikidata_id": "Q1055811"
+          }
+        }
+      ]
+    },
+    {
+      "id": "f-dr7f-greaterbridgeporttransit",
+      "spec": "gtfs",
+      "urls": {
+        "static_current": "https://data.trilliumtransit.com/gtfs/gbt-ct-us/gbt-ct-us.zip"
+      },
+      "license": {
+        "use_without_attribution": "yes",
+        "create_derived_product": "yes"
+      },
+      "operators": [
+        {
+          "onestop_id": "o-dr7f-greaterbridgeporttransit",
+          "name": "Greater Bridgeport Transit",
+          "short_name": "GBT",
+          "website": "https://gogbt.com/",
+          "tags": {
+            "twitter_general": "gogbt",
+            "us_ntd_id": "10050",
+            "wikidata_id": "Q5600471"
+          }
+        }
+      ]
+    },
+    {
+      "id": "f-dre-berkshire~ma~us",
+      "spec": "gtfs",
+      "urls": {
+        "static_current": "https://data.trilliumtransit.com/gtfs/berkshire-ma-us/berkshire-ma-us.zip"
+      },
+      "license": {
+        "url": "https://www.massdot.state.ma.us/Portals/0/docs/developers/develop_license_agree.pdf",
+        "use_without_attribution": "yes",
+        "create_derived_product": "yes",
+        "attribution_text": "Clearly acknowledge MassDOT as the provider of the Data."
+      },
+      "operators": [
+        {
+          "onestop_id": "o-dre-berkshiremetroaltransitauthority",
+          "name": "Berkshire Regional Transit Authority",
+          "short_name": "BRTA",
+          "website": "https://berkshirerta.com/",
+          "associated_feeds": [
+            {
+              "gtfs_agency_id": "399"
+            }
+          ],
+          "tags": {
+            "us_ntd_id": "10007",
+            "wikidata_id": "Q20708878"
+          }
+        }
+      ]
+    },
+    {
+      "id": "f-dre-greenmtncn~vt~us",
+      "spec": "gtfs",
+      "urls": {
+        "static_current": "https://data.trilliumtransit.com/gtfs/greenmtncn-vt-us/greenmtncn-vt-us.zip"
+      },
+      "license": {
+        "url": "https://vermont-gtfs.org/",
+        "use_without_attribution": "yes",
+        "create_derived_product": "yes"
+      },
+      "tags": {
+        "gtfs_data_exchange": "o-dre-greenmountaincommunitynetworkinc"
+      },
+      "operators": [
+        {
+          "onestop_id": "o-dre-greenmountaincommunitynetworkinc",
+          "name": "Green Mountain Community Network",
+          "short_name": "GMCN",
+          "website": "https://greenmountainexpress.com/",
+          "associated_feeds": [
+            {
+              "gtfs_agency_id": "219"
             },
             {
-              "feed_onestop_id": "f-9r0-redding~ca~us~rt"
+              "feed_onestop_id": "f-greenmtncn~vt~rt"
+            }
+          ],
+          "tags": {
+            "us_ntd_id": "1R06-10151",
+            "wikidata_id": "Q5602891"
+          }
+        }
+      ]
+    },
+    {
+      "id": "f-drgv-lctferries~vt~us",
+      "spec": "gtfs",
+      "urls": {
+        "static_current": "https://data.trilliumtransit.com/gtfs/lctferries-vt-us/lctferries-vt-us.zip"
+      },
+      "license": {
+        "url": "https://vermont-gtfs.org/",
+        "use_without_attribution": "yes",
+        "create_derived_product": "yes"
+      },
+      "operators": [
+        {
+          "onestop_id": "o-drgv-lakechamplainferries",
+          "name": "Lake Champlain Ferries",
+          "website": "https://ferries.com/",
+          "associated_feeds": [
+            {
+              "gtfs_agency_id": "789"
+            }
+          ],
+          "tags": {
+            "wikidata_id": "Q6475257"
+          }
+        }
+      ]
+    },
+    {
+      "id": "f-drke-ninetown~connecticut~us",
+      "spec": "gtfs",
+      "urls": {
+        "static_current": "https://data.trilliumtransit.com/gtfs/ninetown-connecticut-us/ninetown-connecticut-us.zip"
+      },
+      "license": {
+        "use_without_attribution": "yes",
+        "create_derived_product": "yes"
+      },
+      "operators": [
+        {
+          "onestop_id": "o-drke-9towntransit",
+          "name": "9 Town Transit",
+          "website": "https://estuarytransit.org/",
+          "associated_feeds": [
+            {
+              "gtfs_agency_id": "539"
+            }
+          ],
+          "tags": {
+            "twitter_general": "9towntransit",
+            "us_ntd_id": "1R01-10140",
+            "wikidata_id": "Q5401887"
+          }
+        }
+      ]
+    },
+    {
+      "id": "f-drkg-seatbus~ct~us",
+      "spec": "gtfs",
+      "urls": {
+        "static_current": "https://data.trilliumtransit.com/gtfs/seatbus-ct-us/seatbus-ct-us.zip"
+      },
+      "license": {
+        "use_without_attribution": "yes",
+        "create_derived_product": "yes"
+      },
+      "operators": [
+        {
+          "onestop_id": "o-drkg-southeastareatransitdistrict",
+          "name": "Southeast Area Transit District",
+          "short_name": "SEAT",
+          "website": "https://southeastareatransitdistrict.com/",
+          "associated_feeds": [
+            {
+              "gtfs_agency_id": "978"
+            }
+          ],
+          "tags": {
+            "twitter_general": "S_E_A_T",
+            "us_ntd_id": "10040",
+            "wikidata_id": "Q7569291"
+          }
+        }
+      ]
+    },
+    {
+      "id": "f-drm-blockislandferry~ri~us",
+      "spec": "gtfs",
+      "urls": {
+        "static_current": "https://data.trilliumtransit.com/gtfs/blockislandferry-ri-us/blockislandferry-ri-us.zip"
+      },
+      "license": {
+        "url": "https://www.massdot.state.ma.us/Portals/0/docs/developers/develop_license_agree.pdf",
+        "use_without_attribution": "yes",
+        "create_derived_product": "yes",
+        "attribution_text": "Clearly acknowledge MassDOT as the provider of the Data."
+      },
+      "operators": [
+        {
+          "onestop_id": "o-drm-blockislandferry",
+          "name": "Block Island Ferry",
+          "website": "https://www.blockislandferry.com/",
+          "associated_feeds": [
+            {
+              "gtfs_agency_id": "276"
+            }
+          ],
+          "tags": {
+            "twitter_general": "BlockIsleFerry"
+          }
+        }
+      ]
+    },
+    {
+      "id": "f-drm-plymouthbrockton~ma~us",
+      "spec": "gtfs",
+      "urls": {
+        "static_current": "https://data.trilliumtransit.com/gtfs/plymouthbrockton-ma-us/plymouthbrockton-ma-us.zip"
+      },
+      "license": {
+        "url": "https://www.massdot.state.ma.us/Portals/0/docs/developers/develop_license_agree.pdf",
+        "use_without_attribution": "yes",
+        "create_derived_product": "yes",
+        "attribution_text": "Clearly acknowledge MassDOT as the provider of the Data."
+      },
+      "operators": [
+        {
+          "onestop_id": "o-drm-plymouth~brocktonstreetrailwayco",
+          "name": "Plymouth & Brockton Street Railway Company",
+          "website": "http://www.p-b.com/",
+          "associated_feeds": [
+            {
+              "gtfs_agency_id": "801"
+            }
+          ],
+          "tags": {
+            "twitter_general": "PBBus",
+            "wikidata_id": "Q85793712"
+          }
+        }
+      ]
+    },
+    {
+      "id": "f-drm-thegreaterattleborotauntonregionaltransitauthority",
+      "spec": "gtfs",
+      "urls": {
+        "static_current": "https://data.trilliumtransit.com/gtfs/gatra-ma-us/gatra-ma-us.zip"
+      },
+      "license": {
+        "url": "https://www.massdot.state.ma.us/Portals/0/docs/developers/develop_license_agree.pdf",
+        "use_without_attribution": "yes",
+        "create_derived_product": "yes",
+        "attribution_text": "Clearly acknowledge MassDOT as the provider of the Data."
+      },
+      "operators": [
+        {
+          "onestop_id": "o-drm-thegreaterattleborotauntonregionaltransitauthority",
+          "name": "Greater Attleboro Taunton Regional Transit Authority",
+          "short_name": "GATRA",
+          "website": "https://www.gatra.org/",
+          "associated_feeds": [
+            {
+              "gtfs_agency_id": "504"
+            }
+          ],
+          "tags": {
+            "us_ntd_id": "10064",
+            "wikidata_id": "Q5600434"
+          }
+        }
+      ]
+    },
+    {
+      "id": "f-drm-vineyardfastferry~ri~us",
+      "spec": "gtfs",
+      "urls": {
+        "static_current": "https://data.trilliumtransit.com/gtfs/vineyardfastferry-ri-us/vineyardfastferry-ri-us.zip"
+      },
+      "license": {
+        "url": "https://www.massdot.state.ma.us/Portals/0/docs/developers/develop_license_agree.pdf",
+        "use_without_attribution": "yes",
+        "create_derived_product": "yes",
+        "attribution_text": "Clearly acknowledge MassDOT as the provider of the Data."
+      },
+      "operators": [
+        {
+          "onestop_id": "o-drm-vineyardfastferry",
+          "name": "Vineyard Fast Ferry",
+          "website": "https://www.vineyardfastferry.com/",
+          "associated_feeds": [
+            {
+              "gtfs_agency_id": "281"
+            }
+          ],
+          "tags": {
+            "twitter_general": "RIFastFerry"
+          }
+        }
+      ]
+    },
+    {
+      "id": "f-drmg-marthasvineyard~ma~us",
+      "spec": "gtfs",
+      "urls": {
+        "static_current": "https://data.trilliumtransit.com/gtfs/marthasvineyard-ma-us/marthasvineyard-ma-us.zip"
+      },
+      "license": {
+        "url": "http://www.massport.com/media/1651/massportdatalicenseagreement.pd",
+        "use_without_attribution": "no",
+        "create_derived_product": "no"
+      },
+      "operators": [
+        {
+          "onestop_id": "o-drmg-marthasvineyardtransitauthority",
+          "name": "Martha's Vineyard Transit Authority",
+          "short_name": "VTA",
+          "website": "https://www.vineyardtransit.com/",
+          "tags": {
+            "twitter_general": "VTA_MV",
+            "us_ntd_id": "1R02-10145",
+            "wikidata_id": "Q20715059"
+          }
+        }
+      ]
+    },
+    {
+      "id": "f-drmm-southeasternregionaltransitauthority",
+      "spec": "gtfs",
+      "urls": {
+        "static_current": "https://data.trilliumtransit.com/gtfs/srta-ma-us/srta-ma-us.zip"
+      },
+      "license": {
+        "url": "https://www.massdot.state.ma.us/Portals/0/docs/developers/develop_license_agree.pdf",
+        "use_without_attribution": "yes",
+        "create_derived_product": "yes",
+        "attribution_text": "Clearly acknowledge MassDOT as the provider of the Data."
+      },
+      "tags": {
+        "gtfs_data_exchange": "southeastern-regional-transit-authority"
+      },
+      "operators": [
+        {
+          "onestop_id": "o-drmm-southeasternregionaltransitauthority",
+          "name": "Southeastern Regional Transit Authority",
+          "short_name": "SRTA",
+          "website": "https://www.srtabus.com/",
+          "tags": {
+            "twitter_general": "srtabus",
+            "us_ntd_id": "10006",
+            "wikidata_id": "Q7569500"
+          }
+        }
+      ]
+    },
+    {
+      "id": "f-drmr-brockton~ma~us",
+      "spec": "gtfs",
+      "urls": {
+        "static_current": "https://data.trilliumtransit.com/gtfs/brockton-ma-us/brockton-ma-us.zip"
+      },
+      "license": {
+        "url": "https://www.massdot.state.ma.us/Portals/0/docs/developers/develop_license_agree.pdf",
+        "use_without_attribution": "yes",
+        "create_derived_product": "yes",
+        "attribution_text": "Clearly acknowledge MassDOT as the provider of the Data."
+      },
+      "operators": [
+        {
+          "onestop_id": "o-drmr-brocktonareatransitauthority",
+          "name": "Brockton Area Transit Authority",
+          "short_name": "BAT",
+          "website": "https://berkshirerta.com/",
+          "associated_feeds": [
+            {
+              "gtfs_agency_id": "444"
+            }
+          ],
+          "tags": {
+            "twitter_general": "BrocktonBAT",
+            "us_ntd_id": "10004",
+            "wikidata_id": "Q4972867"
+          }
+        }
+      ]
+    },
+    {
+      "id": "f-drms-cuttyhunkferryco~ma~us",
+      "spec": "gtfs",
+      "urls": {
+        "static_current": "https://data.trilliumtransit.com/gtfs/cuttyhunkferryco-ma-us/cuttyhunkferryco-ma-us.zip"
+      },
+      "license": {
+        "url": "https://www.massdot.state.ma.us/Portals/0/docs/developers/develop_license_agree.pdf",
+        "use_without_attribution": "yes",
+        "create_derived_product": "yes",
+        "attribution_text": "Clearly acknowledge MassDOT as the provider of the Data."
+      },
+      "operators": [
+        {
+          "onestop_id": "o-drms-cuttyhunkferryco",
+          "name": "Cuttyhunk Ferry Company",
+          "website": "https://cuttyhunkferryco.com/",
+          "associated_feeds": [
+            {
+              "gtfs_agency_id": "277"
+            }
+          ]
+        }
+      ]
+    },
+    {
+      "id": "f-drmu1-patriotpartyboats~ma~us",
+      "spec": "gtfs",
+      "urls": {
+        "static_current": "https://data.trilliumtransit.com/gtfs/patriotpartyboats-ma-us/patriotpartyboats-ma-us.zip"
+      },
+      "license": {
+        "url": "https://www.massdot.state.ma.us/Portals/0/docs/developers/develop_license_agree.pdf",
+        "use_without_attribution": "yes",
+        "create_derived_product": "yes",
+        "attribution_text": "Clearly acknowledge MassDOT as the provider of the Data."
+      },
+      "operators": [
+        {
+          "onestop_id": "o-drmu1-patriotpartyboats",
+          "name": "Patriot Party Boats",
+          "website": "https://www.patriotpartyboats.com/",
+          "associated_feeds": [
+            {
+              "gtfs_agency_id": "280"
+            }
+          ]
+        }
+      ]
+    },
+    {
+      "id": "f-drq-capecodregionaltransitauthorityccrta",
+      "spec": "gtfs",
+      "urls": {
+        "static_current": "https://data.trilliumtransit.com/gtfs/capecod-ma-us/capecod-ma-us.zip"
+      },
+      "license": {
+        "url": "https://www.massdot.state.ma.us/Portals/0/docs/developers/develop_license_agree.pdf",
+        "use_without_attribution": "yes",
+        "create_derived_product": "yes",
+        "attribution_text": "Clearly acknowledge MassDOT as the provider of the Data."
+      }
+    },
+    {
+      "id": "f-drq4-thewave~nantucketregionaltransitauthority",
+      "spec": "gtfs",
+      "urls": {
+        "static_current": "https://data.trilliumtransit.com/gtfs/nantucket-ma-us/nantucket-ma-us.zip"
+      },
+      "license": {
+        "url": "https://www.massdot.state.ma.us/Portals/0/docs/developers/develop_license_agree.pdf",
+        "use_without_attribution": "yes",
+        "create_derived_product": "yes",
+        "attribution_text": "Clearly acknowledge MassDOT as the provider of the Data."
+      },
+      "operators": [
+        {
+          "onestop_id": "o-drq4-thewave~nantucketregionaltransitauthority",
+          "name": "Nantucket Regional Transit Authority",
+          "short_name": "The WAVE",
+          "website": "https://nrtawave.com/",
+          "associated_feeds": [
+            {
+              "gtfs_agency_id": "442"
+            }
+          ],
+          "tags": {
+            "us_ntd_id": "1R02-10162",
+            "wikidata_id": "Q6964378"
+          }
+        }
+      ]
+    },
+    {
+      "id": "f-drq5-hylinecruises~ma~us",
+      "spec": "gtfs",
+      "urls": {
+        "static_current": "https://data.trilliumtransit.com/gtfs/hylinecruises-ma-us/hylinecruises-ma-us.zip"
+      },
+      "license": {
+        "url": "https://www.massdot.state.ma.us/Portals/0/docs/developers/develop_license_agree.pdf",
+        "use_without_attribution": "yes",
+        "create_derived_product": "yes",
+        "attribution_text": "Clearly acknowledge MassDOT as the provider of the Data."
+      },
+      "tags": {
+        "gtfs_data_exchange": "hy-line-cruises"
+      },
+      "operators": [
+        {
+          "onestop_id": "o-drq5-hy~linecruises",
+          "name": "Hy-Line Cruises",
+          "website": "https://hylinecruises.com/",
+          "associated_feeds": [
+            {
+              "gtfs_agency_id": "279"
+            }
+          ],
+          "tags": {
+            "twitter_general": "hylinecruises",
+            "wikidata_id": "Q14715606"
+          }
+        }
+      ]
+    },
+    {
+      "id": "f-drs-thebus~vt~us",
+      "spec": "gtfs",
+      "urls": {
+        "static_current": "https://data.trilliumtransit.com/gtfs/thebus-vt-us/thebus-vt-us.zip"
+      },
+      "license": {
+        "url": "https://vermont-gtfs.org/",
+        "use_without_attribution": "yes",
+        "create_derived_product": "yes"
+      },
+      "tags": {
+        "gtfs_data_exchange": "the-bus-marble-valley-regional-transit-district"
+      },
+      "operators": [
+        {
+          "onestop_id": "o-drs-thebusmarblevalleymetroaltransitdistrict",
+          "name": "Marble Valley Regional Transit District",
+          "short_name": "The Bus",
+          "website": "https://www.thebus.com/",
+          "associated_feeds": [
+            {
+              "gtfs_agency_id": "220"
             },
             {
-              "feed_onestop_id": "f-9r0-redding~ca~us~rt~alerts"
-            }
-          ],
-          "tags": {
-            "twitter_general": "cityofredding",
-            "us_ntd_id": "90093",
-            "wikidata_id": "Q7305617"
-          }
-        }
-      ]
-    },
-    {
-      "id": "f-9r0-redding~ca~us~rt~alerts",
-      "spec": "gtfs-rt",
-      "urls": {
-        "realtime_alerts": "http://gtfs-realtime.trilliumtransit.com/gtfs-realtime/feed/redding-ca-us/service_alerts.proto"
+              "feed_onestop_id": "f-thebus~vt~rt"
+            }
+          ],
+          "tags": {
+            "us_ntd_id": "1R06-10154",
+            "wikidata_id": "Q6755227"
+          }
+        }
+      ]
+    },
+    {
+      "id": "f-drs-truenorthtransit~ma~us",
+      "spec": "gtfs",
+      "urls": {
+        "static_historic": [
+          "https://data.trilliumtransit.com/gtfs/truenorthtransit-ma-us/truenorthtransit-ma-us.zip"
+        ]
+      },
+      "license": {
+        "use_without_attribution": "yes",
+        "create_derived_product": "yes"
+      },
+      "tags": {
+        "status": "outdated"
+      },
+      "operators": [
+        {
+          "onestop_id": "o-drs-max",
+          "name": "Massachusetts Area Express",
+          "short_name": "MAX",
+          "website": "http://ridemaxbus.com"
+        }
+      ]
+    },
+    {
+      "id": "f-drsb-wrta",
+      "spec": "gtfs",
+      "urls": {
+        "static_current": "https://data.trilliumtransit.com/gtfs/wrta-ma-us/wrta-ma-us.zip"
+      },
+      "license": {
+        "url": "https://www.massdot.state.ma.us/Portals/0/docs/developers/develop_license_agree.pdf",
+        "use_without_attribution": "yes",
+        "create_derived_product": "yes",
+        "attribution_text": "Clearly acknowledge MassDOT as the provider of the Data."
+      },
+      "operators": [
+        {
+          "onestop_id": "o-drsb-wrta",
+          "name": "Worcester Regional Transit Authority",
+          "short_name": "WRTA",
+          "website": "https://www.therta.com/",
+          "tags": {
+            "twitter_general": "therta",
+            "us_ntd_id": "10014",
+            "wikidata_id": "Q8034217"
+          }
+        }
+      ]
+    },
+    {
+      "id": "f-drsf-montachusett~ma~us",
+      "spec": "gtfs",
+      "urls": {
+        "static_current": "https://data.trilliumtransit.com/gtfs/montachusett-ma-us/montachusett-ma-us.zip"
+      },
+      "license": {
+        "url": "https://www.massdot.state.ma.us/Portals/0/docs/developers/develop_license_agree.pdf",
+        "use_without_attribution": "yes",
+        "create_derived_product": "yes",
+        "attribution_text": "Clearly acknowledge MassDOT as the provider of the Data."
+      },
+      "tags": {
+        "gtfs_data_exchange": "montachusett-regional-transit-authority"
+      },
+      "operators": [
+        {
+          "onestop_id": "o-drsf-montachusettmetroaltransitauthority",
+          "name": "Montachusett Regional Transit Authority",
+          "short_name": "MART",
+          "website": "https://www.mrta.us/",
+          "associated_feeds": [
+            {
+              "gtfs_agency_id": "401"
+            }
+          ],
+          "tags": {
+            "us_ntd_id": "10061",
+            "wikidata_id": "Q6903133"
+          }
+        }
+      ]
+    },
+    {
+      "id": "f-drsh-dvtamoover~vt~us",
+      "spec": "gtfs",
+      "urls": {
+        "static_current": "https://data.trilliumtransit.com/gtfs/sevt-vt-us/sevt-vt-us.zip"
+      },
+      "license": {
+        "url": "https://vermont-gtfs.org/",
+        "use_without_attribution": "yes",
+        "create_derived_product": "yes"
+      },
+      "operators": [
+        {
+          "onestop_id": "o-drs-thecurrent",
+          "name": "Rockingham MOOver",
+          "website": "https://www.moover.com/",
+          "associated_feeds": [
+            {
+              "gtfs_agency_id": "232"
+            },
+            {
+              "feed_onestop_id": "f-crtransit~vt~rt"
+            },
+            {
+              "feed_onestop_id": "f-dvtamoover~vt~rt"
+            }
+          ],
+          "tags": {
+            "us_ntd_id": "1R06-10144",
+            "wikidata_id": "Q28448928"
+          }
+        },
+        {
+          "onestop_id": "o-drsh-moover",
+          "name": "Wilmington MOOver",
+          "website": "https://www.moover.com/",
+          "associated_feeds": [
+            {
+              "gtfs_agency_id": "218"
+            },
+            {
+              "feed_onestop_id": "f-dvtamoover~vt~rt"
+            }
+          ],
+          "tags": {
+            "us_ntd_id": "1R06-10144",
+            "wikidata_id": "Q28448928"
+          }
+        }
+      ]
+    },
+    {
+      "id": "f-drt-baystatecruisecompany~ma~us",
+      "spec": "gtfs",
+      "urls": {
+        "static_current": "https://data.trilliumtransit.com/gtfs/baystatecruisecompany-ma-us/baystatecruisecompany-ma-us.zip"
+      },
+      "license": {
+        "url": "https://www.massdot.state.ma.us/Portals/0/docs/developers/develop_license_agree.pdf",
+        "use_without_attribution": "yes",
+        "create_derived_product": "yes",
+        "attribution_text": "Clearly acknowledge MassDOT as the provider of the Data."
+      },
+      "tags": {
+        "gtfs_data_exchange": "bay-state-cruise-company"
+      },
+      "operators": [
+        {
+          "onestop_id": "o-drt-baystatecruisecompany",
+          "name": "Bay State Cruise Company",
+          "website": "https://baystatecruisecompany.com/",
+          "associated_feeds": [
+            {
+              "gtfs_agency_id": "275"
+            }
+          ]
+        }
+      ]
+    },
+    {
+      "id": "f-drt0-limoliner~ma~us",
+      "spec": "gtfs",
+      "urls": {
+        "static_historic": [
+          "https://data.trilliumtransit.com/gtfs/limoliner-ma-us/limoliner-ma-us.zip"
+        ]
+      },
+      "license": {
+        "url": "https://www.massdot.state.ma.us/Portals/0/docs/developers/develop_license_agree.pdf",
+        "use_without_attribution": "yes",
+        "create_derived_product": "yes",
+        "attribution_text": "Clearly acknowledge MassDOT as the provider of the Data."
+      },
+      "tags": {
+        "status": "outdated"
+      },
+      "operators": [
+        {
+          "onestop_id": "o-drt0-metrowestexpress",
+          "name": "Metrowest Express",
+          "website": "https://metrowestexpress.com/",
+          "tags": {
+            "twitter_general": "mwestexpress"
+          }
+        }
+      ]
+    },
+    {
+      "id": "f-drt3-123bc~ma~us",
+      "spec": "gtfs",
+      "urls": {
+        "static_historic": [
+          "https://data.trilliumtransit.com/gtfs/route128corridor-ma-us/route128corridor-ma-us.zip"
+        ]
+      },
+      "license": {
+        "use_without_attribution": "yes",
+        "create_derived_product": "yes"
+      },
+      "tags": {
+        "status": "outdated"
+      },
+      "operators": [
+        {
+          "onestop_id": "o-drt3-128businesscouncil",
+          "name": "128 Business Council",
+          "website": "http://128bc.org/rev-hartwell-area-shuttle/",
+          "tags": {
+            "twitter_general": "UnlockTheGrid"
+          }
+        }
+      ]
+    },
+    {
+      "id": "f-drt3-909983",
+      "spec": "gtfs",
+      "urls": {
+        "static_current": "https://data.trilliumtransit.com/gtfs/massport-ma-us/massport-ma-us.zip",
+        "static_historic": [
+          "https://www.massport.com/media/ptydscvm/massport_gtfs-1013-4.zip"
+        ]
+      },
+      "license": {
+        "url": "http://www.massport.com/media/1651/massportdatalicenseagreement.pd",
+        "use_without_attribution": "no",
+        "create_derived_product": "no"
+      },
+      "operators": [
+        {
+          "onestop_id": "o-drt3-loganexpress",
+          "name": "Logan Express",
+          "website": "http://www.massport.com/logan-airport/to-from-logan/transportation-options/logan-express/",
+          "associated_feeds": [
+            {
+              "gtfs_agency_id": "2274"
+            }
+          ]
+        },
+        {
+          "onestop_id": "o-drt3pb-massport",
+          "name": "Massport",
+          "website": "http://www.massport.com/logan-airport/to-from-logan/transportation-options/on-airport-shuttle/",
+          "associated_feeds": [
+            {
+              "gtfs_agency_id": "2272"
+            }
+          ],
+          "tags": {
+            "twitter_general": "Massport",
+            "us_ntd_id": "909983",
+            "wikidata_id": "Q2777980"
+          }
+        }
+      ]
+    },
+    {
+      "id": "f-drt3-middlesex~ma~us",
+      "spec": "gtfs",
+      "urls": {
+        "static_current": "https://data.trilliumtransit.com/gtfs/middlesex-ma-us/middlesex-ma-us.zip"
+      },
+      "license": {
+        "url": "https://www.massdot.state.ma.us/Portals/0/docs/developers/develop_license_agree.pdf",
+        "use_without_attribution": "yes",
+        "create_derived_product": "yes",
+        "attribution_text": "Clearly acknowledge MassDOT as the provider of the Data."
+      },
+      "operators": [
+        {
+          "onestop_id": "o-drt3-middlesex3tma",
+          "name": "Middlesex 3 TMA",
+          "website": "https://www.middlesex3tma.com/shuttles",
+          "associated_feeds": [
+            {
+              "gtfs_agency_id": "555"
+            }
+          ],
+          "tags": {
+            "twitter_general": "middlesex3tma"
+          }
+        }
+      ]
+    },
+    {
+      "id": "f-drt6-lowellregionaltransitauthority",
+      "spec": "gtfs",
+      "urls": {
+        "static_current": "https://data.trilliumtransit.com/gtfs/lowell-ma-us/lowell-ma-us.zip"
+      },
+      "license": {
+        "url": "https://www.massdot.state.ma.us/Portals/0/docs/developers/develop_license_agree.pdf",
+        "use_without_attribution": "yes",
+        "create_derived_product": "yes",
+        "attribution_text": "Clearly acknowledge MassDOT as the provider of the Data."
+      },
+      "operators": [
+        {
+          "onestop_id": "o-drt6-lowellregionaltransitauthority",
+          "name": "Lowell Regional Transit Authority",
+          "short_name": "LRTA",
+          "website": "https://lrta.com/",
+          "associated_feeds": [
+            {
+              "gtfs_agency_id": "447"
+            }
+          ],
+          "tags": {
+            "twitter_general": "mylrta",
+            "us_ntd_id": "10005",
+            "wikidata_id": "Q2078562"
+          }
+        }
+      ]
+    },
+    {
+      "id": "f-drt7-merrimackvalley~ma~us",
+      "spec": "gtfs",
+      "urls": {
+        "static_current": "https://data.trilliumtransit.com/gtfs/merrimackvalley-ma-us/merrimackvalley-ma-us.zip"
+      },
+      "license": {
+        "url": "https://www.massdot.state.ma.us/Portals/0/docs/developers/develop_license_agree.pdf",
+        "use_without_attribution": "yes",
+        "create_derived_product": "yes",
+        "attribution_text": "Clearly acknowledge MassDOT as the provider of the Data."
+      },
+      "tags": {
+        "gtfs_data_exchange": "merrimack-valley-regional-transit-authority"
+      },
+      "operators": [
+        {
+          "onestop_id": "o-drt7-merrimackvalleymetroaltransitauthority",
+          "name": "Merrimack Valley Regional Transit Authority",
+          "short_name": "MVRTA",
+          "website": "https://www.mvrta.com/",
+          "associated_feeds": [
+            {
+              "gtfs_agency_id": "843"
+            },
+            {
+              "feed_onestop_id": "f-merrimackvalley~rt"
+            }
+          ],
+          "tags": {
+            "twitter_general": "mvrta_",
+            "us_ntd_id": "10013",
+            "wikidata_id": "Q6820290"
+          }
+        }
+      ]
+    },
+    {
+      "id": "f-drtd-capeann~ma~us",
+      "spec": "gtfs",
+      "urls": {
+        "static_current": "https://data.trilliumtransit.com/gtfs/capeann-ma-us/capeann-ma-us.zip"
+      },
+      "license": {
+        "url": "https://www.massdot.state.ma.us/Portals/0/docs/developers/develop_license_agree.pdf",
+        "use_without_attribution": "yes",
+        "create_derived_product": "yes",
+        "attribution_text": "Clearly acknowledge MassDOT as the provider of the Data."
+      },
+      "tags": {
+        "gtfs_data_exchange": "cape-ann-transportation-authority"
+      },
+      "operators": [
+        {
+          "onestop_id": "o-drtd-capeanntransportation",
+          "name": "Cape Ann Transportation Authority",
+          "short_name": "CATA",
+          "website": "https://berkshirerta.com/",
+          "associated_feeds": [
+            {
+              "gtfs_agency_id": "440"
+            }
+          ],
+          "tags": {
+            "twitter_general": "capeanntransit",
+            "us_ntd_id": "10053",
+            "wikidata_id": "Q5034570"
+          }
+        }
+      ]
+    },
+    {
+      "id": "f-dru-chittendoncounty~vt~us",
+      "spec": "gtfs",
+      "urls": {
+        "static_current": "https://data.trilliumtransit.com/gtfs/ccta-vt-us/ccta-vt-us.zip"
+      },
+      "license": {
+        "url": "https://vermont-gtfs.org/",
+        "use_without_attribution": "yes",
+        "create_derived_product": "yes"
+      },
+      "operators": [
+        {
+          "onestop_id": "o-dru-greenmountaintransitagency",
+          "name": "Green Mountain Transit",
+          "short_name": "GMT",
+          "website": "https://ridegmt.com/",
+          "associated_feeds": [
+            {
+              "gtfs_agency_id": "461"
+            },
+            {
+              "feed_onestop_id": "f-chittendoncounty~rt"
+            }
+          ],
+          "tags": {
+            "twitter_general": "RideGMT",
+            "us_ntd_id": "10066",
+            "wikidata_id": "Q28404107"
+          }
+        }
+      ]
+    },
+    {
+      "id": "f-dru-ruralcommunity~vt~us",
+      "spec": "gtfs",
+      "urls": {
+        "static_current": "https://data.trilliumtransit.com/gtfs/ruralcommunity-vt-us/ruralcommunity-vt-us.zip"
+      },
+      "license": {
+        "url": "https://vermont-gtfs.org/",
+        "use_without_attribution": "yes",
+        "create_derived_product": "yes"
+      },
+      "tags": {
+        "gtfs_data_exchange": "rural-community-transportation"
+      },
+      "operators": [
+        {
+          "onestop_id": "o-dru-ruralcommunitytransportation",
+          "name": "Rural Community Transportation",
+          "short_name": "RCT",
+          "website": "https://www.riderct.org/",
+          "associated_feeds": [
+            {
+              "gtfs_agency_id": "221"
+            },
+            {
+              "feed_onestop_id": "f-ruralcommunity~vt~rt"
+            }
+          ],
+          "tags": {
+            "us_ntd_id": "1R06-10148",
+            "wikidata_id": "Q7380490"
+          }
+        }
+      ]
+    },
+    {
+      "id": "f-dru-tri~valleytransit",
+      "spec": "gtfs",
+      "urls": {
+        "static_current": "https://data.trilliumtransit.com/gtfs/trivalleytransit-vt-us/trivalleytransit-vt-us.zip"
+      },
+      "license": {
+        "url": "https://vermont-gtfs.org/",
+        "use_without_attribution": "yes",
+        "create_derived_product": "yes",
+        "redistribute": "yes"
+      },
+      "tags": {
+        "feed_id": "siskiyou-ca-us",
+        "managed_by": "trillium",
+        "gtfs_data_exchange": "siskiyou-transit-and-general-express"
+      },
+      "operators": [
+        {
+          "onestop_id": "o-9r2-siskiyoutransitandgeneralexpress",
+          "tags": {
+            "us_ntd_id": "9R02-91048"
+          },
+          "name": "Siskiyou Transit and General Express",
+          "website": "http://www.co.siskiyou.ca.us/GS/stage.aspx",
+          "associated_feeds": [
+            {
+              "gtfs_agency_id": "24"
+            }
+          ]
+        }
+      ]
+    },
+    {
+      "spec": "gtfs",
+      "id": "f-9qc0-soltrans~ca~us",
+      "urls": {
+        "static_current": "http://data.trilliumtransit.com/gtfs/soltrans-ca-us/soltrans-ca-us.zip"
+      },
+      "license": {
+        "use_without_attribution": "yes",
+        "create_derived_product": "yes",
+        "redistribute": "yes"
+      },
+      "tags": {
+        "exclude_from_global_query": "true",
+        "managed_by": "trillium",
+        "gtfs_data_exchange": "soltrans"
       }
     },
     {
-      "id": "f-9r0-trinity~ca~us",
-      "spec": "gtfs",
-      "urls": {
-        "static_current": "https://data.trilliumtransit.com/gtfs/weaverville-ca-us/weaverville-ca-us.zip"
-      },
-      "license": {
-        "use_without_attribution": "yes",
-        "create_derived_product": "yes"
-      },
-      "tags": {
-        "gtfs_data_exchange": "trinity-transit"
-      },
-      "operators": [
-        {
-          "onestop_id": "o-9r0-trinitytransit",
-          "name": "Trinity Transit",
-          "website": "https://trinitytransit.org/",
-          "associated_feeds": [
-            {
-              "gtfs_agency_id": "34"
-            }
-          ],
-          "tags": {
-            "us_ntd_id": "9R02-91035",
-            "wikidata_id": "Q7842993"
-          }
-        }
-      ]
-    },
-    {
-      "id": "f-9r1-tehama~ca~us",
-      "spec": "gtfs",
-      "urls": {
-        "static_current": "https://data.trilliumtransit.com/gtfs/tehama-ca-us/tehama-ca-us.zip"
-      },
-      "license": {
-        "use_without_attribution": "yes",
-        "create_derived_product": "yes"
-      },
-      "operators": [
-        {
-          "onestop_id": "o-9r1-susanvilleindianrancheriapublictransportationprogram",
-          "name": "Susanville Indian Rancheria Public Transportation Program",
-          "website": "https://taketrax.com/updates/susanville-indian-rancheria-public-transportation-program/",
-          "associated_feeds": [
-            {
-              "gtfs_agency_id": "62"
-            }
-          ],
-          "tags": {
-            "us_ntd_id": "99256"
-          }
+      "spec": "gtfs",
+      "id": "f-9qb-sonomacounty~ca~us",
+      "urls": {
+        "static_current": "http://data.trilliumtransit.com/gtfs/sonomacounty-ca-us/sonomacounty-ca-us.zip"
+      },
+      "license": {
+        "use_without_attribution": "yes",
+        "create_derived_product": "yes",
+        "redistribute": "yes"
+      },
+      "tags": {
+        "managed_by": "trillium",
+        "exclude_from_global_query": "true"
+      }
+    },
+    {
+      "spec": "gtfs",
+      "id": "f-djn-spacecoast~fl~us",
+      "urls": {
+        "static_current": "http://data.trilliumtransit.com/gtfs/spacecoast-fl-us/spacecoast-fl-us.zip"
+      },
+      "license": {
+        "use_without_attribution": "yes",
+        "create_derived_product": "yes",
+        "redistribute": "yes"
+      },
+      "tags": {
+        "feed_id": "spacecoast-fl-us",
+        "managed_by": "trillium",
+        "gtfs_data_exchange": "space-coast-area-transit"
+      },
+      "operators": [
+        {
+          "onestop_id": "o-djn-spacecoastareatransit",
+          "tags": {
+            "us_ntd_id": "40063",
+            "wikidata_id": "Q7572299",
+            "twitter_general": "321Transit"
+          },
+          "name": "Space Coast Area Transit",
+          "website": "http://www.ridescat.com/",
+          "associated_feeds": [
+            {
+              "gtfs_agency_id": "71"
+            }
+          ]
+        }
+      ]
+    },
+    {
+      "spec": "gtfs",
+      "id": "f-dru-stagecoach~vt~us",
+      "urls": {
+        "static_current": "http://data.trilliumtransit.com/gtfs/stagecoach-vt-us/stagecoach-vt-us.zip"
+      },
+      "license": {
+        "use_without_attribution": "yes",
+        "create_derived_product": "yes",
+        "redistribute": "yes"
+      },
+      "tags": {
+        "feed_id": "stagecoach-vt-us",
+        "managed_by": "trillium",
+        "gtfs_data_exchange": "stagecoach-transportation-services"
+      },
+      "operators": [
+        {
+          "onestop_id": "o-dru-stagecoachtransportationservices",
+          "tags": {
+            "us_ntd_id": "1R06-10168"
+          },
+          "name": "Stagecoach Transportation Services",
+          "website": "http://stagecoach-rides.org",
+          "associated_feeds": [
+            {
+              "gtfs_agency_id": "222"
+            }
+          ]
+        }
+      ]
+    },
+    {
+      "spec": "gtfs",
+      "id": "f-trivalley~vt~us",
+      "urls": {
+        "static_current": "http://data.trilliumtransit.com/gtfs/trivalleytransit-vt-us/trivalleytransit-vt-us.zip"
+      },
+      "license": {
+        "url": "http://vermont-gtfs.org/"
+      },
+      "operators": [
+        {
+          "onestop_id": "o-dru-tri~valleytransit",
+          "name": "Tri-Valley Transit",
+          "website": "https://www.trivalleytransit.org/",
+          "associated_feeds": [
+            {
+              "gtfs_agency_id": "986"
+            }
+          ],
+          "tags": {
+            "twitter_general": "actransitvt",
+            "us_ntd_id": "1R06-10143,1R06-10168"
+          }
+        }
+      ]
+    },
+    {
+      "id": "f-dru-vttranslines~vt~us",
+      "spec": "gtfs",
+      "urls": {
+        "static_current": "https://data.trilliumtransit.com/gtfs/vttranslines-vt-us/vttranslines-vt-us.zip"
+      },
+      "license": {
+        "url": "https://vermont-gtfs.org/",
+        "use_without_attribution": "yes",
+        "create_derived_product": "yes"
+      },
+      "operators": [
+        {
+          "onestop_id": "o-dru-vermonttranslines",
+          "name": "Vermont Translines",
+          "website": "https://www.vttranslines.com/",
+          "associated_feeds": [
+            {
+              "gtfs_agency_id": "228"
+            }
+          ],
+          "tags": {
+            "twitter_general": "vttranslines"
+          }
+        }
+      ]
+    },
+    {
+      "id": "f-drvc-rtp~me~us",
+      "spec": "gtfs",
+      "urls": {
+        "static_current": "https://data.trilliumtransit.com/gtfs/rtp-me-us/rtp-me-us.zip"
+      },
+      "license": {
+        "use_without_attribution": "yes",
+        "create_derived_product": "yes"
+      },
+      "operators": [
+        {
+          "onestop_id": "o-drvc-lakesregionexplorer",
+          "name": "Lakes Region Explorer",
+          "website": "https://www.rtprides.org/lakes-region-explorer/",
+          "associated_feeds": [
+            {
+              "gtfs_agency_id": "522"
+            }
+          ]
+        }
+      ]
+    },
+    {
+      "id": "f-dsi~co~us",
+      "spec": "gtfs",
+      "urls": {
+        "static_current": "https://data.trilliumtransit.com/gtfs/dsi-co-us/dsi-co-us.zip"
+      },
+      "license": {
+        "use_without_attribution": "yes",
+        "create_derived_product": "yes",
+        "redistribute": "yes"
+      }
+    },
+    {
+      "id": "f-elsegundo~ca~us",
+      "spec": "gtfs",
+      "urls": {
+        "static_current": "https://data.trilliumtransit.com/gtfs/elsegundo-ca-us/elsegundo-ca-us.zip"
+      },
+      "license": {
+        "use_without_attribution": "yes",
+        "create_derived_product": "yes"
+      },
+      "tags": {
+        "status": "outdated"
+      },
+      "operators": [
+        {
+          "onestop_id": "o-c20-southmetroareametroaltransit",
+          "tags": {
+            "us_ntd_id": "00046",
+            "wikidata_id": "Q7567940"
+          },
+          "name": "South Metro Area Regional Transit",
+          "short_name": "SMART",
+          "website": "http://www.ridesmart.com/",
+          "associated_feeds": [
+            {
+              "gtfs_agency_id": "101"
+            }
+          ]
+        }
+      ]
+    },
+    {
+      "spec": "gtfs",
+      "id": "f-9qc-yubasutter~ca~us",
+      "urls": {
+        "static_current": "http://data.trilliumtransit.com/gtfs/yubasutter-ca-us/yubasutter-ca-us.zip"
+      },
+      "license": {
+        "use_without_attribution": "yes",
+        "create_derived_product": "yes",
+        "redistribute": "yes"
+      },
+      "tags": {
+        "feed_id": "yubasutter-ca-us",
+        "managed_by": "trillium"
+      },
+      "operators": [
+        {
+          "onestop_id": "o-9qc-yuba~suttertransit",
+          "tags": {
+            "us_ntd_id": "90061",
+            "wikidata_id": "Q8060099",
+            "twitter_general": "yubacounty"
+          },
+          "name": "Yuba-Sutter Transit"
+        }
+      ]
+    },
+    {
+      "spec": "gtfs",
+      "id": "f-dnr-tta~regionalbus~nc~us",
+      "urls": {
+        "static_current": "http://data.trilliumtransit.com/gtfs/tta-regionalbus-nc-us/tta-regionalbus-nc-us.zip"
+      },
+      "license": {
+        "use_without_attribution": "yes",
+        "create_derived_product": "yes",
+        "redistribute": "yes",
+        "url": "https://gotriangle.org/developer-terms-and-conditions"
+      },
+      "tags": {
+        "feed_id": "tta-regionalbus-nc-us",
+        "managed_by": "trillium"
+      },
+      "operators": [
+        {
+          "onestop_id": "o-dnr-gotriangle",
+          "tags": {
+            "us_ntd_id": "40108",
+            "wikidata_id": "Q7840091",
+            "twitter_general": "ocptnc"
+          },
+          "name": "GoTriangle"
+        }
+      ]
+    },
+    {
+      "spec": "gtfs",
+      "id": "f-drsb-wrta",
+      "urls": {
+        "static_current": "http://data.trilliumtransit.com/gtfs/wrta-ma-us/wrta-ma-us.zip"
+      },
+      "license": {
+        "url": "https://www.massdot.state.ma.us/Portals/0/docs/developers/develop_license_agree.pdf",
+        "use_without_attribution": "no",
+        "create_derived_product": "yes",
+        "redistribute": "yes",
+        "attribution_text": "Clearly acknowledge MassDOT as the provider of the Data."
+      },
+      "operators": [
+        {
+          "onestop_id": "o-drsb-wrta",
+          "tags": {
+            "us_ntd_id": "10014",
+            "wikidata_id": "Q8034217",
+            "twitter_general": "therta"
+          },
+          "name": "Worcester Regional Transit Authority",
+          "short_name": "WRTA"
+        }
+      ]
+    },
+    {
+      "spec": "gtfs",
+      "id": "f-dnh0-gwinnettcountytransit",
+      "urls": {
+        "static_current": "http://data.trilliumtransit.com/gtfs/gwinnettcountytransit-ga-us/gwinnettcountytransit-ga-us.zip"
+      },
+      "license": {
+        "url": "http://atlantaregional.com/File%20Library/Transportation/Transit/Developers-Agreement-for-Web.pdf",
+        "use_without_attribution": "yes",
+        "create_derived_product": "yes",
+        "redistribute": "yes"
+      },
+      "operators": [
+        {
+          "onestop_id": "o-dnh0-gwinnettcountytransit",
+          "tags": {
+            "us_ntd_id": "40138",
+            "wikidata_id": "Q5623666",
+            "twitter_general": "gctransit"
+          },
+          "name": "Gwinnett County Transit",
+          "short_name": "GCT",
+          "website": "http://www.gctransit.com",
+          "associated_feeds": [
+            {
+              "gtfs_agency_id": "GCT"
+            }
+          ]
+        }
+      ]
+    },
+    {
+      "spec": "gtfs",
+      "id": "f-9q56-thousandoaks~ca~us",
+      "urls": {
+        "static_current": "http://data.trilliumtransit.com/gtfs/thousandoaks-ca-us/thousandoaks-ca-us.zip"
+      },
+      "tags": {
+        "feed_id": "thousandoaks-ca-us",
+        "managed_by": "trillium",
+        "gtfs_data_exchange": "thousand-oaks-transit"
+      },
+      "operators": [
+        {
+          "onestop_id": "o-9q56-thousandoakstransit",
+          "tags": {
+            "us_ntd_id": "90165",
+            "wikidata_id": "Q7797062",
+            "twitter_general": "TOTransit"
+          },
+          "name": "Thousand Oaks Transit",
+          "website": "http://www.toaks.org/government/depts/public_works/transportation/default.asp",
+          "associated_feeds": [
+            {
+              "gtfs_agency_id": "526"
+            }
+          ]
+        }
+      ]
+    },
+    {
+      "spec": "gtfs",
+      "id": "f-djj6-thehernandoexpress~fl~us",
+      "urls": {
+        "static_current": "http://data.trilliumtransit.com/gtfs/thehernandoexpress-fl-us/thehernandoexpress-fl-us.zip"
+      },
+      "tags": {
+        "status": "outdated",
+        "feed_id": "thehernandoexpress-fl-us"
+      },
+      "operators": [
+        {
+          "onestop_id": "o-djj6-hernandobus",
+          "tags": {
+            "us_ntd_id": "40146",
+            "wikidata_id": "Q7670246",
+            "twitter_general": "HernandoCoGov"
+          },
+          "name": "Hernando County Transit",
+          "short_name": "The Bus"
+        }
+      ]
+    },
+    {
+      "spec": "gtfs",
+      "id": "f-djjk-citruscounty~fl~us",
+      "urls": {
+        "static_current": "http://data.trilliumtransit.com/gtfs/citruscounty-fl-us/citruscounty-fl-us.zip"
+      },
+      "tags": {
+        "feed_id": "citruscounty-fl-us"
+      },
+      "operators": [
+        {
+          "onestop_id": "o-djjk-orangelinebuscitruscountytransit",
+          "tags": {
+            "wikidata_id": "Q5122888",
+            "twitter_general": "citrusbocc"
+          },
+          "name": "Citrus County Transit",
+          "short_name": "Orange Line Bus",
+          "website": "http://www.citruscountytransit.com/",
+          "associated_feeds": [
+            {
+              "gtfs_agency_id": "409"
+            }
+          ]
+        }
+      ]
+    },
+    {
+      "spec": "gtfs",
+      "id": "f-dj3-ecat~fl~us",
+      "urls": {
+        "static_current": "http://data.trilliumtransit.com/gtfs/ecat-fl-us/ecat-fl-us.zip"
+      },
+      "tags": {
+        "feed_id": "ecat-fl-us",
+        "managed_by": "trillium",
+        "gtfs_data_exchange": "escambia-county-area-transit"
+      },
+      "operators": [
+        {
+          "onestop_id": "o-dj3-escambiacountyareatransit",
+          "tags": {
+            "us_ntd_id": "40038",
+            "wikidata_id": "Q5396846",
+            "twitter_general": "rideecat"
+          },
+          "name": "Escambia County Area Transit",
+          "short_name": "ECAT",
+          "website": "https://goecat.com/",
+          "associated_feeds": [
+            {
+              "gtfs_agency_id": "413"
+            }
+          ]
+        }
+      ]
+    },
+    {
+      "spec": "gtfs",
+      "id": "f-dj6m-okaloosacountytransit~fl~us",
+      "urls": {
+        "static_current": "http://data.trilliumtransit.com/gtfs/okaloosacountytransit-fl-us/okaloosacountytransit-fl-us.zip"
+      },
+      "tags": {
+        "status": "outdated",
+        "feed_id": "okaloosacountytransit-fl-us",
+        "gtfs_data_exchange": "emerald-coast-rider"
+      },
+      "operators": [
+        {
+          "onestop_id": "o-dj6m-emeraldcoastrider",
+          "tags": {
+            "us_ntd_id": "40128"
+          },
+          "name": "Emerald Coast Rider",
+          "short_name": "ECR",
+          "website": "http://ecrider.org/",
+          "associated_feeds": [
+            {
+              "gtfs_agency_id": "412"
+            }
+          ]
+        }
+      ]
+    },
+    {
+      "spec": "gtfs",
+      "id": "f-dj75-baytowntrolley~fl~us",
+      "urls": {
+        "static_current": "http://data.trilliumtransit.com/gtfs/baytowntrolley-fl-us/baytowntrolley-fl-us.zip"
+      },
+      "tags": {
+        "feed_id": "baytowntrolley-fl-us",
+        "managed_by": "trillium",
+        "gtfs_data_exchange": "bay-town-trolley"
+      },
+      "operators": [
+        {
+          "onestop_id": "o-dj75-baytowntrolley",
+          "tags": {
+            "wikidata_id": "Q4874138",
+            "twitter_general": "BayTownTrolley"
+          },
+          "name": "Bay Town Trolley",
+          "website": "http://www.baytowntrolley.org",
+          "associated_feeds": [
+            {
+              "gtfs_agency_id": "407"
+            }
+          ]
+        }
+      ]
+    },
+    {
+      "spec": "gtfs",
+      "id": "f-drmg-marthasvineyard~ma~us",
+      "urls": {
+        "static_current": "http://data.trilliumtransit.com/gtfs/marthasvineyard-ma-us/marthasvineyard-ma-us.zip"
+      },
+      "license": {
+        "url": "https://www.massdot.state.ma.us/Portals/0/docs/developers/develop_license_agree.pdf",
+        "use_without_attribution": "no",
+        "create_derived_product": "yes",
+        "redistribute": "yes",
+        "attribution_text": "Clearly acknowledge MassDOT as the provider of the Data."
+      },
+      "tags": {
+        "feed_id": "marthasvineyard-ma-us"
+      },
+      "operators": [
+        {
+          "onestop_id": "o-drmg-marthasvineyardtransitauthority",
+          "tags": {
+            "us_ntd_id": "1R02-10145",
+            "wikidata_id": "Q20715059",
+            "twitter_general": "VTA_MV"
+          },
+          "name": "Martha's Vineyard Transit Authority",
+          "short_name": "VTA"
+        }
+      ]
+    },
+    {
+      "spec": "gtfs",
+      "id": "f-drmm-southeasternregionaltransitauthority",
+      "urls": {
+        "static_current": "http://data.trilliumtransit.com/gtfs/srta-ma-us/srta-ma-us.zip"
+      },
+      "tags": {
+        "managed_by": "trillium",
+        "gtfs_data_exchange": "southeastern-regional-transit-authority"
+      },
+      "license": {
+        "url": "https://www.mass.gov/doc/developers-license-agreement-11132009/download"
+      },
+      "operators": [
+        {
+          "onestop_id": "o-drmm-southeasternregionaltransitauthority",
+          "tags": {
+            "us_ntd_id": "10006",
+            "wikidata_id": "Q7569500",
+            "twitter_general": "srtabus"
+          },
+          "name": "Southeastern Regional Transit Authority",
+          "short_name": "SRTA"
+        }
+      ]
+    },
+    {
+      "spec": "gtfs",
+      "id": "f-dr-peterpanbuslines",
+      "urls": {
+        "static_current": "http://data.trilliumtransit.com/gtfs/peterpan-ma-us/peterpan-ma-us.zip"
+      },
+      "operators": [
+        {
+          "onestop_id": "o-dr-peterpanbonanzadivision",
+          "name": "Peter Pan Bonanza Division",
+          "website": "https://peterpanbus.com/",
+          "associated_feeds": [
+            {
+              "gtfs_agency_id": "642"
+            }
+          ]
         },
         {
-          "onestop_id": "o-9r1h-tehamaruralareaexpress",
-          "name": "Tehama Rural Area Express",
-          "short_name": "TRAX",
-          "website": "https://taketrax.com/",
-          "associated_feeds": [
-            {
-              "gtfs_agency_id": "21"
-            }
-          ],
-          "tags": {
-            "us_ntd_id": "9R02-91089"
-          }
-        }
-      ]
-    },
-    {
-      "id": "f-9r2-siskiyou~ca~us",
-      "spec": "gtfs",
-      "urls": {
-        "static_current": "http://data.trilliumtransit.com/gtfs/siskiyou-ca-us/siskiyou-ca-us.zip"
-      },
-      "license": {
-        "use_without_attribution": "yes",
-        "create_derived_product": "yes"
-      },
-      "tags": {
-        "gtfs_data_exchange": "siskiyou-transit-and-general-express"
-      },
-      "operators": [
-        {
-          "onestop_id": "o-9r2-siskiyoutransitandgeneralexpress",
-          "name": "Siskiyou Transit and General Express",
-          "short_name": "STAGE",
-          "website": "https://www.co.siskiyou.ca.us/generalservices/page/stage-schedule",
-          "associated_feeds": [
-            {
-              "gtfs_agency_id": "24"
-            }
-          ],
-          "tags": {
-            "us_ntd_id": "9R02-91048"
-          }
-        }
-      ]
-    },
-    {
-      "id": "f-9r4-lassen~ca~us",
-      "spec": "gtfs",
-      "urls": {
-        "static_current": "https://data.trilliumtransit.com/gtfs/lassen-ca-us/lassen-ca-us.zip"
-      },
-      "license": {
-        "use_without_attribution": "yes",
-        "create_derived_product": "yes"
-      },
-      "tags": {
-        "gtfs_data_exchange": "lassen-rural-bus"
-      },
-      "operators": [
-        {
-          "onestop_id": "o-9r4-lassenruralbus",
-          "name": "Lassen Rural Bus",
-          "website": "http://www.lassentransportation.com/",
-          "associated_feeds": [
-            {
-              "gtfs_agency_id": "81"
-            }
-          ],
-          "tags": {
-            "us_ntd_id": "9R02-91098"
-          }
-        }
-      ]
-    },
-    {
-      "id": "f-9r4-plumas~ca~us",
-      "spec": "gtfs",
-      "urls": {
-        "static_current": "https://data.trilliumtransit.com/gtfs/plumas-ca-us/plumas-ca-us.zip"
-      },
-      "license": {
-        "use_without_attribution": "yes",
-        "create_derived_product": "yes"
-      },
-      "tags": {
-        "gtfs_data_exchange": "plumas-transit"
-      },
-      "operators": [
-        {
-          "onestop_id": "o-9r4-plumastransit",
-          "name": "Plumas Transit",
-          "website": "https://www.plumastransit.com/",
-          "associated_feeds": [
-            {
-              "gtfs_agency_id": "20"
-            }
-          ],
-          "tags": {
-            "us_ntd_id": "9R02-91119"
-          }
-        }
-      ]
-    },
-    {
-      "id": "f-9r4-rtcride",
-      "spec": "gtfs",
-      "urls": {
-        "static_current": "https://data.trilliumtransit.com/gtfs/rtc-nv-us/rtc-nv-us.zip"
-      },
-      "license": {
-        "url": "https://www.rtcwashoe.com/terms-of-use/"
-      },
-      "tags": {
-        "gtfs_data_exchange": "rtc-ride"
-      },
-      "operators": [
-        {
-          "onestop_id": "o-9r4-rtcride",
-          "name": "Regional Transportation Commission",
-          "short_name": "RTC",
-          "website": "https://www.rtcwashoe.com/",
-          "tags": {
-            "twitter_general": "rtcwashoe",
-            "us_ntd_id": "90001",
-            "wikidata_id": "Q7309179"
-          }
-        }
-      ]
-    },
-    {
-      "id": "f-9r88-rogue~valley~transportation~district",
-      "spec": "gtfs",
-      "urls": {
-        "static_current": "https://data.trilliumtransit.com/gtfs/rvtd-or-us/rvtd-or-us.zip"
-      },
-      "license": {
-        "use_without_attribution": "yes",
-        "create_derived_product": "yes"
-      },
-      "operators": [
-        {
-          "onestop_id": "o-9r88-rogue~valley~transportation~district",
-          "name": "Rogue Valley Transportation District",
-          "short_name": "RVTD",
-          "website": "https://rvtd.org/",
-          "associated_feeds": [
-            {
-              "gtfs_agency_id": "981"
-            },
-            {
-              "feed_onestop_id": "f-rogue~valley~transportation~district~rt"
-            }
-          ],
-          "tags": {
-            "twitter_general": "ridervtd",
-            "us_ntd_id": "34",
-            "wikidata_id": "Q7359553"
-          }
-        }
-      ]
-    },
-    {
+          "onestop_id": "o-dr-peterpanbuslines",
+          "tags": {
+            "us_ntd_id": "1R02-10157",
+            "wikidata_id": "Q204807",
+            "twitter_general": "PeterPanBus",
+            "twitter_service_alerts": "peterpanalerts"
+          },
+          "name": "Peter Pan Bus Lines",
+          "website": "http://peterpanbus.com/",
+          "associated_feeds": [
+            {
+              "gtfs_agency_id": "PeterPan"
+            }
+          ]
+        }
+      ]
+    },
+    {
+      "spec": "gtfs",
+      "id": "f-drq4-thewave~nantucketregionaltransitauthority",
+      "urls": {
+        "static_current": "http://data.trilliumtransit.com/gtfs/nantucket-ma-us/nantucket-ma-us.zip"
+      },
+      "tags": {
+        "managed_by": "trillium"
+      },
+      "license": {
+        "url": "https://www.mass.gov/doc/developers-license-agreement-11132009/download"
+      },
+      "operators": [
+        {
+          "onestop_id": "o-drq4-thewave~nantucketregionaltransitauthority",
+          "tags": {
+            "us_ntd_id": "1R02-10162",
+            "wikidata_id": "Q6964378"
+          },
+          "name": "Nantucket Regional Transit Authority",
+          "short_name": "WAVE"
+        }
+      ]
+    },
+    {
+      "spec": "gtfs",
+      "id": "f-drt6-lowellregionaltransitauthority",
+      "urls": {
+        "static_current": "http://data.trilliumtransit.com/gtfs/lowell-ma-us/lowell-ma-us.zip"
+      },
+      "tags": {
+        "managed_by": "trillium",
+        "gtfs_data_exchange": "lowell-regional-transit-authority"
+      },
+      "license": {
+        "url": "https://www.mass.gov/doc/developers-license-agreement-11132009/download"
+      },
+      "operators": [
+        {
+          "onestop_id": "o-drt6-lowellregionaltransitauthority",
+          "tags": {
+            "us_ntd_id": "10005",
+            "wikidata_id": "Q2078562",
+            "twitter_general": "mylrta"
+          },
+          "name": "Lowell Regional Transit Authority",
+          "short_name": "LRTA"
+        }
+      ]
+    },
+    {
+      "spec": "gtfs",
+      "id": "f-drm-thegreaterattleborotauntonregionaltransitauthority",
+      "urls": {
+        "static_current": "http://data.trilliumtransit.com/gtfs/gatra-ma-us/gatra-ma-us.zip"
+      },
+      "tags": {
+        "managed_by": "trillium"
+      },
+      "license": {
+        "url": "https://www.mass.gov/doc/developers-license-agreement-11132009/download"
+      },
+      "operators": [
+        {
+          "onestop_id": "o-drm-thegreaterattleborotauntonregionaltransitauthority",
+          "tags": {
+            "us_ntd_id": "10064",
+            "wikidata_id": "Q5600434"
+          },
+          "name": "Greater Attleboro Taunton Regional Transit Authority",
+          "short_name": "GATRA"
+        }
+      ]
+    },
+    {
+      "spec": "gtfs",
+      "id": "f-drq-capecodregionaltransitauthorityccrta",
+      "urls": {
+        "static_current": "http://data.trilliumtransit.com/gtfs/capecod-ma-us/capecod-ma-us.zip"
+      },
+      "license": {
+        "url": "https://www.massdot.state.ma.us/Portals/0/docs/developers/develop_license_agree.pdf",
+        "use_without_attribution": "no",
+        "create_derived_product": "yes",
+        "redistribute": "yes",
+        "attribution_text": "Clearly acknowledge MassDOT as the provider of the Data."
+      },
+      "tags": {
+        "managed_by": "trillium",
+        "gtfs_data_exchange": "cape-cod-regional-transit-authority"
+      },
+      "operators": [
+        {
+          "onestop_id": "o-drq-capecodregionaltransitauthorityccrta",
+          "tags": {
+            "us_ntd_id": "10105",
+            "wikidata_id": "Q5034704",
+            "twitter_general": "CapeCodRTA"
+          },
+          "name": "Cape Cod Regional Transit Authority",
+          "short_name": "CCRTA"
+        }
+      ]
+    },
+    {
+      "spec": "gtfs",
       "id": "f-9ry8-mountainridestransportationauthoritymrta",
-      "spec": "gtfs",
-      "urls": {
-        "static_historic": [
-          "https://data.trilliumtransit.com/gtfs/mountainrides-id-us/mountainrides-id-us.zip"
-        ]
-      },
-      "license": {
-        "use_without_attribution": "yes",
-        "create_derived_product": "yes"
-      },
-      "tags": {
-        "gtfs_data_exchange": "mountain-rides-transportation-authority-mrta",
-        "status": "outdated"
+      "urls": {
+        "static_current": "http://data.trilliumtransit.com/gtfs/mountainrides-id-us/mountainrides-id-us.zip"
+      },
+      "tags": {
+        "gtfs_data_exchange": "mountain-rides-transportation-authority-mrta"
       },
       "operators": [
         {
@@ -1833,6 +7578,11 @@
           "name": "Mountain Rides Transportation Authority",
           "short_name": "MRTA",
           "website": "http://www.mountainrides.org/",
+          "associated_feeds": [
+            {
+              "gtfs_agency_id": "MRTA"
+            }
+          ],
           "tags": {
             "twitter_general": "mountainrides"
           }
@@ -1840,2025 +7590,326 @@
       ]
     },
     {
-      "id": "f-9t9p7-universityofaz~cattran~freeshuttleservice",
-      "spec": "gtfs",
-      "urls": {
-        "static_historic": [
-          "https://data.trilliumtransit.com/gtfs/cattran-az-us/cattran-az-us.zip"
-        ]
-      },
-      "license": {
-        "use_without_attribution": "yes",
-        "create_derived_product": "yes"
-      },
-      "tags": {
-        "status": "outdated"
-      },
-      "operators": [
-        {
-          "onestop_id": "o-9t9p7-universityofaz~cattran~freeshuttleservice",
-          "name": "University of Arizona",
-          "short_name": "Cat Tran",
-          "website": "http://parking.arizona.edu/alternative/cattran.php"
-        }
-      ]
-    },
-    {
-      "id": "f-9vfu-dentoncountytransportationauthority",
-      "spec": "gtfs",
-      "urls": {
-        "static_current": "https://data.trilliumtransit.com/gtfs/dentoncounty-tx-us/dentoncounty-tx-us.zip",
-        "static_historic": [
-          "https://www.dcta.net/images/uploads/content_files/resource_center/DCTA_GTFS.zip"
-        ]
-      },
-      "license": {
-        "url": "https://www.dcta.net/resources/open-data",
-        "use_without_attribution": "yes",
-        "create_derived_product": "yes"
-      },
-      "operators": [
-        {
-          "onestop_id": "o-9vfu-dentoncountytransportationauthority",
-          "name": "Denton County Transportation Authority",
-          "short_name": "DCTA",
-          "website": "https://www.dcta.net/",
-          "associated_feeds": [
-            {
-              "gtfs_agency_id": "581"
-            },
-            {
-              "feed_onestop_id": "f-dentoncountytransportationauthority~rt"
-            }
-          ],
-          "tags": {
-            "twitter_general": "RideDCTA",
-            "us_ntd_id": "60101",
-            "wikidata_id": "Q5259601"
-          }
-        }
-      ]
-    },
-    {
-      "id": "f-9vg3-startransit~tx~us",
-      "spec": "gtfs",
-      "urls": {
-        "static_current": "https://data.trilliumtransit.com/gtfs/startransit-tx-us/startransit-tx-us.zip"
-      },
-      "license": {
-        "use_without_attribution": "yes",
-        "create_derived_product": "yes"
-      },
-      "operators": [
-        {
-          "onestop_id": "o-9vg3-startransit",
-          "name": "STAR Transit",
-          "website": "https://www.startransit.org/",
-          "associated_feeds": [
-            {
-              "gtfs_agency_id": "556"
-            }
-          ]
-        }
-      ]
-    },
-    {
-      "id": "f-9vxz-jatran~ms~us",
-      "spec": "gtfs",
-      "urls": {
-        "static_current": "https://data.trilliumtransit.com/gtfs/jatran-ms-us/jatran-ms-us.zip"
-      },
-      "license": {
-        "use_without_attribution": "yes",
-        "create_derived_product": "yes"
-      },
-      "tags": {
-        "gtfs_data_exchange": "jatran"
-      },
-      "operators": [
-        {
-          "onestop_id": "o-9vxz-jatran",
-          "name": "JATRAN",
-          "website": "https://www.jacksonms.gov/transportation/",
-          "tags": {
-            "us_ntd_id": "50034",
-            "wikidata_id": "Q6117777"
-          }
-        }
-      ]
-    },
-    {
-      "id": "f-9w-arizonashuttle~az~us",
-      "spec": "gtfs",
-      "urls": {
-        "static_current": "https://data.trilliumtransit.com/gtfs/arizonashuttle-az-us/arizonashuttle-az-us.zip"
-      },
-      "license": {
-        "use_without_attribution": "yes",
-        "create_derived_product": "yes"
-      }
-    },
-    {
-      "id": "f-9w0md-cottonwood~az~us",
-      "spec": "gtfs",
-      "urls": {
-        "static_current": "http://data.trilliumtransit.com/gtfs/cottonwood-az-us/cottonwood-az-us.zip"
-      },
-      "license": {
-        "use_without_attribution": "yes",
-        "create_derived_product": "yes"
-      },
-      "tags": {
-        "feed_id": "cottonwood-az-us",
-        "gtfs_data_exchange": "cottonwood-area-transit"
-      },
-      "operators": [
-        {
-          "onestop_id": "o-9w0md-cottonwoodareatransit",
-          "name": "Cottonwood Area Transit",
-          "short_name": "CAT",
-          "website": "https://cottonwoodaz.gov/161/Cottonwood-Area-Transit-CAT",
-          "associated_feeds": [
-            {
-              "gtfs_agency_id": "64"
-            }
-          ],
-          "tags": {
-            "us_ntd_id": "9R01-91010"
-          }
-        }
-      ]
-    },
-    {
-      "id": "f-9w0q-verdelynx~az~us",
-      "spec": "gtfs",
-      "urls": {
-        "static_current": "https://data.trilliumtransit.com/gtfs/cottonwood-az-us/cottonwood-az-us.zip"
-      },
-      "license": {
-        "use_without_attribution": "yes",
-        "create_derived_product": "yes"
-      },
-      "tags": {
-        "gtfs_data_exchange": "cottonwood-area-transit"
-      },
-      "operators": [
-        {
-          "onestop_id": "o-9w0q-verdelynx",
-          "name": "Verde Lynx",
-          "website": "https://verdeshuttle.com/",
-          "associated_feeds": [
-            {
-              "gtfs_agency_id": "65"
-            }
-          ],
-          "tags": {
-            "us_ntd_id": "9R01-91010"
-          }
-        }
-      ]
-    },
-    {
-      "id": "f-9we1-redappletransit~nm~us",
-      "spec": "gtfs",
-      "urls": {
-        "static_current": "https://data.trilliumtransit.com/gtfs/redappletransit-nm-us/redappletransit-nm-us.zip"
-      },
-      "license": {
-        "use_without_attribution": "yes",
-        "create_derived_product": "yes"
-      },
-      "operators": [
-        {
-          "onestop_id": "o-9we1-redappletransit",
-          "name": "Red Apple Transit",
-          "website": "http://fmtn.org/279/Red-Apple-Transit",
-          "associated_feeds": [
-            {
-              "gtfs_agency_id": "459"
-            }
-          ],
-          "tags": {
-            "us_ntd_id": "60100"
-          }
-        }
-      ]
-    },
-    {
-      "id": "f-9wg-rfta",
-      "spec": "gtfs",
-      "urls": {
-        "static_current": "https://data.trilliumtransit.com/gtfs/rfta-co-us/rfta-co-us.zip"
-      },
-      "license": {
-        "use_without_attribution": "yes",
-        "create_derived_product": "yes"
-      },
-      "operators": [
-        {
-          "onestop_id": "o-9wg-rfta",
-          "name": "Roaring Fork Transportation Authority",
-          "short_name": "RFTA",
-          "website": "https://www.rfta.com/",
-          "associated_feeds": [
-            {
-              "gtfs_agency_id": "639"
-            }
-          ],
-          "tags": {
-            "twitter_general": "RFTA",
-            "us_ntd_id": "8R01-80289",
-            "wikidata_id": "Q7339865"
-          }
-        }
-      ]
-    },
-    {
-      "id": "f-9wgzn-741",
-      "spec": "gtfs",
-      "urls": {
-        "static_current": "https://data.trilliumtransit.com/gtfs/snowmassvillagetransportation-co-us/snowmassvillagetransportation-co-us.zip"
-      },
-      "license": {
-        "use_without_attribution": "yes",
-<<<<<<< HEAD
-        "create_derived_product": "yes",
-        "redistribute": "yes"
-      },
-      "tags": {
-        "exclude_from_global_query": "true",
+      "spec": "gtfs",
+      "id": "f-c427-cityandboroughofjuneau~ak~us",
+      "urls": {
+        "static_current": "http://data.trilliumtransit.com/gtfs/cityandboroughofjuneau-ak-us/cityandboroughofjuneau-ak-us.zip"
+      },
+      "tags": {
+        "feed_id": "cityandboroughofjuneau-ak-us",
         "managed_by": "trillium"
-      }
-=======
-        "create_derived_product": "yes"
-      },
-      "operators": [
-        {
-          "onestop_id": "o-9wgzn-snowmassvillage",
-          "name": "Snowmass Village Shuttle",
-          "website": "http://www.snowmasstransit.com/",
-          "associated_feeds": [
-            {
-              "gtfs_agency_id": "770"
-            }
-          ]
-        }
-      ]
->>>>>>> e8bedfc3
-    },
-    {
-      "id": "f-9wk-sandiashuttle~nm~us",
-      "spec": "gtfs",
-      "urls": {
-        "static_current": "https://data.trilliumtransit.com/gtfs/sandiashuttle-nm-us/sandiashuttle-nm-us.zip"
-      },
-      "license": {
-        "use_without_attribution": "yes",
-        "create_derived_product": "yes"
-      }
-    },
-    {
-      "id": "f-9wv-coloradoshuttle~co~us",
-      "spec": "gtfs",
-      "urls": {
-        "static_current": "https://data.trilliumtransit.com/gtfs/coloradoshuttle-co-us/coloradoshuttle-co-us.zip"
-      },
-      "license": {
-        "use_without_attribution": "yes",
-        "create_derived_product": "yes"
-      }
-    },
-    {
-      "id": "f-9x-bustang~co~us",
-      "spec": "gtfs",
-      "urls": {
-        "static_current": "https://data.trilliumtransit.com/gtfs/outrider-co-us/outrider-co-us.zip",
-        "static_historic": [
-          "https://data.trilliumtransit.com/gtfs/bustang-co-us/bustang-co-us.zip"
-        ]
-      },
-      "license": {
-        "use_without_attribution": "yes",
-        "create_derived_product": "yes"
-      },
-      "tags": {
-        "gtfs_data_exchange": "bustang"
-      },
-      "operators": [
-        {
-          "onestop_id": "o-9x-bustang",
-          "name": "Bustang Outrider",
-          "website": "https://ridebustang.com/",
-          "associated_feeds": [
-            {
-              "gtfs_agency_id": "249"
-            }
-          ],
-          "tags": {
-            "twitter_general": "RideBustang",
-            "wikidata_id": "Q85749670"
-          }
-        }
-      ]
-    },
-    {
-      "id": "f-9xh-cme~co~us",
-      "spec": "gtfs",
-      "urls": {
-        "static_current": "https://data.trilliumtransit.com/gtfs/cme-co-us/cme-co-us.zip"
-      },
-      "license": {
-        "use_without_attribution": "yes",
-        "create_derived_product": "yes"
-      },
-      "operators": [
-        {
-          "onestop_id": "o-9xh-coloradomountainexpress",
-          "name": "Epic Mountain Express",
-          "website": "https://www.epicmountainexpress.com/",
-          "associated_feeds": [
-            {
-              "gtfs_agency_id": "672"
-            }
-          ],
-          "tags": {
-            "twitter_general": "EpicMtnExpress"
-          }
-        }
-      ]
-    },
-    {
-      "id": "f-9xh-ecotransit~co~us",
-      "spec": "gtfs",
-      "urls": {
-        "static_historic": [
-          "https://data.trilliumtransit.com/gtfs/ecotransit-co-us/ecotransit-co-us.zip"
-        ]
-      },
-      "license": {
-        "use_without_attribution": "yes",
-        "create_derived_product": "yes"
-      },
-      "tags": {
-        "status": "outdated"
-      },
-      "operators": [
-        {
-          "onestop_id": "o-9xh-ecotransit",
-          "name": "ECO Transit",
-          "website": "http://www.eaglecounty.us/Transit/",
-          "tags": {
-            "twitter_general": "EagleCounty"
-          }
-        }
-      ]
-    },
-    {
-      "id": "f-9xh3-vailtransit",
-      "spec": "gtfs",
-      "urls": {
-        "static_current": "https://data.trilliumtransit.com/gtfs/vailtransit-co-us/vailtransit-co-us.zip"
-      },
-      "license": {
-        "use_without_attribution": "yes",
-        "create_derived_product": "yes"
-      },
-      "operators": [
-        {
-          "onestop_id": "o-9xh3-vailtransit",
-          "name": "Vail Transit",
-          "website": "https://www.vailgov.com/government/departments/transportation-services/bus-information",
-          "associated_feeds": [
-            {
-              "gtfs_agency_id": "680"
-            },
-            {
-              "feed_onestop_id": "f-vailtransit~rt"
-            }
-          ],
-          "tags": {
-            "twitter_general": "VailGov"
-          }
-        }
-      ]
-    },
-    {
-      "id": "f-9xhg-winterpark~co~us",
-      "spec": "gtfs",
-      "urls": {
-        "static_current": "https://data.trilliumtransit.com/gtfs/winterpark-co-us/winterpark-co-us.zip"
-      },
-      "license": {
-        "use_without_attribution": "yes",
-        "create_derived_product": "yes"
-      },
-      "operators": [
-        {
-          "onestop_id": "o-9xhg-thelift",
-          "name": "The Lift",
-          "website": "https://www.theliftwp.com/",
-          "associated_feeds": [
-            {
-              "gtfs_agency_id": "806"
-            }
-          ]
-        }
-      ]
-    },
-    {
-      "id": "f-9xhv-nps~romo~shuttles",
-      "spec": "gtfs",
-      "urls": {
-        "static_current": "https://data.trilliumtransit.com/gtfs/rockymountainnationalpark-co-us/rockymountainnationalpark-co-us.zip"
-      },
-      "license": {
-        "url": "https://creativecommons.org/publicdomain/zero/1.0/",
-        "use_without_attribution": "yes",
-        "create_derived_product": "yes"
-      },
-      "operators": [
-        {
-          "onestop_id": "o-9xhv-rockymountainnationalpark",
-          "name": "Rocky Mountain National Park Shuttle",
-          "website": "https://www.nps.gov/romo/index.htm",
-          "associated_feeds": [
-            {
-              "gtfs_agency_id": "1608"
-            }
-          ]
-        }
-      ]
-    },
-    {
-      "id": "f-9xj5s-viamobilityservices~co~us",
-      "spec": "gtfs",
-      "urls": {
-        "static_current": "https://data.trilliumtransit.com/gtfs/viamobilityservices-co-us/viamobilityservices-co-us.zip"
-      },
-      "license": {
-        "use_without_attribution": "yes",
-        "create_derived_product": "yes"
-      },
-      "operators": [
-        {
-          "onestop_id": "o-9xj5s-viamobilityservices",
-          "name": "City of Boulder",
-          "website": "https://bouldercolorado.gov/services/hop-bus",
-          "associated_feeds": [
-            {
-              "gtfs_agency_id": "689"
-            },
-            {
-              "feed_onestop_id": "f-9xj5s-viamobilityservices~rt"
-            }
-          ]
-        },
-        {
-          "onestop_id": "o-bouldercounty~co~us",
-          "name": "County of Boulder",
-          "website": "https://www.bouldercounty.org/open-space/parks-and-trails/hessie-trailhead/",
-          "associated_feeds": [
-            {
-              "gtfs_agency_id": "1601"
-            }
-          ]
-        }
-      ]
-    },
-    {
-      "id": "f-9xj5sg-universitycoloradoboulder~co~us",
-      "spec": "gtfs",
-      "urls": {
-        "static_current": "https://data.trilliumtransit.com/gtfs/universitycoloradoboulder-co-us/universitycoloradoboulder-co-us.zip"
-      },
-      "license": {
-        "use_without_attribution": "yes",
-        "create_derived_product": "yes"
-      },
-      "operators": [
-        {
-          "onestop_id": "o-9xj5sg-universityofcoloradoboulder",
-          "name": "University of Colorado Boulder",
-          "short_name": "BuffBus",
-          "website": "https://www.colorado.edu/pts/transportation-options/bus/bus-route-information",
-          "associated_feeds": [
-            {
-              "gtfs_agency_id": "809"
-            },
-            {
-              "feed_onestop_id": "f-cuboulder~rt"
-            },
-            {
-              "feed_onestop_id": "f-cuboulder~rt~alerts"
-            }
-          ],
-          "tags": {
-            "twitter_general": "cu_pts"
-          }
-        }
-      ]
-    },
-    {
-      "id": "f-9yz-jeffersoncounty~mo~us",
-      "spec": "gtfs",
-      "urls": {
-        "static_historic": [
-          "https://data.trilliumtransit.com/gtfs/jeffersoncounty-mo-us/jeffersoncounty-mo-us.zip"
-        ]
-      },
-      "license": {
-        "use_without_attribution": "yes",
-        "create_derived_product": "yes"
-      },
-      "tags": {
-        "gtfs_data_exchange": "jeffco-express",
-        "status": "outdated"
-      },
-      "operators": [
-        {
-          "onestop_id": "o-9yz-jeffcoexpress",
-          "name": "JeffCo Express",
-          "website": "http://www.jeffcoexpress.org/",
-          "tags": {
-            "twitter_general": "JeffCoExpress"
-          }
-        }
-      ]
-    },
-    {
-      "id": "f-9ze3-755",
-      "spec": "gtfs",
-      "urls": {
-        "static_current": "https://data.trilliumtransit.com/gtfs/siouxcity-ia-us/siouxcity-ia-us.zip"
-      },
-      "license": {
-        "url": "https://iowa-gtfs.com/",
-        "use_without_attribution": "yes",
-<<<<<<< HEAD
-        "create_derived_product": "yes",
-        "redistribute": "yes"
-      },
-      "tags": {
-        "exclude_from_global_query": "true",
-        "managed_by": "trillium",
-        "gtfs_data_exchange": "soltrans"
-      }
-=======
-        "create_derived_product": "yes"
-      },
-      "operators": [
-        {
-          "onestop_id": "o-9ze3-siouxcitytransitsystem",
-          "name": "Sioux City Transit System",
-          "website": "https://www.sioux-city.org/government/departments-q-to-z/transit",
-          "associated_feeds": [
-            {
-              "gtfs_agency_id": "780"
-            }
-          ],
-          "tags": {
-            "twitter_general": "locatesiouxcity",
-            "us_ntd_id": "70012",
-            "wikidata_id": "Q7525465"
-          }
-        }
-      ]
->>>>>>> e8bedfc3
-    },
-    {
-      "id": "f-9zep-siouxareametro~sd~us",
-      "spec": "gtfs",
-      "urls": {
-        "static_current": "https://data.trilliumtransit.com/gtfs/siouxareametro-sd-us/siouxareametro-sd-us.zip"
-      },
-      "license": {
-        "use_without_attribution": "yes",
-        "create_derived_product": "yes"
-      },
-      "tags": {
-<<<<<<< HEAD
-        "managed_by": "trillium",
-        "exclude_from_global_query": "true"
-      }
-=======
-        "gtfs_data_exchange": "sioux-area-metro"
-      },
-      "operators": [
-        {
-          "onestop_id": "o-9zep-siouxareametro",
-          "name": "Sioux Area Metro",
-          "short_name": "SAM",
-          "website": "https://www.siouxfalls.org/sam/",
-          "associated_feeds": [
-            {
-              "gtfs_agency_id": "217"
-            }
-          ],
-          "tags": {
-            "twitter_general": "citysiouxfalls",
-            "us_ntd_id": "80002",
-            "wikidata_id": "Q7525432"
-          }
-        }
-      ]
->>>>>>> e8bedfc3
-    },
-    {
-      "id": "f-9zmzj-767",
-      "spec": "gtfs",
-      "urls": {
-        "static_current": "https://data.trilliumtransit.com/gtfs/marshalltownmunicipaltransit-ia-us/marshalltownmunicipaltransit-ia-us.zip"
-      },
-      "license": {
-        "url": "https://iowa-gtfs.com/",
-        "use_without_attribution": "yes",
-        "create_derived_product": "yes"
-      },
-      "operators": [
-        {
-          "onestop_id": "o-9zmzj-marshalltownmunicipaltransit",
-          "name": "Marshalltown Municipal Transit",
-          "website": "https://www.marshalltown-ia.gov/368/Marshalltown-Municipal-Transit",
-          "associated_feeds": [
-            {
-              "gtfs_agency_id": "791"
-            }
-          ],
-          "tags": {
-            "us_ntd_id": "7R01-70092"
-          }
-        }
-      ]
-    },
-    {
-      "id": "f-9zq4g-762",
-      "spec": "gtfs",
-      "urls": {
-        "static_current": "https://data.trilliumtransit.com/gtfs/10-15transit-ia-us/10-15transit-ia-us.zip"
-      },
-      "license": {
-        "url": "https://iowa-gtfs.com/",
-        "use_without_attribution": "yes",
-        "create_derived_product": "yes"
-      },
-      "operators": [
-        {
-          "onestop_id": "o-9zq4g-10~15transit",
-          "name": "10-15 Transit",
-          "website": "https://www.oskaloosaiowa.org/405/Oskaloosa-Rides",
-          "associated_feeds": [
-            {
-              "gtfs_agency_id": "785"
-            }
-          ],
-          "tags": {
-            "us_ntd_id": "7R01-70242",
-            "wikidata_id": "Q7110024"
-          }
-        },
-        {
-          "onestop_id": "o-9zq4g-ottumwatransit",
-          "name": "Ottumwa Transit",
-          "website": "https://www.ottumwa.us/departments/transit/",
-          "associated_feeds": [
-            {
-              "gtfs_agency_id": "751"
-            }
-          ]
-        }
-      ]
-    },
-    {
-      "id": "f-9zqv-coralvilletransitsystem~ia~us",
-      "spec": "gtfs",
-      "urls": {
-        "static_current": "https://data.trilliumtransit.com/gtfs/coralvilletransitsystem-ia-us/coralvilletransitsystem-ia-us.zip"
-      },
-      "license": {
-        "url": "https://iowa-gtfs.com/",
-        "use_without_attribution": "yes",
-        "create_derived_product": "yes"
-      },
-      "operators": [
-        {
-          "onestop_id": "o-9zqv-coralvilletransit",
-          "name": "Coralville Transit",
-          "website": "https://www.coralville.org/166/Bus-Schedules-Route-Maps",
-          "associated_feeds": [
-            {
-              "gtfs_agency_id": "795"
-            },
-            {
-              "feed_onestop_id": "f-coralvilletransit~rt"
-            }
-          ],
-          "tags": {
-            "twitter_general": "coralville_ia",
-            "us_ntd_id": "70030"
-          }
-        }
-      ]
-    },
-    {
-      "id": "f-9zqvh-cambus~ia~us",
-      "spec": "gtfs",
-      "urls": {
-        "static_current": "https://data.trilliumtransit.com/gtfs/cambus-ia-us/cambus-ia-us.zip"
-      },
-      "license": {
-        "url": "https://iowa-gtfs.com/",
-        "use_without_attribution": "yes",
-        "create_derived_product": "yes"
-      },
-      "operators": [
-        {
-          "onestop_id": "o-9zqvh-universityofiowa~cambus",
-          "name": "University of Iowa",
-          "short_name": "CAMBUS",
-          "website": "https://transportation.uiowa.edu/cambus",
-          "associated_feeds": [
-            {
-              "feed_onestop_id": "f-universityofiowa~cambus~rt"
-            }
-          ],
-          "tags": {
-            "twitter_general": "uiowaparktrans",
-            "us_ntd_id": "70019",
-            "wikidata_id": "Q5025682"
-          }
-        }
-      ]
-    },
-    {
-      "id": "f-9zqy-cedarrapidstransit",
-      "spec": "gtfs",
-      "urls": {
-        "static_current": "https://data.trilliumtransit.com/gtfs/cedarrapids-ia-us/cedarrapids-ia-us.zip"
-      },
-      "license": {
-        "url": "https://iowa-gtfs.com/",
-        "use_without_attribution": "yes",
-        "create_derived_product": "yes"
-      },
-      "operators": [
-        {
-          "onestop_id": "o-9zqy-cedarrapidstransit",
-          "name": "Cedar Rapids Transit",
-          "website": "https://www.cedar-rapids.org/residents/city_buses/index.php",
-          "associated_feeds": [
-            {
-              "gtfs_agency_id": "750"
-            }
-          ],
-          "tags": {
-            "twitter_general": "CityofCRiowa",
-            "us_ntd_id": "70008",
-            "wikidata_id": "Q5056856"
-          }
-        }
-      ]
-    },
-    {
-      "id": "f-9zr0n-759",
-      "spec": "gtfs",
-      "urls": {
-        "static_current": "https://data.trilliumtransit.com/gtfs/burlington-ia-us/burlington-ia-us.zip"
-      },
-      "license": {
-        "url": "https://iowa-gtfs.com/",
-        "use_without_attribution": "yes",
-        "create_derived_product": "yes"
-      },
-      "operators": [
-        {
-          "onestop_id": "o-9zr0n-burlingtonurbanservice",
-          "name": "Burlington Urban Service",
-          "short_name": "BUS",
-          "website": "https://www.burlingtoniowa.org/2265/Burlington-Urban-Service-BUS",
-          "associated_feeds": [
-            {
-              "gtfs_agency_id": "783"
-            }
-          ],
-          "tags": {
-            "us_ntd_id": "7R01-70111"
-          }
-        }
-      ]
-    },
-    {
-      "id": "f-9zr78-muscabus",
-      "spec": "gtfs",
-      "urls": {
-        "static_current": "https://data.trilliumtransit.com/gtfs/muscabus-ia-us/muscabus-ia-us.zip"
-      },
-      "license": {
-        "url": "https://iowa-gtfs.com/",
-        "use_without_attribution": "yes",
-        "create_derived_product": "yes"
-      },
-      "operators": [
-        {
-          "onestop_id": "o-9zr78-muscabus",
-          "name": "MuscaBus",
-          "website": "https://www.muscatineiowa.gov/75/Public-Transit",
-          "associated_feeds": [
-            {
-              "gtfs_agency_id": "769"
-            }
-          ],
-          "tags": {
-            "twitter_general": "CityofMuscatine",
-            "us_ntd_id": "7R01-70101"
-          }
-        }
-      ]
-    },
-    {
-      "id": "f-9zry5-clintonmta",
-      "spec": "gtfs",
-      "urls": {
-        "static_current": "https://data.trilliumtransit.com/gtfs/clintonmta-ia-us/clintonmta-ia-us.zip"
-      },
-      "license": {
-        "url": "https://iowa-gtfs.com/",
-        "use_without_attribution": "yes",
-        "create_derived_product": "yes"
-      },
-      "operators": [
-        {
-          "onestop_id": "o-9zry5-clintonmta",
-          "name": "Clinton MTA",
-          "website": "http://www.cityofclintoniowa.us/departments/transit_and_fleet_maintenance/",
-          "associated_feeds": [
-            {
-              "gtfs_agency_id": "776"
-            }
-          ],
-          "tags": {
-            "us_ntd_id": "7R01-70173"
-          }
-        }
-      ]
-    },
-    {
-      "id": "f-9zt1b-dodgerarearapidtransit",
-      "spec": "gtfs",
-      "urls": {
-        "static_current": "https://data.trilliumtransit.com/gtfs/dart-ia-us/dart-ia-us.zip"
-      },
-      "license": {
-        "url": "https://iowa-gtfs.com/",
-        "use_without_attribution": "yes",
-        "create_derived_product": "yes"
-      },
-      "operators": [
-        {
-          "onestop_id": "o-9zt1b-dodgerarearapidtransit",
-          "name": "Dodger Area Rapid Transit",
-          "short_name": "DART",
-          "website": "https://www.midascogia.net/transit/transit_index.php",
-          "associated_feeds": [
-            {
-              "gtfs_agency_id": "781"
-            }
-          ],
-          "tags": {
-            "us_ntd_id": "7R01-70108"
-          }
-        }
-      ]
-    },
-    {
-      "id": "f-9ztt-masoncitypublictransit",
-      "spec": "gtfs",
-      "urls": {
-        "static_current": "https://data.trilliumtransit.com/gtfs/masoncity-ia-us/masoncity-ia-us.zip"
-      },
-      "license": {
-        "url": "https://iowa-gtfs.com/",
-        "use_without_attribution": "yes",
-        "create_derived_product": "yes"
-      },
-      "operators": [
-        {
-          "onestop_id": "o-9ztt-masoncitypublictransit",
-          "name": "Mason City Public Transit",
-          "website": "https://www.masoncity.net/pview.aspx?id=18070&catid=0",
-          "associated_feeds": [
-            {
-              "gtfs_agency_id": "779"
-            }
-          ],
-          "tags": {
-            "twitter_general": "masoncityiowa",
-            "us_ntd_id": "7R01-70260"
-          }
-        }
-      ]
-    },
-    {
-      "id": "f-acrta~oh~us",
-      "spec": "gtfs",
-      "urls": {
-        "static_current": "https://data.trilliumtransit.com/gtfs/acrta-oh-us/acrta-oh-us.zip"
-      },
-      "license": {
-        "use_without_attribution": "yes",
-        "create_derived_product": "yes"
-      },
-      "operators": [
-        {
-          "onestop_id": "o-acrta~oh~us",
-          "name": "Allen County Regional Transit Authority",
-          "short_name": "ACRTA",
-          "website": "https://www.acrta.com/",
-          "associated_feeds": [
-            {
-              "gtfs_agency_id": "747"
-            }
-          ]
-        }
-      ]
-    },
-    {
-      "id": "f-alhambra~ca~us",
-      "spec": "gtfs",
-      "urls": {
-        "static_historic": [
-          "http://data.trilliumtransit.com/gtfs/alhambra-ca-us/alhambra-ca-us.zip"
-        ]
-      },
-      "license": {
-        "use_without_attribution": "yes",
-        "create_derived_product": "yes"
-      },
-      "tags": {
-        "status": "outdated"
-      },
-      "operators": [
-        {
-          "onestop_id": "o-9q5cz-alhambracommunitytransit",
-          "name": "Alhambra Community Transit",
-          "short_name": "ACT",
-          "tags": {
-            "us_ntd_id": "90247"
-          }
-        }
-      ]
-    },
-    {
-      "id": "f-allpointstransit~co~us",
-      "spec": "gtfs",
-      "urls": {
-        "static_current": "https://data.trilliumtransit.com/gtfs/allpointstransit-co-us/allpointstransit-co-us.zip"
-      },
-      "license": {
-        "use_without_attribution": "yes",
-        "create_derived_product": "yes"
-      },
-      "operators": [
-        {
-          "onestop_id": "o-9wg6-allpointstransit",
-          "name": "All Points Transit",
-          "website": "https://www.allpointstransit.com/",
-          "associated_feeds": [
-            {
-              "gtfs_agency_id": "1599"
-            }
-          ],
-          "tags": {
-            "twitter_general": "AllPntsTransit",
-            "us_ntd_id": "8R01-88215"
-          }
-        }
-      ]
-    },
-    {
-      "id": "f-altavista~va~us",
-      "spec": "gtfs",
-      "urls": {
-        "static_current": "https://data.trilliumtransit.com/gtfs/altavista-va-us/altavista-va-us.zip"
-      },
-      "license": {
-        "use_without_attribution": "yes",
-<<<<<<< HEAD
-        "create_derived_product": "yes",
-        "redistribute": "yes"
-      },
-      "tags": {
-        "exclude_from_global_query": "true",
-        "managed_by": "trillium"
-      }
-=======
-        "create_derived_product": "yes"
-      },
-      "operators": [
-        {
-          "onestop_id": "o-altavista~va~us",
-          "name": "Altavista Community Transit System",
-          "short_name": "ACTS",
-          "website": "https://www.altavistava.gov/government/town_departments/transportation/index.php",
-          "associated_feeds": [
-            {
-              "gtfs_agency_id": "1764"
-            }
-          ]
-        }
-      ]
->>>>>>> e8bedfc3
-    },
-    {
-      "id": "f-arcadia~ca~us",
-      "spec": "gtfs",
-      "urls": {
-        "static_historic": [
-          "https://data.trilliumtransit.com/gtfs/arcadia-ca-us/arcadia-ca-us.zip"
-        ]
-      },
-      "license": {
-        "use_without_attribution": "yes",
-        "create_derived_product": "yes"
-      },
-      "tags": {
-        "status": "outdated"
-      },
-      "operators": [
-        {
-          "onestop_id": "o-9qh44-arcadiatransit",
-          "name": "Arcadia Transit",
-          "tags": {
-            "us_ntd_id": "90044"
-          }
-        }
-      ]
-    },
-    {
-      "id": "f-arvin~ca~us",
-      "spec": "gtfs",
-      "urls": {
-        "static_historic": [
-          "https://data.trilliumtransit.com/gtfs/arvin-ca-us/arvin-ca-us.zip"
-        ]
-      },
-      "license": {
-        "use_without_attribution": "yes",
-        "create_derived_product": "yes"
-      },
-      "tags": {
-        "status": "outdated"
-      },
-      "operators": [
-        {
-          "onestop_id": "o-9q7-arvintransit",
-          "name": "Arvin Transit",
-          "tags": {
-            "us_ntd_id": "9R02-91027",
-            "wikidata_id": "Q4802468"
-          }
-        }
-      ]
-    },
-    {
-      "id": "f-auburntransit~ca~us",
-      "spec": "gtfs",
-      "urls": {
-        "static_current": "https://data.trilliumtransit.com/gtfs/auburntransit-ca-us/auburntransit-ca-us.zip"
-      },
-      "license": {
-        "use_without_attribution": "yes",
-        "create_derived_product": "yes"
-      },
-      "operators": [
-        {
-          "onestop_id": "o-9qcvk-auburntransit",
-          "name": "Auburn Transit",
-          "website": "https://www.auburn.ca.gov/192/Transit-Services",
-          "associated_feeds": [
-            {
-              "gtfs_agency_id": "1593"
-            }
-          ],
-          "tags": {
-            "us_ntd_id": "9R02-91032"
-          }
-        }
-      ]
-    },
-    {
-      "id": "f-avon~co~us",
-      "spec": "gtfs",
-      "urls": {
-        "static_current": "https://data.trilliumtransit.com/gtfs/avon-co-us/avon-co-us.zip"
-      },
-      "license": {
-        "use_without_attribution": "yes",
-        "create_derived_product": "yes"
-      },
-      "operators": [
-        {
-          "onestop_id": "o-avon~co~us",
-          "name": "Avon Transit",
-          "website": "https://www.avon.org/2083/Transit",
-          "associated_feeds": [
-            {
-              "gtfs_agency_id": "1554"
-            }
-          ]
-        }
-      ]
-    },
-    {
-      "id": "f-baldwinpark~ca~us",
-      "spec": "gtfs",
-      "urls": {
-        "static_historic": [
-          "https://data.trilliumtransit.com/gtfs/baldwinpark-ca-us/baldwinpark-ca-us.zip"
-        ]
-      },
-      "license": {
-        "use_without_attribution": "yes",
-        "create_derived_product": "yes"
-      },
-      "tags": {
-        "status": "outdated"
-      },
-      "operators": [
-        {
-          "onestop_id": "o-9qh1g-baldwinparktransit",
-          "name": "Baldwin Park Transit",
-          "tags": {
-            "twitter_general": "BaldwinParkCA",
-            "us_ntd_id": "90251"
-          }
-        }
-      ]
-    },
-    {
-      "id": "f-banning~pass~transit",
-      "spec": "gtfs",
-      "urls": {
-        "static_current": "https://data.trilliumtransit.com/gtfs/banning-ca-us/banning-ca-us.zip"
-      },
-      "license": {
-        "use_without_attribution": "yes",
-        "create_derived_product": "yes"
-      },
-      "operators": [
-        {
-          "onestop_id": "o-9qhb-cityofbanningtransit",
-          "name": "City of Banning Transit",
-          "website": "http://www.ci.banning.ca.us/351/Bus-Schedules",
-          "associated_feeds": [
-            {
-              "gtfs_agency_id": "72"
-            },
-            {
-              "feed_onestop_id": "f-banning~pass~transit~rt"
-            },
-            {
-              "feed_onestop_id": "f-banning~pass~transit~rt~alerts"
-            }
-          ]
-        }
-      ]
-    },
-    {
-      "id": "f-banning~pass~transit~rt~alerts",
-      "spec": "gtfs-rt",
-      "urls": {
-        "realtime_alerts": "http://gtfs-realtime.trilliumtransit.com/gtfs-realtime/feed/banning-ca-us/service_alerts.proto"
-      }
-    },
-    {
-      "id": "f-bay~transit~va",
-      "spec": "gtfs",
-      "urls": {
-        "static_current": "https://data.trilliumtransit.com/gtfs/baytransit-va-us/baytransit-va-us.zip"
-      },
-      "license": {
-        "use_without_attribution": "yes",
-        "create_derived_product": "yes"
-      },
-      "operators": [
-        {
-          "onestop_id": "o-dq9-baytransit",
-          "name": "Bay Transit",
-          "website": "https://www.baytransit.org/",
-          "associated_feeds": [
-            {
-              "gtfs_agency_id": "1795"
-            }
-          ],
-          "tags": {
-            "us_ntd_id": "3R06-30172"
-          }
-        }
-      ]
-    },
-    {
-      "id": "f-beartransit~ca~us",
-      "spec": "gtfs",
-      "urls": {
-        "static_historic": [
-          "https://data.trilliumtransit.com/gtfs/beartransit-ca-us/beartransit-ca-us.zip"
-        ]
-      },
-      "license": {
-        "use_without_attribution": "yes",
-        "create_derived_product": "yes"
-      },
-      "tags": {
-        "status": "outdated"
-      },
-      "operators": [
-        {
-          "onestop_id": "o-9q9p3-beartransit",
-          "name": "University of California Berkeley Shuttle",
-          "short_name": "Bear Transit",
-          "website": "http://pt.berkeley.edu/around/transit/routes/",
-          "tags": {
-            "twitter_general": "CalParking",
-            "us_ntd_id": "9R02-91012",
-            "wikidata_id": "Q4876580"
-          }
-        }
-      ]
-    },
-    {
-      "id": "f-bellflower~ca~us",
-      "spec": "gtfs",
-      "urls": {
-        "static_historic": [
-          "https://data.trilliumtransit.com/gtfs/bellflower-ca-us/bellflower-ca-us.zip"
-        ]
-      },
-      "license": {
-        "use_without_attribution": "yes",
-        "create_derived_product": "yes"
-      },
-      "tags": {
-        "status": "outdated"
-      },
-      "operators": [
-        {
-          "onestop_id": "o-9q5bz-bellflowerbus",
-          "name": "Bellflower Bus",
-          "tags": {
-            "us_ntd_id": "90254"
-          }
-        }
-      ]
-    },
-    {
-      "id": "f-bellgardens~ca~us",
-      "spec": "gtfs",
-      "urls": {
-        "static_historic": [
-          "https://data.trilliumtransit.com/gtfs/bellgardens-ca-us/bellgardens-ca-us.zip"
-        ]
-      },
-      "license": {
-        "use_without_attribution": "yes",
-        "create_derived_product": "yes"
-      },
-      "tags": {
-        "status": "outdated"
-      },
-      "operators": [
-        {
-          "onestop_id": "o-9q5cp-bellgardenstrolley",
-          "name": "Bell Gardens Trolley",
-          "tags": {
-            "twitter_general": "bellgardenscity",
-            "us_ntd_id": "90253"
-          }
-        }
-      ]
-    },
-    {
-      "id": "f-benson~az~us",
-      "spec": "gtfs",
-      "urls": {
-        "static_current": "https://data.trilliumtransit.com/gtfs/benson-az-us/benson-az-us.zip"
-      },
-      "license": {
-        "use_without_attribution": "yes",
-        "create_derived_product": "yes"
-      },
-      "operators": [
-        {
-          "onestop_id": "o-benson~az~us",
-          "name": "Benson Area Transit",
-          "short_name": "BAT",
-          "website": "https://www.cityofbenson.com/index.asp?SEC=768D52EE-579F-4A59-8C5A-808204B1B244&Type=B_BASIC"
-        }
-      ]
-    },
-    {
-      "id": "f-bentcounty~co~us",
-      "spec": "gtfs",
-      "urls": {
-        "static_current": "https://data.trilliumtransit.com/gtfs/bentcounty-co-us/bentcounty-co-us.zip"
-      },
-      "license": {
-        "use_without_attribution": "yes",
-        "create_derived_product": "yes"
-      },
-      "operators": [
-        {
-          "onestop_id": "o-9wy-bentcountytransportation",
-          "name": "Bent County Transit",
-          "website": "https://www.bentcounty.net/residents/transportation.php#.YkObZxBKhxg",
-          "associated_feeds": [
-            {
-              "gtfs_agency_id": "1645"
-            }
-          ],
-          "tags": {
-            "us_ntd_id": "8R01-88229"
-          }
-        }
-      ]
-    },
-    {
-      "id": "f-blackhawktramway~co~us",
-      "spec": "gtfs",
-      "urls": {
-        "static_current": "https://data.trilliumtransit.com/gtfs/blackhawktramway-co-us/blackhawktramway-co-us.zip"
-      },
-      "license": {
-        "use_without_attribution": "yes",
-        "create_derived_product": "yes"
-      },
-      "operators": [
-        {
-          "onestop_id": "o-9xhfr-blackhawkandcentralcitytramway",
-          "name": "Blackhawk and Central City Tramway",
-          "website": "https://www.cityofblackhawk.org/public-works/pages/shuttle-service",
-          "associated_feeds": [
-            {
-              "gtfs_agency_id": "1646"
-            }
-          ],
-          "tags": {
-            "us_ntd_id": "8R01-80119"
-          }
-        }
-      ]
-    },
-    {
-      "id": "f-blackstone~va~us",
-      "spec": "gtfs",
-      "urls": {
-        "static_current": "https://data.trilliumtransit.com/gtfs/blackstone-va-us/blackstone-va-us.zip"
-      },
-      "license": {
-        "use_without_attribution": "yes",
-        "create_derived_product": "yes"
-      },
-      "operators": [
-        {
-          "onestop_id": "o-blackstone~va~us",
-          "name": "Blackstone Area Bus System",
-          "short_name": "BABS",
-          "website": "https://www.blackstonebus.com/",
-          "associated_feeds": [
-            {
-              "gtfs_agency_id": "1793"
-            }
-          ]
-        }
-      ]
-    },
-    {
-      "id": "f-blossomexpress~ca~us",
-      "spec": "gtfs",
-      "urls": {
-        "static_historic": [
-          "https://data.trilliumtransit.com/gtfs/blossomexpress-ca-us/blossomexpress-ca-us.zip"
-        ]
-      },
-      "license": {
-        "use_without_attribution": "yes",
-        "create_derived_product": "yes"
-      },
-      "tags": {
-        "status": "outdated"
-      },
-      "operators": [
-        {
-          "onestop_id": "o-blossomexpress~ca~us",
-          "name": "Blossom Express"
-        }
-      ]
-    },
-    {
-      "id": "f-bouldercounty~co~us",
-      "spec": "gtfs",
-      "urls": {
-        "static_current": "http://data.trilliumtransit.com/gtfs/bouldercounty-co-us/bouldercounty-co-us.zip"
-      }
-    },
-    {
-      "id": "f-breckenridgefreeride~co~us",
-      "spec": "gtfs",
-      "urls": {
-        "static_current": "https://data.trilliumtransit.com/gtfs/breckenridgefreeride-co-us/breckenridgefreeride-co-us.zip"
-      },
-      "license": {
-        "use_without_attribution": "yes",
-        "create_derived_product": "yes"
-      },
-      "operators": [
-        {
-          "onestop_id": "o-9xh8d-breckenridgefreeride",
-          "name": "Breckenridge Free Ride",
-          "website": "https://www.breckfreeride.com/",
-          "associated_feeds": [
-            {
-              "gtfs_agency_id": "1631"
-            }
-          ],
-          "tags": {
-            "twitter_general": "breckfreeride",
-            "us_ntd_id": "8R01-80170"
-          }
-        },
-        {
-          "onestop_id": "o-9xh8d-upperwarriorsmark",
-          "name": "Upper Warriors Mark",
-          "associated_feeds": [
-            {
-              "gtfs_agency_id": "1706"
-            }
-          ]
-        },
-        {
-          "onestop_id": "o-9xh8d-vailskishuttles",
-          "name": "Breckenridge Ski Resort",
-          "associated_feeds": [
-            {
-              "gtfs_agency_id": "1705"
-            }
-          ]
-        }
-      ]
-    },
-    {
-      "id": "f-bristol~va~us",
-      "spec": "gtfs",
-      "urls": {
-        "static_current": "https://data.trilliumtransit.com/gtfs/bristol-va-us/bristol-va-us.zip"
-      },
-      "license": {
-        "use_without_attribution": "yes",
-        "create_derived_product": "yes"
-      },
-      "operators": [
-        {
-          "onestop_id": "o-bristol~va~us",
-          "name": "Bristol Virginia Transit",
-          "short_name": "BVT",
-          "website": "https://www.bristolva.org/196/Transit",
-          "associated_feeds": [
-            {
-              "gtfs_agency_id": "1761"
-            }
-          ]
-        }
-      ]
-    },
-    {
-      "id": "f-c0-bcferries~bc~ca",
-      "spec": "gtfs",
-      "urls": {
-        "static_current": "https://data.trilliumtransit.com/gtfs/bcferries-bc-ca/bcferries-bc-ca.zip"
-      },
-      "license": {
-        "use_without_attribution": "yes",
-        "create_derived_product": "yes"
-      },
-      "operators": [
-        {
-          "onestop_id": "o-c0-bcferries",
-          "name": "BC Ferries",
-          "website": "https://www.bcferries.com/",
-          "associated_feeds": [
-            {
-              "gtfs_agency_id": "965"
-            }
-          ]
-        }
-      ]
-    },
-    {
-      "id": "f-c1f-interisland~ak~us",
-      "spec": "gtfs",
-      "urls": {
-        "static_historic": [
-          "https://data.trilliumtransit.com/gtfs/interisland-ak-us/interisland-ak-us.zip"
-        ]
-      },
-      "license": {
-        "use_without_attribution": "yes",
-        "create_derived_product": "yes"
-      },
-      "tags": {
-        "status": "outdated"
-      },
-      "operators": [
-        {
-          "onestop_id": "o-c1f-inter~islandferryauthority",
-          "name": "Inter-Island Ferry Authority",
-          "website": "http://www.interislandferry.com/",
-          "tags": {
-            "us_ntd_id": "0R04-00382",
-            "wikidata_id": "Q6044644"
-          }
-        }
-      ]
-    },
-    {
-      "id": "f-c1f6-thebus~ketchikangatewayborough~airportferry",
-      "spec": "gtfs",
-      "urls": {
-        "static_current": "https://data.trilliumtransit.com/gtfs/kgb-ak-us/kgb-ak-us.zip"
-      },
-      "license": {
-        "use_without_attribution": "yes",
-        "create_derived_product": "yes"
-      },
-      "operators": [
-        {
-          "onestop_id": "o-c1f6-ak~airportferry",
-          "name": "Airport Ferry",
-          "website": "https://www.kgbak.us/Transit",
-          "associated_feeds": [
-            {
-              "gtfs_agency_id": "554"
-            }
-          ]
-        },
-        {
-          "onestop_id": "o-c1f6-ak~thebus~ketchikangatewayborough",
-          "name": "The Bus",
-          "website": "https://www.kgbak.us/Transit",
-          "associated_feeds": [
-            {
-              "gtfs_agency_id": "553"
-            }
-          ],
-          "tags": {
-            "us_ntd_id": "0R04-00358"
-          }
-        }
-      ]
-    },
-    {
-      "id": "f-c20-wotm~wa~us",
-      "spec": "gtfs",
-      "urls": {
-        "static_current": "https://data.trilliumtransit.com/gtfs/wotm-wa-us/wotm-wa-us.zip"
-      },
-      "license": {
-        "use_without_attribution": "yes",
-        "create_derived_product": "yes"
-      },
-      "tags": {
-<<<<<<< HEAD
+      },
+      "operators": [
+        {
+          "onestop_id": "o-c427-capitaltransit",
+          "tags": {
+            "us_ntd_id": "0R04-00391",
+            "wikidata_id": "Q5035680",
+            "twitter_general": "cbjuneau"
+          },
+          "name": "Capital Transit",
+          "website": "http://www.juneau.org/capitaltransit/",
+          "associated_feeds": [
+            {
+              "gtfs_agency_id": "474"
+            }
+          ]
+        }
+      ]
+    },
+    {
+      "spec": "gtfs",
+      "id": "f-9qc3-datatrilliumtransitcom",
+      "urls": {
+        "static_current": "http://data.trilliumtransit.com/gtfs/riovista-ca-us/riovista-ca-us.zip"
+      },
+      "tags": {
         "managed_by": "trillium",
         "exclude_from_global_query": "true",
         "gtfs_data_exchange": "rio-vista-delta-breeze"
       }
-=======
-        "status": "outdated"
-      },
-      "operators": [
-        {
-          "onestop_id": "o-c20-wahkiakumonthemove",
-          "name": "Wahkiakum on the Move",
-          "tags": {
-            "us_ntd_id": "0R03-00371"
-          }
-        }
-      ]
->>>>>>> e8bedfc3
-    },
-    {
-      "id": "f-c20w-rivercitiestransit~wa~us",
-      "spec": "gtfs",
-      "urls": {
-        "static_current": "https://data.trilliumtransit.com/gtfs/rivercitiestransit-wa-us/rivercitiestransit-wa-us.zip"
-      },
-      "license": {
-        "use_without_attribution": "yes",
-        "create_derived_product": "yes"
-      },
-      "tags": {
-        "gtfs_data_exchange": "rivercities-transit"
-      },
-      "operators": [
-        {
-          "onestop_id": "o-c20w-rivercitiestransit",
-          "name": "RiverCities Transit",
-          "short_name": "RCT",
-          "website": "https://rctransit.org/",
-          "associated_feeds": [
-            {
-              "gtfs_agency_id": "226"
-            }
-          ],
-          "tags": {
-            "us_ntd_id": "00016",
-            "wikidata_id": "Q28451877"
-          }
-        }
-      ]
-    },
-    {
-      "id": "f-c215-gorgewet~wa~us",
-      "spec": "gtfs",
-      "urls": {
-        "static_current": "https://data.trilliumtransit.com/gtfs/skamaniacounty-wa-us/skamaniacounty-wa-us.zip"
-      },
-      "license": {
-        "use_without_attribution": "yes",
-        "create_derived_product": "yes"
-      },
-      "operators": [
-        {
-          "onestop_id": "o-c215-skamaniacountypublictransitgorgewetbus",
-          "name": "Skamania County Transit",
-          "website": "https://www.skamaniacounty.org/departments-offices/senior-services/services/public-transportation",
-          "associated_feeds": [
-            {
-              "gtfs_agency_id": "1814"
-            }
-          ]
-        }
-      ]
-    },
-    {
-      "id": "f-c22-mason~wa~us",
-      "spec": "gtfs",
-      "urls": {
-        "static_current": "https://data.trilliumtransit.com/gtfs/mason-wa-us/mason-wa-us.zip"
-      },
-      "license": {
-        "use_without_attribution": "yes",
-        "create_derived_product": "yes"
-      },
-      "operators": [
-        {
-          "onestop_id": "o-c22-masontransitauthority",
-          "name": "Mason Transit Authority",
-          "short_name": "MTA",
-          "website": "http://www.masontransit.org/",
-          "associated_feeds": [
-            {
-              "gtfs_agency_id": "480"
-            }
-          ],
-          "tags": {
-            "twitter_general": "masontransit",
-            "us_ntd_id": "0R03-00315",
-            "wikidata_id": "Q20712385"
-          }
-        }
-      ]
-    },
-    {
-      "id": "f-c24-peopleforpeople",
-      "spec": "gtfs",
-      "urls": {
-        "static_current": "https://data.trilliumtransit.com/gtfs/pfp-wa-us/pfp-wa-us.zip"
-      },
-      "license": {
-        "use_without_attribution": "yes",
-        "create_derived_product": "yes"
-      },
-      "operators": [
-        {
-          "onestop_id": "o-c24-peopleforpeople",
-          "name": "People for People",
-          "short_name": "Community Connector",
-          "website": "https://www.pfp.org/pfp/Transportation/Schedules.aspx",
-          "associated_feeds": [
-            {
-              "gtfs_agency_id": "1821"
-            }
-          ],
-          "tags": {
-            "us_ntd_id": "0R03-00287"
-          }
-        }
-      ]
-    },
-    {
-      "id": "f-c26-linktransit~wa~us",
-      "spec": "gtfs",
-      "urls": {
-        "static_historic": [
-          "https://data.trilliumtransit.com/gtfs/linktransit-wa-us/linktransit-wa-us.zip"
-        ]
-      },
-      "license": {
-        "use_without_attribution": "yes",
-        "create_derived_product": "yes"
-      },
-      "tags": {
-        "gtfs_data_exchange": "link-transit",
-        "status": "outdated"
-      },
-      "operators": [
-        {
-          "onestop_id": "o-c26-linktransit",
-          "name": "Link Transit",
-          "tags": {
-            "twitter_general": "LinkTransit",
-            "us_ntd_id": "00043",
-            "wikidata_id": "Q25000891"
-          }
-        }
-      ]
-    },
-    {
-      "id": "f-c262f-uniongaptransit",
-      "spec": "gtfs",
-      "urls": {
-        "static_current": "https://data.trilliumtransit.com/gtfs/uniongap-wa-us/uniongap-wa-us.zip"
-      },
-      "license": {
-        "use_without_attribution": "yes",
-        "create_derived_product": "yes"
-      },
-      "operators": [
-        {
-          "onestop_id": "o-c262f-uniongaptransit",
-          "name": "Union Gap Transit",
-          "website": "https://uniongapwa.gov/transit/",
-          "associated_feeds": [
-            {
-              "gtfs_agency_id": "688"
-            }
-          ]
-        }
-      ]
-    },
-    {
-      "id": "f-c263-selah~wa~us",
-      "spec": "gtfs",
-      "urls": {
-        "static_current": "https://data.trilliumtransit.com/gtfs/selah-wa-us/selah-wa-us.zip"
-      },
-      "license": {
-        "use_without_attribution": "yes",
-        "create_derived_product": "yes"
-      },
-      "operators": [
-        {
-          "onestop_id": "o-c263-selahtransit",
-          "name": "Selah Transit",
-          "website": "https://selahwa.gov/transit/",
-          "associated_feeds": [
-            {
-              "gtfs_agency_id": "868"
-            }
-          ]
-        }
-      ]
-    },
-    {
-      "id": "f-c28-islandtransit",
-      "spec": "gtfs",
-      "urls": {
-        "static_current": "https://data.trilliumtransit.com/gtfs/islandtransit-wa-us/islandtransit-wa-us.zip"
-      },
-      "license": {
-        "use_without_attribution": "yes",
-        "create_derived_product": "yes"
-      },
-      "operators": [
-        {
-          "onestop_id": "o-c28-islandtransit",
-          "name": "Island Transit",
-          "website": "http://www.islandtransit.org/",
-          "associated_feeds": [
-            {
-              "gtfs_agency_id": "2271"
-            }
-          ],
-          "tags": {
-            "us_ntd_id": "0R03-00298",
-            "wikidata_id": "Q16980701"
-          }
-        }
-      ]
-    },
-    {
-      "id": "f-c2pvx-butte~mt~us",
-      "spec": "gtfs",
-      "urls": {
-        "static_historic": [
-          "https://data.trilliumtransit.com/gtfs/butte-mt-us/butte-mt-us.zip"
-        ]
-      },
-      "license": {
-        "use_without_attribution": "yes",
-        "create_derived_product": "yes"
-      },
-      "tags": {
-        "gtfs_data_exchange": "butte-silver-bow",
-        "status": "outdated"
-      },
-      "operators": [
-        {
-          "onestop_id": "o-c2pvx-butte~silverbow",
-          "name": "Butte-Silver Bow",
-          "website": "https://buttebus.org/",
-          "tags": {
-            "us_ntd_id": "8R02-88296"
-          }
-        }
-      ]
-    },
-    {
-      "id": "f-c2qft-udash~mt~us",
-      "spec": "gtfs",
-      "urls": {
-        "static_current": "http://data.trilliumtransit.com/gtfs/udash-mt-us/udash-mt-us.zip"
-      },
-      "license": {
-        "use_without_attribution": "yes",
-        "create_derived_product": "yes"
-      },
-      "tags": {
-        "gtfs_data_exchange": "mountain-line-mutd"
-      },
-      "operators": [
-        {
-          "onestop_id": "o-c2qft-udash~universityofmontana",
-          "name": "University of Montana",
-          "short_name": "UDASH",
-          "website": "https://www.umt.edu/transportation/bus/",
-          "associated_feeds": [
-            {
-              "gtfs_agency_id": "465"
-            }
-          ],
-          "tags": {
-            "twitter_general": "udash",
-            "us_ntd_id": "80107"
-          }
-        }
-      ]
-    },
-    {
-      "id": "f-c3j-757",
-      "spec": "gtfs",
-      "urls": {
-        "static_current": "https://data.trilliumtransit.com/gtfs/roamtransit-banff-ab-ca/roamtransit-banff-ab-ca.zip"
-      },
-      "license": {
-        "use_without_attribution": "yes",
-        "create_derived_product": "yes"
-      },
-      "operators": [
-        {
-          "onestop_id": "o-c3j-roamtransit",
-          "name": "Bow Valley Regional Transit Services Commission",
-          "short_name": "Roam Transit",
-          "website": "https://roamtransit.com/",
-          "associated_feeds": [
-            {
-              "gtfs_agency_id": "782"
-            }
-          ]
-        }
-      ]
-    },
-    {
-      "id": "f-c427-cityandboroughofjuneau~ak~us",
-      "spec": "gtfs",
-      "urls": {
-        "static_current": "https://data.trilliumtransit.com/gtfs/cityandboroughofjuneau-ak-us/cityandboroughofjuneau-ak-us.zip"
-      },
-      "license": {
-        "use_without_attribution": "yes",
-        "create_derived_product": "yes"
-      },
-      "operators": [
-        {
-          "onestop_id": "o-c427-capitaltransit",
-          "name": "Capital Transit",
-          "website": "https://juneaucapitaltransit.org/",
-          "associated_feeds": [
-            {
-              "gtfs_agency_id": "474"
+    },
+    {
+      "spec": "gtfs",
+      "id": "f-dnwe-radford~va~us",
+      "urls": {
+        "static_current": "http://data.trilliumtransit.com/gtfs/radford-va-us/radford-va-us.zip"
+      },
+      "tags": {
+        "feed_id": "radford-va-us",
+        "gtfs_data_exchange": "radford-transit"
+      },
+      "operators": [
+        {
+          "onestop_id": "o-dnwe-radfordtransit",
+          "tags": {
+            "us_ntd_id": "30200"
+          },
+          "name": "Radford Transit",
+          "website": "http://www.radfordtransit.com/",
+          "associated_feeds": [
+            {
+              "gtfs_agency_id": "182"
+            }
+          ]
+        }
+      ]
+    },
+    {
+      "spec": "gtfs",
+      "id": "f-dnwe-pulaski~va~us",
+      "urls": {
+        "static_current": "http://data.trilliumtransit.com/gtfs/pulaski-va-us/pulaski-va-us.zip"
+      },
+      "tags": {
+        "feed_id": "pulaski-va-us",
+        "gtfs_data_exchange": "pulaski-area-transit"
+      },
+      "operators": [
+        {
+          "onestop_id": "o-dnwe-pulaskiareatransit",
+          "tags": {
+            "us_ntd_id": "3R06-30115"
+          },
+          "name": "Pulaski Area Transit",
+          "short_name": "PAT",
+          "website": "http://www.pulaskitransit.org/",
+          "associated_feeds": [
+            {
+              "gtfs_agency_id": "170"
+            }
+          ]
+        }
+      ]
+    },
+    {
+      "spec": "gtfs",
+      "id": "f-djjt-suntran~fl~us",
+      "urls": {
+        "static_current": "http://data.trilliumtransit.com/gtfs/suntran-fl-us/suntran-fl-us.zip"
+      },
+      "tags": {
+        "feed_id": "suntran-fl-us",
+        "gtfs_data_exchange": "suntran"
+      },
+      "operators": [
+        {
+          "onestop_id": "o-djjt-suntrancityofocala",
+          "tags": {
+            "us_ntd_id": "40120",
+            "wikidata_id": "Q5123847",
+            "twitter_general": "CityofOcalaFL"
+          },
+          "name": "SunTran"
+        }
+      ]
+    },
+    {
+      "spec": "gtfs",
+      "id": "f-djq-sunshinebuscompany~fl~us",
+      "urls": {
+        "static_current": "http://data.trilliumtransit.com/gtfs/sunshinebuscompany-fl-us/sunshinebuscompany-fl-us.zip"
+      },
+      "tags": {
+        "feed_id": "sunshinebuscompany-fl-us",
+        "managed_by": "trillium",
+        "gtfs_data_exchange": "sunshine-bus-company"
+      },
+      "operators": [
+        {
+          "onestop_id": "o-djq-sunshinebuscompany",
+          "name": "Sunshine Bus Company",
+          "website": "http://www.sunshinebus.net/",
+          "associated_feeds": [
+            {
+              "gtfs_agency_id": "408"
+            }
+          ]
+        }
+      ]
+    },
+    {
+      "spec": "gtfs",
+      "id": "f-djz4-carta~sc~us",
+      "urls": {
+        "static_current": "http://data.trilliumtransit.com/gtfs/carta-sc-us/carta-sc-us.zip"
+      },
+      "tags": {
+        "feed_id": "carta-sc-us",
+        "managed_by": "trillium",
+        "gtfs_data_exchange": "charleston-area-regional-transportation-authority"
+      },
+      "operators": [
+        {
+          "onestop_id": "o-djz4-charlestonarearegionaltransportationauthority",
+          "tags": {
+            "us_ntd_id": "40110",
+            "wikidata_id": "Q5084103",
+            "twitter_general": "ridecarta"
+          },
+          "name": "Charleston Area Regional Transportation Authority",
+          "short_name": "CARTA",
+          "website": "http://www.ridecarta.com/",
+          "associated_feeds": [
+            {
+              "gtfs_agency_id": "213"
             },
             {
-              "feed_onestop_id": "f-cityandboroughofjuneau~rt"
-            }
-          ],
-          "tags": {
-            "twitter_general": "cbjuneau",
-            "us_ntd_id": "0R04-00391",
-            "wikidata_id": "Q5035680"
-          }
-        }
-      ]
-    },
-    {
-      "id": "f-c815-streamlinetransit~mt~us",
-      "spec": "gtfs",
-      "urls": {
-        "static_current": "https://data.trilliumtransit.com/gtfs/streamlinetransit-mt-us/streamlinetransit-mt-us.zip"
-      },
-      "license": {
-        "use_without_attribution": "yes",
-        "create_derived_product": "yes"
-      },
-      "operators": [
-        {
-          "onestop_id": "o-c815-streamline",
-          "name": "Streamline",
-          "website": "https://streamlinebus.com/",
-          "associated_feeds": [
-            {
-              "gtfs_agency_id": "259"
-            }
-          ],
-          "tags": {
-            "twitter_general": "ridestreamline",
-            "us_ntd_id": "8R02-80235"
-          }
-        }
-      ]
-    },
-    {
-      "id": "f-calabasas~ca~us",
-      "spec": "gtfs",
-      "urls": {
-        "static_historic": [
-          "https://data.trilliumtransit.com/gtfs/calabasas-ca-us/calabasas-ca-us.zip"
-        ]
-      },
-      "license": {
-        "use_without_attribution": "yes",
-        "create_derived_product": "yes"
-      },
-      "tags": {
-<<<<<<< HEAD
+              "feed_onstop_id": "f-djz4-carta~sc~us~rt"
+            },
+            {
+              "feed_onstop_id": "f-djz4-carta~sc~us~alerts"
+            }
+          ]
+        }
+      ]
+    },
+    {
+      "id": "f-emerygo~round~rt",
+      "spec": "gtfs-rt",
+      "urls": {
+        "realtime_vehicle_positions": "https://egrshuttle.com/gtfs-rt/vehiclepositions",
+        "realtime_trip_updates": "https://egrshuttle.com/gtfs-rt/tripupdates",
+        "realtime_alerts": "https://egrshuttle.com/gtfs-rt/alerts"
+      }
+    },
+    {
+      "id": "f-estestransit~co~us",
+      "spec": "gtfs",
+      "urls": {
+        "static_current": "https://data.trilliumtransit.com/gtfs/estestransit-co-us/estestransit-co-us.zip"
+      },
+      "license": {
+        "use_without_attribution": "yes",
+        "create_derived_product": "yes"
+      },
+      "operators": [
+        {
+          "onestop_id": "o-9r4-rtcride",
+          "tags": {
+            "us_ntd_id": "90001",
+            "wikidata_id": "Q7309179",
+            "twitter_general": "rtcwashoe"
+          },
+          "name": "Regional Transportation Commission",
+          "short_name": "RTC",
+          "website": "http://www.rtcwashoe.com"
+        }
+      ]
+    },
+    {
+      "spec": "gtfs",
+      "id": "f-9q9p3-emerygoround",
+      "urls": {
+        "static_current": "http://data.trilliumtransit.com/gtfs/emerygoround-ca-us/emerygoround-ca-us.zip"
+      },
+      "tags": {
         "managed_by": "trillium",
         "exclude_from_global_query": "true"
       }
-=======
+    },
+    {
+      "id": "f-farmville~va~us",
+      "spec": "gtfs",
+      "urls": {
+        "static_current": "https://data.trilliumtransit.com/gtfs/farmville-va-us/farmville-va-us.zip"
+      },
+      "license": {
+        "use_without_attribution": "yes",
+        "create_derived_product": "yes"
+      },
+      "operators": [
+        {
+          "onestop_id": "o-farmville~va~us",
+          "name": "Farmville Area Bus",
+          "short_name": "FAB",
+          "website": "http://www.farmvilleva.com/175/Farmville-Area-Bus",
+          "associated_feeds": [
+            {
+              "gtfs_agency_id": "1792"
+            }
+          ]
+        }
+      ]
+    },
+    {
+      "id": "f-gardenofthegods~co~us",
+      "spec": "gtfs",
+      "urls": {
+        "static_current": "https://data.trilliumtransit.com/gtfs/gardenofthegods-co-us/gardenofthegods-co-us.zip"
+      },
+      "license": {
+        "use_without_attribution": "yes",
+        "create_derived_product": "yes"
+      },
+      "operators": [
+        {
+          "onestop_id": "o-gardenofthegods~co~us",
+          "name": "Garden of the Gods Park Shuttle",
+          "website": "https://www.gardenofgods.com/",
+          "associated_feeds": [
+            {
+              "gtfs_agency_id": "1800"
+            }
+          ]
+        }
+      ]
+    },
+    {
+      "id": "f-getaroundtownexpress~ca~us",
+      "spec": "gtfs",
+      "urls": {
+        "static_historic": [
+          "https://data.trilliumtransit.com/gtfs/getaroundtownexpress-ca-us/getaroundtownexpress-ca-us.zip"
+        ]
+      },
+      "license": {
+        "use_without_attribution": "yes",
+        "create_derived_product": "yes"
+      },
+      "tags": {
         "status": "outdated"
       },
       "operators": [
         {
-          "onestop_id": "o-9q5d5-calabasastransitsystem",
-          "name": "Calabasas Transit System",
-          "tags": {
-            "us_ntd_id": "90257"
-          }
-        }
-      ]
->>>>>>> e8bedfc3
-    },
-    {
-      "id": "f-camarillo~ca~us",
-      "spec": "gtfs",
-      "urls": {
-        "static_current": "https://data.trilliumtransit.com/gtfs/camarillo-ca-us/camarillo-ca-us.zip"
-      },
-      "license": {
-        "use_without_attribution": "yes",
-        "create_derived_product": "yes"
-      },
-      "operators": [
-        {
-          "onestop_id": "o-9q56e-camarilloareatransit",
-          "name": "Camarillo Area Transit",
-          "website": "http://www.camarillotransit.com/",
-          "associated_feeds": [
-            {
-              "gtfs_agency_id": "1656"
-            }
-          ],
-          "tags": {
-            "us_ntd_id": "90163"
-          }
-        }
-      ]
-    },
-    {
-      "id": "f-carson~ca~us",
+          "onestop_id": "o-9q5cn-getaroundtownexpress",
+          "name": "Get Around Town Express",
+          "tags": {
+            "us_ntd_id": "90291"
+          }
+        }
+      ]
+    },
+    {
+      "id": "f-get~va~us",
+      "spec": "gtfs",
+      "urls": {
+        "static_current": "https://data.trilliumtransit.com/gtfs/get-va-us/get-va-us.zip"
+      },
+      "license": {
+        "use_without_attribution": "yes",
+        "create_derived_product": "yes"
+      },
+      "operators": [
+        {
+          "onestop_id": "o-get~va~us",
+          "name": "Greensville Emporia Transit",
+          "short_name": "GET",
+          "website": "https://www.greensvillecountyva.gov/departments/adminstrative_building/transportation.php",
+          "associated_feeds": [
+            {
+              "gtfs_agency_id": "1788"
+            }
+          ]
+        }
+      ]
+    },
+    {
+      "id": "f-glendora~ca~us",
       "spec": "gtfs",
       "urls": {
         "static_historic": [
-          "http://data.trilliumtransit.com/gtfs/carson-ca-us/carson-ca-us.zip"
+          "https://data.trilliumtransit.com/gtfs/glendora-ca-us/glendora-ca-us.zip"
         ]
       },
       "license": {
@@ -3870,20 +7921,484 @@
       },
       "operators": [
         {
-          "onestop_id": "o-9q5b-carsoncircuit",
-          "name": "Carson Circuit",
-          "tags": {
-            "us_ntd_id": "90258",
-            "wikidata_id": "Q5046916"
-          }
-        }
-      ]
-    },
-    {
-      "id": "f-catalinaflyer~ca~us",
-      "spec": "gtfs",
-      "urls": {
-        "static_current": "https://data.trilliumtransit.com/gtfs/catalinaflyer-ca-us/catalinaflyer-ca-us.zip"
+          "onestop_id": "o-9qh4j-glendoratransportationdivision",
+          "name": "Glendora Transportation Division",
+          "tags": {
+            "us_ntd_id": "10040",
+            "wikidata_id": "Q7569291",
+            "twitter_general": "S_E_A_T"
+          },
+          "name": "Southeast Area Transit District",
+          "short_name": "SEAT",
+          "website": "http://www.seatbus.com",
+          "associated_feeds": [
+            {
+              "gtfs_agency_id": "978"
+            }
+          ]
+        }
+      ]
+    },
+    {
+      "spec": "gtfs",
+      "id": "f-9q9j-commute~ca~us",
+      "urls": {
+        "static_current": "http://data.trilliumtransit.com/gtfs/commute-ca-us/commute-ca-us.zip"
+      },
+      "tags": {
+        "exclude_from_global_query": "true"
+      }
+    },
+    {
+      "spec": "gtfs",
+      "id": "f-9q5-dpwlacounty~ca~us",
+      "urls": {
+        "static_current": "http://data.trilliumtransit.com/gtfs/dpwlacounty-ca-us/dpwlacounty-ca-us.zip"
+      },
+      "tags": {
+        "feed_id": "dpwlacounty-ca-us"
+      },
+      "operators": [
+        {
+          "onestop_id": "o-9q5-lagobus",
+          "tags": {
+            "us_ntd_id": "90270,90271,90272,90273,90274,90275,90276,90278",
+            "twitter_general": "LACoPublicWorks"
+          },
+          "name": "LA Go Bus",
+          "website": "https://dpw.lacounty.gov/transit/",
+          "associated_feeds": [
+            {
+              "gtfs_agency_id": "1466"
+            }
+          ]
+        }
+      ]
+    },
+    {
+      "spec": "gtfs",
+      "id": "f-c20-wotm~wa~us",
+      "urls": {
+        "static_current": "http://data.trilliumtransit.com/gtfs/wotm-wa-us/wotm-wa-us.zip"
+      },
+      "tags": {
+        "feed_id": "wotm-wa-us"
+      },
+      "operators": [
+        {
+          "onestop_id": "o-c20-wahkiakumonthemove",
+          "tags": {
+            "us_ntd_id": "0R03-00371"
+          },
+          "name": "Wahkiakum on the Move",
+          "website": "https://www.co.wahkiakum.wa.us/240/General-Services",
+          "associated_feeds": [
+            {
+              "gtfs_agency_id": "1478"
+            }
+          ]
+        }
+      ]
+    },
+    {
+      "spec": "gtfs",
+      "id": "f-drgv-lctferries~vt~us",
+      "urls": {
+        "static_current": "http://data.trilliumtransit.com/gtfs/lctferries-vt-us/lctferries-vt-us.zip"
+      },
+      "tags": {
+        "feed_id": "lctferries-vt-us"
+      },
+      "operators": [
+        {
+          "onestop_id": "o-drgv-lakechamplainferries",
+          "tags": {
+            "wikidata_id": "Q6475257"
+          },
+          "name": "Lake Champlain Ferries",
+          "website": "http://ferries.com/",
+          "associated_feeds": [
+            {
+              "gtfs_agency_id": "789"
+            }
+          ]
+        }
+      ]
+    },
+    {
+      "spec": "gtfs",
+      "id": "f-d-groometransportation~us",
+      "urls": {
+        "static_current": "http://data.trilliumtransit.com/gtfs/groometransportation-us/groometransportation-us.zip"
+      },
+      "tags": {
+        "feed_id": "groometransportation-us"
+      },
+      "operators": [
+        {
+          "onestop_id": "o-d-groometransportation",
+          "name": "Groome Transportation",
+          "website": "https://groometransportation.com",
+          "associated_feeds": [
+            {
+              "gtfs_agency_id": "948"
+            }
+          ]
+        }
+      ]
+    },
+    {
+      "spec": "gtfs",
+      "id": "f-dn6hr-tma~tn~us",
+      "urls": {
+        "static_current": "http://data.trilliumtransit.com/gtfs/tma-tn-us/tma-tn-us.zip"
+      },
+      "tags": {
+        "feed_id": "tma-tn-us"
+      },
+      "operators": [
+        {
+          "onestop_id": "o-dn6hr-franklintransit",
+          "tags": {
+            "us_ntd_id": "40162",
+            "twitter_general": "franklintransit"
+          },
+          "name": "Franklin Transit",
+          "website": "http://franklintransit.org/",
+          "associated_feeds": [
+            {
+              "gtfs_agency_id": "1495"
+            }
+          ]
+        }
+      ]
+    },
+    {
+      "spec": "gtfs",
+      "id": "f-dp-945963",
+      "urls": {
+        "static_current": "http://data.trilliumtransit.com/gtfs/indiantrails-mi-us/indiantrails-mi-us.zip"
+      },
+      "tags": {
+        "feed_id": "945_963"
+      },
+      "operators": [
+        {
+          "onestop_id": "o-dp-indiantrails",
+          "tags": {
+            "wikidata_id": "Q6021774",
+            "twitter_general": "indiantrailsbus"
+          },
+          "name": "Detroit Connector",
+          "website": "https://detroit.umich.edu/transportation/detroit-connector/",
+          "associated_feeds": [
+            {
+              "gtfs_agency_id": "945"
+            }
+          ]
+        }
+      ]
+    },
+    {
+      "spec": "gtfs",
+      "id": "f-9w-arizonashuttle~az~us",
+      "urls": {
+        "static_current": "http://data.trilliumtransit.com/gtfs/arizonashuttle-az-us/arizonashuttle-az-us.zip"
+      },
+      "tags": {
+        "feed_id": "arizonashuttle-az-us"
+      },
+      "operators": [
+        {
+          "onestop_id": "o-9w-groometransportation",
+          "name": "Arizona Shuttle",
+          "website": "https://groometransportation.com/arizona/",
+          "associated_feeds": [
+            {
+              "gtfs_agency_id": "959"
+            }
+          ]
+        }
+      ]
+    },
+    {
+      "spec": "gtfs",
+      "id": "f-9wk-sandiashuttle~nm~us",
+      "urls": {
+        "static_current": "http://data.trilliumtransit.com/gtfs/sandiashuttle-nm-us/sandiashuttle-nm-us.zip"
+      },
+      "tags": {
+        "feed_id": "sandiashuttle-nm-us"
+      },
+      "operators": [
+        {
+          "onestop_id": "o-9wk-sandiashuttle",
+          "name": "Sandia Shuttle",
+          "website": "http://sandiashuttle.com/?utm_source=google&utm_medium=transit&utm_campaign=sandia",
+          "associated_feeds": [
+            {
+              "gtfs_agency_id": "955"
+            }
+          ]
+        }
+      ]
+    },
+    {
+      "spec": "gtfs",
+      "id": "f-9wv-coloradoshuttle~co~us",
+      "urls": {
+        "static_current": "http://data.trilliumtransit.com/gtfs/coloradoshuttle-co-us/coloradoshuttle-co-us.zip"
+      },
+      "tags": {
+        "feed_id": "coloradoshuttle-co-us"
+      },
+      "operators": [
+        {
+          "onestop_id": "o-9wv-groometransportation",
+          "name": "Colorado Springs Shuttle",
+          "website": "https://groometransportation.com/colorado-springs/?utm_source=google&utm_medium=transit&utm_campaign=coloradosprings",
+          "associated_feeds": [
+            {
+              "gtfs_agency_id": "954"
+            }
+          ]
+        }
+      ]
+    },
+    {
+      "spec": "gtfs",
+      "id": "f-9qb-airportexpressinc~ca~us",
+      "urls": {
+        "static_current": "http://data.trilliumtransit.com/gtfs/airportexpressinc-ca-us/airportexpressinc-ca-us.zip"
+      },
+      "tags": {
+        "feed_id": "airportexpressinc-ca-us"
+      },
+      "operators": [
+        {
+          "onestop_id": "o-9qb-sonomacountyairportexpress",
+          "name": "Sonoma County Airport Express",
+          "website": "http://airportexpressinc.com/?utm_source=google&utm_medium=transit&utm_campaign=sonoma",
+          "associated_feeds": [
+            {
+              "gtfs_agency_id": "953"
+            }
+          ]
+        }
+      ]
+    },
+    {
+      "spec": "gtfs",
+      "id": "f-9qdc-clovistransit~ca~us",
+      "urls": {
+        "static_current": "http://data.trilliumtransit.com/gtfs/clovistransit-ca-us/clovistransit-ca-us.zip"
+      },
+      "tags": {
+        "feed_id": "clovistransit-ca-us"
+      },
+      "operators": [
+        {
+          "onestop_id": "o-9qdc-clovistransit",
+          "name": "Clovis Transit",
+          "website": "https://cityofclovis.com/general-services/transit/",
+          "associated_feeds": [
+            {
+              "gtfs_agency_id": "971"
+            }
+          ],
+          "tags": {
+            "twitter_general": "clovistransit"
+          }
+        }
+      ]
+    },
+    {
+      "id": "f-glenn~ca~us",
+      "spec": "gtfs",
+      "urls": {
+        "static_current": "https://data.trilliumtransit.com/gtfs/glenn-ca-us/glenn-ca-us.zip"
+      },
+      "license": {
+        "use_without_attribution": "yes",
+        "create_derived_product": "yes"
+      },
+      "operators": [
+        {
+          "onestop_id": "o-9r11-glenntransitservice",
+          "name": "Glenn Transit Service",
+          "website": "https://www.countyofglenn.net/dept/public-works/public-transit-transportation/welcome",
+          "associated_feeds": [
+            {
+              "gtfs_agency_id": "1707"
+            }
+          ],
+          "tags": {
+            "us_ntd_id": "9R02-91088"
+          }
+        }
+      ]
+    },
+    {
+      "id": "f-gowal~fl~us",
+      "spec": "gtfs",
+      "urls": {
+        "static_current": "https://data.trilliumtransit.com/gtfs/gowal-fl-us/gowal-fl-us.zip"
+      },
+      "license": {
+        "use_without_attribution": "yes",
+        "create_derived_product": "yes"
+      },
+      "operators": [
+        {
+          "onestop_id": "o-gowal~fl~us",
+          "name": "GoWal",
+          "website": "https://gowaltransit.com/",
+          "associated_feeds": [
+            {
+              "gtfs_agency_id": "1634"
+            }
+          ]
+        }
+      ]
+    },
+    {
+      "id": "f-grahamtransit~va~us",
+      "spec": "gtfs",
+      "urls": {
+        "static_current": "https://data.trilliumtransit.com/gtfs/grahamtransit-va-us/grahamtransit-va-us.zip"
+      },
+      "license": {
+        "use_without_attribution": "yes",
+        "create_derived_product": "yes"
+      },
+      "operators": [
+        {
+          "onestop_id": "o-grahamtransit~va~us",
+          "name": "Graham Transit",
+          "website": "https://www.bluefieldva.org/our_services/transportation.php",
+          "associated_feeds": [
+            {
+              "gtfs_agency_id": "1765"
+            }
+          ]
+        }
+      ]
+    },
+    {
+      "id": "f-greenride~co~us",
+      "spec": "gtfs",
+      "urls": {
+        "static_current": "https://data.trilliumtransit.com/gtfs/greenride-co-us/greenride-co-us.zip"
+      },
+      "license": {
+        "use_without_attribution": "yes",
+        "create_derived_product": "yes"
+      }
+    },
+    {
+      "id": "f-gtrans~ca~us",
+      "spec": "gtfs",
+      "urls": {
+        "static_current": "http://data.trilliumtransit.com/gtfs/gtrans-ca-us/gtrans-ca-us.zip"
+      },
+      "license": {
+        "use_without_attribution": "yes",
+        "create_derived_product": "yes"
+      },
+      "operators": [
+        {
+          "onestop_id": "o-9q5b-gtrans",
+          "name": "GTrans",
+          "website": "http://ridegtrans.com/",
+          "associated_feeds": [
+            {
+              "gtfs_agency_id": "860"
+            }
+          ],
+          "tags": {
+            "twitter_general": "RideGTrans",
+            "us_ntd_id": "90042",
+            "wikidata_id": "Q5522428"
+          }
+        }
+      ]
+    },
+    {
+      "id": "f-gulfcoastcenter~tx~us",
+      "spec": "gtfs",
+      "urls": {
+        "static_current": "https://data.trilliumtransit.com/gtfs/gulfcoastcenter-tx-us/gulfcoastcenter-tx-us.zip"
+      },
+      "license": {
+        "use_without_attribution": "yes",
+        "create_derived_product": "yes"
+      },
+      "operators": [
+        {
+          "onestop_id": "o-gulfcoastcenter~tx~us",
+          "name": "Connect Transit",
+          "website": "https://www.gulfcoasttransitdistrict.com/",
+          "associated_feeds": [
+            {
+              "gtfs_agency_id": "540"
+            }
+          ]
+        }
+      ]
+    },
+    {
+      "id": "f-harborconnector~md~us",
+      "spec": "gtfs",
+      "urls": {
+        "static_current": "https://data.trilliumtransit.com/gtfs/harborconnector-md-us/harborconnector-md-us.zip"
+      },
+      "license": {
+        "use_without_attribution": "yes",
+        "create_derived_product": "yes"
+      },
+      "operators": [
+        {
+          "onestop_id": "o-harborconnector~md~us",
+          "name": "Harbor Connector",
+          "website": "https://transportation.baltimorecity.gov/harborconnector",
+          "associated_feeds": [
+            {
+              "gtfs_agency_id": "1806"
+            }
+          ]
+        }
+      ]
+    },
+    {
+      "id": "f-homejames~co~us",
+      "spec": "gtfs",
+      "urls": {
+        "static_current": "http://data.trilliumtransit.com/gtfs/homejames-co-us/homejames-co-us.zip"
+      },
+      "license": {
+        "use_without_attribution": "yes",
+        "create_derived_product": "yes"
+      },
+      "operators": [
+        {
+          "onestop_id": "o-homejames~co~us",
+          "name": "Home James Transportation",
+          "website": "https://www.ridehj.com/",
+          "associated_feeds": [
+            {
+              "gtfs_agency_id": "1681"
+            }
+          ]
+        }
+      ]
+    },
+    {
+      "id": "f-huntingtonpark~ca~us",
+      "spec": "gtfs",
+      "urls": {
+        "static_historic": [
+          "https://data.trilliumtransit.com/gtfs/huntingtonpark-ca-us/huntingtonpark-ca-us.zip"
+        ]
       },
       "license": {
         "use_without_attribution": "yes",
@@ -3894,183 +8409,16 @@
       },
       "operators": [
         {
-          "onestop_id": "o-catalinaflyer~ca~us",
-          "name": "Catalina Flyer"
-        }
-      ]
-    },
-    {
-      "id": "f-chicagowatertaxi~il~us",
-      "spec": "gtfs",
-      "urls": {
-        "static_current": "https://data.trilliumtransit.com/gtfs/chicagowatertaxi-il-us/chicagowatertaxi-il-us.zip"
-      },
-      "license": {
-        "use_without_attribution": "yes",
-        "create_derived_product": "yes"
-      },
-      "operators": [
-        {
-          "onestop_id": "o-chicagowatertaxi~il~us",
-          "name": "Chicago Water Taxi",
-          "website": "https://www.chicagowatertaxi.com/",
-          "associated_feeds": [
-            {
-              "gtfs_agency_id": "1580"
-            }
-          ]
-        }
-      ]
-    },
-    {
-      "id": "f-cityofdekalb~il~us",
-      "spec": "gtfs",
-      "urls": {
-        "static_current": "https://data.trilliumtransit.com/gtfs/cityofdekalb-il-us/cityofdekalb-il-us.zip"
-      },
-      "license": {
-        "use_without_attribution": "yes",
-        "create_derived_product": "yes"
-      },
-      "operators": [
-        {
-          "onestop_id": "o-dp2y-dekalbpublictransit",
-          "name": "DeKalb Public Transit",
-          "website": "https://www.cityofdekalb.com/473/Transit",
-          "associated_feeds": [
-            {
-              "gtfs_agency_id": "1507"
-            }
-          ],
-          "tags": {
-            "twitter_general": "cityofdekalb_il",
-            "us_ntd_id": "50176"
-          }
-        }
-      ]
-    },
-    {
-      "id": "f-cityoffountaintransit~co~us",
-      "spec": "gtfs",
-      "urls": {
-        "static_current": "https://data.trilliumtransit.com/gtfs/cityoffountaintransit-co-us/cityoffountaintransit-co-us.zip"
-      },
-      "license": {
-        "use_without_attribution": "yes",
-        "create_derived_product": "yes"
-      },
-      "operators": [
-        {
-          "onestop_id": "o-cityoffountaintransit~co~us",
-          "name": "Fountain Municipal Transit",
-          "website": "https://www.fountaincolorado.org/government/city_departments___divisions/fountain_municipal_transit",
-          "associated_feeds": [
-            {
-              "gtfs_agency_id": "1649"
-            }
-          ]
-        }
-      ]
-    },
-    {
-      "id": "f-cityofhelena~mt~us",
-      "spec": "gtfs",
-      "urls": {
-        "static_historic": [
-          "https://data.trilliumtransit.com/gtfs/cityofhelena-mt-us/cityofhelena-mt-us.zip"
-        ]
-      },
-      "license": {
-        "use_without_attribution": "yes",
-        "create_derived_product": "yes"
-      },
-      "tags": {
-        "status": "outdated"
-      },
-      "operators": [
-        {
-          "onestop_id": "o-cityofhelena~mt~us",
-          "name": "Capital Transit",
-          "website": "https://www.ridethecapitalt.org/"
-        }
-      ]
-    },
-    {
-      "id": "f-cityofridgecrest~ca~us",
-      "spec": "gtfs",
-      "urls": {
-        "static_historic": [
-          "https://data.trilliumtransit.com/gtfs/cityofridgecrest-ca-us/cityofridgecrest-ca-us.zip"
-        ]
-      },
-      "license": {
-        "use_without_attribution": "yes",
-        "create_derived_product": "yes"
-      },
-      "tags": {
-        "status": "outdated"
-      },
-      "operators": [
-        {
-          "onestop_id": "o-9qk6-ridgerunner",
-          "name": "Ridgerunner",
-          "tags": {
-            "us_ntd_id": "9R02-91006"
-          }
-        }
-      ]
-    },
-    {
-      "id": "f-clearcreek~co~us",
-      "spec": "gtfs",
-      "urls": {
-        "static_current": "https://data.trilliumtransit.com/gtfs/clearcreek-co-us/clearcreek-co-us.zip"
-      },
-      "license": {
-        "use_without_attribution": "yes",
-        "create_derived_product": "yes"
-      },
-      "operators": [
-        {
-          "onestop_id": "o-clearcreek~co~us",
-          "name": "Clear Creek County Transit",
-          "short_name": "RoundAbout",
-          "website": "https://www.co.clear-creek.co.us/857/RoundAbout-Bus-Service",
-          "associated_feeds": [
-            {
-              "gtfs_agency_id": "1679"
-            }
-          ]
-        }
-      ]
-    },
-    {
-      "id": "f-compton~ca~us",
-      "spec": "gtfs",
-      "urls": {
-        "static_historic": [
-          "https://data.trilliumtransit.com/gtfs/compton-ca-us/compton-ca-us.zip"
-        ]
-      },
-      "license": {
-        "use_without_attribution": "yes",
-        "create_derived_product": "yes"
-      },
-      "tags": {
-        "status": "outdated"
-      },
-      "operators": [
-        {
-          "onestop_id": "o-9q5bv-comptonrenaissancetransit",
-          "name": "Compton Renaissance Transit",
-          "tags": {
-            "us_ntd_id": "90260"
-          }
-        }
-      ]
-    },
-    {
-      "id": "f-coralvilletransit~rt",
+          "onestop_id": "o-9q5cm-huntingtonparkexpress",
+          "name": "Huntington Park Express",
+          "tags": {
+            "us_ntd_id": "90267"
+          }
+        }
+      ]
+    },
+    {
+      "id": "f-iowacitytransitsystem~rt",
       "spec": "gtfs-rt",
       "urls": {
         "realtime_vehicle_positions": "https://iowa.syncromatics.com/gtfs-rt/vehiclepositions",
@@ -4079,10 +8427,10 @@
       }
     },
     {
-      "id": "f-corridorrides",
-      "spec": "gtfs",
-      "urls": {
-        "static_current": "https://data.trilliumtransit.com/gtfs/corridorrides-ia-us/corridorrides-ia-us.zip"
+      "id": "f-iowa~city~transit",
+      "spec": "gtfs",
+      "urls": {
+        "static_current": "https://data.trilliumtransit.com/gtfs/iowacitytransit-ia-us/iowacitytransit-ia-us.zip"
       },
       "license": {
         "url": "https://iowa-gtfs.com/",
@@ -4091,49 +8439,39 @@
       },
       "operators": [
         {
-          "onestop_id": "o-corridorrides",
-          "name": "CorridorRides",
-          "website": "https://380express.com/",
-          "associated_feeds": [
-            {
-              "gtfs_agency_id": "911"
-            }
-          ]
-        }
-      ]
-    },
-    {
-      "id": "f-cripplecreek~co~us",
-      "spec": "gtfs",
-      "urls": {
-        "static_current": "https://data.trilliumtransit.com/gtfs/cripplecreek-co-us/cripplecreek-co-us.zip"
-      },
-      "license": {
-        "use_without_attribution": "yes",
-        "create_derived_product": "yes"
-      },
-      "operators": [
-        {
-          "onestop_id": "o-9wvh-cripplecreektransportation",
-          "name": "Cripple Creek Transportation",
-          "website": "https://cityofcripplecreek.com/departments/transportation-department/",
-          "associated_feeds": [
-            {
-              "gtfs_agency_id": "1600"
-            }
-          ],
-          "tags": {
-            "us_ntd_id": "8R01-80275"
-          }
-        }
-      ]
-    },
-    {
-      "id": "f-cudahy~ca~us",
+          "onestop_id": "o-9zqu-iowacitytransitsystem",
+          "name": "Iowa City Transit System",
+          "website": "https://www.icgov.org/city-government/departments-and-divisions/transit",
+          "associated_feeds": [
+            {
+              "gtfs_agency_id": "796"
+            },
+            {
+              "feed_onestop_id": "f-iowacitytransitsystem~rt"
+            }
+          ],
+          "tags": {
+            "twitter_general": "CityOfIowaCity",
+            "us_ntd_id": "70018"
+          }
+        }
+      ]
+    },
+    {
+      "id": "f-keywesttransit~rt",
+      "spec": "gtfs-rt",
+      "urls": {
+        "realtime_vehicle_positions": "https://kwtransit.com/gtfs-rt/vehiclepositions",
+        "realtime_trip_updates": "https://kwtransit.com/gtfs-rt/tripupdates",
+        "realtime_alerts": "https://kwtransit.com/gtfs-rt/alerts"
+      }
+    },
+    {
+      "id": "f-lacampana~ca~us",
       "spec": "gtfs",
       "urls": {
         "static_historic": [
-          "https://data.trilliumtransit.com/gtfs/cudahy-ca-us/cudahy-ca-us.zip"
+          "https://data.trilliumtransit.com/gtfs/lacampana-ca-us/lacampana-ca-us.zip"
         ]
       },
       "license": {
@@ -4145,141 +8483,714 @@
       },
       "operators": [
         {
-          "onestop_id": "o-9q5cnw-cudahyarearapidtransit",
-          "name": "Cudahy Area Rapid Transit",
-          "tags": {
-            "twitter_general": "CityOfCudahyCA",
-            "us_ntd_id": "90262"
-          }
-        }
-      ]
-    },
-    {
-      "id": "f-d-groometransportation~us",
-      "spec": "gtfs",
-      "urls": {
-        "static_current": "https://data.trilliumtransit.com/gtfs/groometransportation-us/groometransportation-us.zip"
-      },
-      "license": {
-        "use_without_attribution": "yes",
-        "create_derived_product": "yes"
+          "onestop_id": "o-9q5cq-lacampana",
+          "name": "La Campana",
+          "tags": {
+            "us_ntd_id": "90252"
+          }
+        }
+      ]
+    },
+    {
+      "id": "f-lapuente~ca~us",
+      "spec": "gtfs",
+      "urls": {
+        "static_current": "https://data.trilliumtransit.com/gtfs/lapuente-ca-us/lapuente-ca-us.zip"
+      },
+      "license": {
+        "use_without_attribution": "yes",
+        "create_derived_product": "yes"
+      },
+      "tags": {
+        "status": "outdated"
+      },
+      "operators": [
+        {
+          "onestop_id": "o-lapuente~ca~us",
+          "name": "La Puente LINK"
+        }
+      ]
+    },
+    {
+      "id": "f-lasvegasloop~nv~us",
+      "spec": "gtfs",
+      "urls": {
+        "static_current": "https://data.trilliumtransit.com/gtfs/lasvegasloop-nv-us/lasvegasloop-nv-us.zip"
+      },
+      "license": {
+        "use_without_attribution": "yes",
+        "create_derived_product": "yes"
+      },
+      "operators": [
+        {
+          "onestop_id": "o-lasvegasloop~nv~us",
+          "name": "City of Las Vegas",
+          "website": "https://www.lasvegasnevada.gov/Residents/Parking-Transportation/Downtown-Loop",
+          "associated_feeds": [
+            {
+              "gtfs_agency_id": "1796"
+            }
+          ]
+        }
+      ]
+    },
+    {
+      "id": "f-lmht~morton~us",
+      "spec": "gtfs",
+      "urls": {
+        "static_current": "https://data.trilliumtransit.com/gtfs/lmht-morton-us/lmht-morton-us.zip"
+      },
+      "license": {
+        "use_without_attribution": "yes",
+        "create_derived_product": "yes"
+      },
+      "operators": [
+        {
+          "onestop_id": "o-lmht~morton~us",
+          "name": "L.E.W.I.S. Mountain Highway Transit",
+          "website": "https://www.highwayshopper.com/LCMT_Transit.html",
+          "associated_feeds": [
+            {
+              "gtfs_agency_id": "1819"
+            }
+          ]
+        }
+      ]
+    },
+    {
+      "id": "f-lowercolumbiacap~wa~us",
+      "spec": "gtfs",
+      "urls": {
+        "static_current": "https://data.trilliumtransit.com/gtfs/lowercolumbiacap-wa-us/lowercolumbiacap-wa-us.zip"
+      },
+      "license": {
+        "use_without_attribution": "yes",
+        "create_derived_product": "yes"
+      },
+      "operators": [
+        {
+          "onestop_id": "o-lowercolumbiacap~wa~us",
+          "name": "Lower Columbia CAP",
+          "website": "https://lowercolumbiacap.org/",
+          "associated_feeds": [
+            {
+              "gtfs_agency_id": "1817"
+            }
+          ]
+        }
+      ]
+    },
+    {
+      "id": "f-lubbock~tx~us",
+      "spec": "gtfs",
+      "urls": {
+        "static_current": "https://data.trilliumtransit.com/gtfs/lubbock-tx-us/lubbock-tx-us.zip"
+      },
+      "license": {
+        "use_without_attribution": "yes",
+        "create_derived_product": "yes"
+      },
+      "operators": [
+        {
+          "onestop_id": "o-9tzw-citibus",
+          "name": "Citibus",
+          "website": "https://citibus.com/",
+          "associated_feeds": [
+            {
+              "gtfs_agency_id": "31"
+            }
+          ],
+          "tags": {
+            "twitter_general": "citibuslubbock",
+            "us_ntd_id": "60010",
+            "wikidata_id": "Q5122457"
+          }
+        }
+      ]
+    },
+    {
+      "id": "f-lynwood~trolley",
+      "spec": "gtfs",
+      "urls": {
+        "static_historic": [
+          "https://data.trilliumtransit.com/gtfs/lynwood-ca-us/lynwood-ca-us.zip"
+        ]
+      },
+      "license": {
+        "use_without_attribution": "yes",
+        "create_derived_product": "yes"
+      },
+      "tags": {
+        "status": "outdated"
+      },
+      "operators": [
+        {
+          "onestop_id": "o-9q5by-lynwoodtrolley~breeze",
+          "name": "Lynwood Trolley / Breeze",
+          "tags": {
+            "us_ntd_id": "90281"
+          }
+        }
+      ]
+    },
+    {
+      "id": "f-madera~county~connection",
+      "spec": "gtfs",
+      "urls": {
+        "static_current": "https://data.trilliumtransit.com/gtfs/maderactc-ca-us/maderactc-ca-us.zip"
+      },
+      "license": {
+        "use_without_attribution": "yes",
+        "create_derived_product": "yes"
+      },
+      "operators": [
+        {
+          "onestop_id": "o-9qd-maderacountyconnection",
+          "name": "Madera County Connection",
+          "short_name": "MCC",
+          "website": "https://mcctransit.com/",
+          "associated_feeds": [
+            {
+              "gtfs_agency_id": "111"
+            },
+            {
+              "feed_onestop_id": "f-madera~county~connection~rt"
+            },
+            {
+              "feed_onestop_id": "f-madera~county~connection~rt~alerts"
+            }
+          ],
+          "tags": {
+            "twitter_general": "maderacounty",
+            "us_ntd_id": "9R02-91005"
+          }
+        }
+      ]
+    },
+    {
+      "id": "f-madera~county~connection~rt~alerts",
+      "spec": "gtfs-rt",
+      "urls": {
+        "realtime_alerts": "http://gtfs-realtime.trilliumtransit.com/gtfs-realtime/feed/maderactc-ca-us/service_alerts.proto"
+      },
+      "operators": [
+        {
+          "onestop_id": "o-9qd-maderacountyconnection",
+          "name": "Madera County Connection"
+        }
+      ]
+    },
+    {
+      "id": "f-middletown~ct~us",
+      "spec": "gtfs",
+      "urls": {
+        "static_current": "https://data.trilliumtransit.com/gtfs/middletown-ct-us/middletown-ct-us.zip"
+      },
+      "license": {
+        "use_without_attribution": "yes",
+        "create_derived_product": "yes"
+      },
+      "operators": [
+        {
+          "onestop_id": "o-middletown~ct~us",
+          "name": "Middletown Area Transit",
+          "short_name": "MAT",
+          "website": "https://www.middletownareatransit.org/",
+          "associated_feeds": [
+            {
+              "gtfs_agency_id": "1803"
+            }
+          ]
+        }
+      ]
+    },
+    {
+      "id": "f-montebello~bus",
+      "spec": "gtfs",
+      "urls": {
+        "static_historic": [
+          "https://data.trilliumtransit.com/gtfs/montebello-ca-us/montebello-ca-us.zip"
+        ]
+      },
+      "license": {
+        "use_without_attribution": "yes",
+        "create_derived_product": "yes"
+      },
+      "tags": {
+        "status": "outdated"
+      },
+      "operators": [
+        {
+          "onestop_id": "o-9qh1-montebellobuslines",
+          "name": "Montebello Bus Lines",
+          "tags": {
+            "twitter_general": "MontebelloBus",
+            "us_ntd_id": "90041",
+            "wikidata_id": "Q6905005"
+          }
+        }
+      ]
+    },
+    {
+      "id": "f-moorpark~city~transit",
+      "spec": "gtfs",
+      "urls": {
+        "static_current": "https://data.trilliumtransit.com/gtfs/moorparkcitytransit-ca-us/moorparkcitytransit-ca-us.zip"
+      },
+      "license": {
+        "use_without_attribution": "yes",
+        "create_derived_product": "yes"
+      },
+      "operators": [
+        {
+          "onestop_id": "o-9q57p-moorparkcitytransit",
+          "name": "Moorpark City Transit",
+          "website": "https://www.moorparkca.gov/227/Bus-Ride-Guide",
+          "associated_feeds": [
+            {
+              "gtfs_agency_id": "877"
+            }
+          ],
+          "tags": {
+            "us_ntd_id": "90227"
+          }
+        }
+      ]
+    },
+    {
+      "id": "f-morongo~basin",
+      "spec": "gtfs",
+      "urls": {
+        "static_current": "https://data.trilliumtransit.com/gtfs/morongobasin-ca-us/morongobasin-ca-us.zip"
+      },
+      "license": {
+        "use_without_attribution": "yes",
+        "create_derived_product": "yes"
+      },
+      "operators": [
+        {
+          "onestop_id": "o-9qj-morongobasintransitauthority",
+          "name": "Morongo Basin Transit Authority",
+          "short_name": "MBTA",
+          "website": "https://mbtabus.com/",
+          "associated_feeds": [
+            {
+              "gtfs_agency_id": "74"
+            }
+          ],
+          "tags": {
+            "us_ntd_id": "9R02-91090",
+            "wikidata_id": "Q6913253"
+          }
+        }
+      ]
+    },
+    {
+      "id": "f-mountadams~wa~us",
+      "spec": "gtfs",
+      "urls": {
+        "static_current": "https://data.trilliumtransit.com/gtfs/mountadams-wa-us/mountadams-wa-us.zip"
+      },
+      "license": {
+        "use_without_attribution": "yes",
+        "create_derived_product": "yes"
+      },
+      "operators": [
+        {
+          "onestop_id": "o-mountadams~wa~us",
+          "name": "Mount Adams Transportation System",
+          "short_name": "MATS",
+          "website": "https://gorgetranslink.com/transit-agencies/mt-adams-transportation-services/",
+          "associated_feeds": [
+            {
+              "gtfs_agency_id": "1815"
+            }
+          ]
+        }
+      ]
+    },
+    {
+      "id": "f-mountainvillage~co~us",
+      "spec": "gtfs",
+      "urls": {
+        "static_current": "https://data.trilliumtransit.com/gtfs/mountainvillage-co-us/mountainvillage-co-us.zip"
+      },
+      "license": {
+        "use_without_attribution": "yes",
+        "create_derived_product": "yes"
+      },
+      "operators": [
+        {
+          "onestop_id": "o-9werc-townofmountainvillage",
+          "name": "Town of Mountain Village",
+          "website": "https://townofmountainvillage.com/explore/getting-around/",
+          "associated_feeds": [
+            {
+              "gtfs_agency_id": "1702"
+            }
+          ],
+          "tags": {
+            "us_ntd_id": "8R01-80256"
+          }
+        }
+      ]
+    },
+    {
+      "id": "f-needles~ca~us",
+      "spec": "gtfs",
+      "urls": {
+        "static_current": "https://data.trilliumtransit.com/gtfs/needles-ca-us/needles-ca-us.zip"
+      },
+      "license": {
+        "use_without_attribution": "yes",
+        "create_derived_product": "yes"
+      },
+      "operators": [
+        {
+          "onestop_id": "o-9qnqp-needlesareatransit",
+          "name": "Needles Area Transit",
+          "website": "http://cityofneedles.com/transit/",
+          "associated_feeds": [
+            {
+              "gtfs_agency_id": "38"
+            }
+          ],
+          "tags": {
+            "us_ntd_id": "9R02-91020",
+            "wikidata_id": "Q6986643"
+          }
+        }
+      ]
+    },
+    {
+      "id": "f-petersburg~va~us",
+      "spec": "gtfs",
+      "urls": {
+        "static_current": "https://data.trilliumtransit.com/gtfs/petersburg-va-us/petersburg-va-us.zip"
+      },
+      "license": {
+        "use_without_attribution": "yes",
+        "create_derived_product": "yes"
+      },
+      "operators": [
+        {
+          "onestop_id": "o-petersburg~va~us",
+          "name": "Petersburg Area Transit",
+          "short_name": "PAT",
+          "website": "https://www.petersburgva.gov/299/Petersburg-Area-Transit",
+          "associated_feeds": [
+            {
+              "gtfs_agency_id": "1789"
+            }
+          ]
+        }
+      ]
+    },
+    {
+      "id": "f-playavistashuttle~ca~us",
+      "spec": "gtfs",
+      "urls": {
+        "static_historic": [
+          "https://data.trilliumtransit.com/gtfs/playavistashuttle-ca-us/playavistashuttle-ca-us.zip"
+        ]
+      },
+      "license": {
+        "use_without_attribution": "yes",
+        "create_derived_product": "yes"
+      },
+      "tags": {
+        "status": "outdated"
+      },
+      "operators": [
+        {
+          "onestop_id": "o-playavistashuttle~ca~us",
+          "name": "Playa Vista Shuttle",
+          "website": "https://playavista.com/playa-vista-shuttle/"
+        }
+      ]
+    },
+    {
+      "id": "f-ponyexpress~va~us",
+      "spec": "gtfs",
+      "urls": {
+        "static_current": "https://data.trilliumtransit.com/gtfs/ponyexpress-va-us/ponyexpress-va-us.zip"
+      },
+      "license": {
+        "use_without_attribution": "yes",
+        "create_derived_product": "yes"
+      },
+      "operators": [
+        {
+          "onestop_id": "o-ponyexpress~va~us",
+          "name": "Pony Express",
+          "website": "https://www.chincoteague.com/pony-express.html",
+          "associated_feeds": [
+            {
+              "gtfs_agency_id": "1766"
+            }
+          ]
+        }
+      ]
+    },
+    {
+      "id": "f-prairieexpress~co~us",
+      "spec": "gtfs",
+      "urls": {
+        "static_current": "https://data.trilliumtransit.com/gtfs/prairieexpress-co-us/prairieexpress-co-us.zip"
+      },
+      "license": {
+        "use_without_attribution": "yes",
+        "create_derived_product": "yes"
+      },
+      "operators": [
+        {
+          "onestop_id": "o-prairieexpress~co~us",
+          "name": "Prairie Express",
+          "website": "https://www.necalg.com/prairie-express/",
+          "associated_feeds": [
+            {
+              "gtfs_agency_id": "1648"
+            }
+          ]
+        }
+      ]
+    },
+    {
+      "id": "f-qline~mi~us",
+      "spec": "gtfs",
+      "urls": {
+        "static_current": "https://data.trilliumtransit.com/gtfs/qline-mi-us/qline-mi-us.zip"
+      },
+      "license": {
+        "use_without_attribution": "yes",
+        "create_derived_product": "yes"
+      },
+      "operators": [
+        {
+          "onestop_id": "o-dpsbv-qlinedetroit",
+          "name": "QLine",
+          "website": "https://qlinedetroit.com/",
+          "associated_feeds": [
+            {
+              "gtfs_agency_id": "1494"
+            },
+            {
+              "feed_onestop_id": "f-qline~mi~rt"
+            }
+          ],
+          "tags": {
+            "twitter_general": "qlinedetroit",
+            "us_ntd_id": "50213",
+            "wikidata_id": "Q5265966"
+          }
+        }
+      ]
+    },
+    {
+      "id": "f-roadrunnertransit~co~us",
+      "spec": "gtfs",
+      "urls": {
+        "static_current": "https://data.trilliumtransit.com/gtfs/roadrunnertransit-co-us/roadrunnertransit-co-us.zip"
+      },
+      "license": {
+        "use_without_attribution": "yes",
+        "create_derived_product": "yes"
+      },
+      "operators": [
+        {
+          "onestop_id": "o-roadrunnertransit~co~us",
+          "name": "Road Runner Transit",
+          "website": "https://sococaa.org/road-runner-transit/",
+          "associated_feeds": [
+            {
+              "gtfs_agency_id": "1598"
+            }
+          ]
+        }
+      ]
+    },
+    {
+      "id": "f-rogue~valley~transportation~district~rt",
+      "spec": "gtfs-rt",
+      "urls": {
+        "realtime_trip_updates": "http://gtfsrt.rvtd.org:8085/ProfilGtfsRt2_0RSProducer-RVTD/TripUpdate.pb",
+        "realtime_alerts": "http://gtfsrt.rvtd.org:8085/ProfilGtfsRt2_0RSProducer-RVTD/Alert.pb"
       }
     },
     {
-      "id": "f-delano~ca~us",
-      "spec": "gtfs",
-      "urls": {
-        "static_current": "https://data.trilliumtransit.com/gtfs/delano-ca-us/delano-ca-us.zip"
-      },
-      "license": {
-        "use_without_attribution": "yes",
-        "create_derived_product": "yes"
-      },
-      "operators": [
-        {
-          "onestop_id": "o-delano~ca~us",
-          "name": "Delano Area Rapid Transit",
-          "short_name": "DART",
-          "website": "https://www.cityofdelano.org/92/Delano-Area-Rapid-Transit-DART",
-          "associated_feeds": [
-            {
-              "gtfs_agency_id": "4"
-            }
-          ]
-        }
-      ]
-    },
-    {
-      "id": "f-dhm-keywest~fl~us",
-      "spec": "gtfs",
-      "urls": {
-        "static_current": "https://data.trilliumtransit.com/gtfs/keywest-fl-us/keywest-fl-us.zip"
-      },
-      "license": {
-        "use_without_attribution": "yes",
-        "create_derived_product": "yes"
-      },
-      "operators": [
-        {
-          "onestop_id": "o-dhm-keywesttransit",
-          "name": "Key West Transit",
-          "website": "https://kwtransit.com/",
-          "associated_feeds": [
-            {
-              "gtfs_agency_id": "910"
+      "id": "f-rosemead~ca~us",
+      "spec": "gtfs",
+      "urls": {
+        "static_historic": [
+          "http://data.trilliumtransit.com/gtfs/rosemead-ca-us/rosemead-ca-us.zip"
+        ]
+      },
+      "license": {
+        "use_without_attribution": "yes",
+        "create_derived_product": "yes"
+      },
+      "tags": {
+        "status": "outdated"
+      },
+      "operators": [
+        {
+          "onestop_id": "o-9qh1b-rosemeadexplorer",
+          "name": "Rosemead Explorer",
+          "tags": {
+            "us_ntd_id": "90289"
+          }
+        }
+      ]
+    },
+    {
+      "id": "f-sanjuancapistrano~ca~us",
+      "spec": "gtfs",
+      "urls": {
+        "static_historic": [
+          "https://data.trilliumtransit.com/gtfs/sanjuancapistrano-ca-us/sanjuancapistrano-ca-us.zip"
+        ]
+      },
+      "license": {
+        "use_without_attribution": "yes",
+        "create_derived_product": "yes"
+      },
+      "tags": {
+        "status": "outdated"
+      },
+      "operators": [
+        {
+          "onestop_id": "o-sanjuancapistrano~ca~us",
+          "name": "San Juan Capistrano"
+        }
+      ]
+    },
+    {
+      "id": "f-sanleandro~ca~us",
+      "spec": "gtfs",
+      "urls": {
+        "static_current": "https://data.trilliumtransit.com/gtfs/sanleandro-ca-us/sanleandro-ca-us.zip"
+      },
+      "license": {
+        "use_without_attribution": "yes",
+        "create_derived_product": "yes"
+      },
+      "tags": {
+        "status": "outdated"
+      },
+      "operators": [
+        {
+          "onestop_id": "o-sanleandro~ca~us",
+          "name": "San Leandro Links"
+        }
+      ]
+    },
+    {
+      "id": "f-sanmiguel~co~us",
+      "spec": "gtfs",
+      "urls": {
+        "static_current": "https://data.trilliumtransit.com/gtfs/sanmiguel-co-us/sanmiguel-co-us.zip"
+      },
+      "license": {
+        "use_without_attribution": "yes",
+        "create_derived_product": "yes"
+      },
+      "operators": [
+        {
+          "onestop_id": "o-sanmiguel~co~us",
+          "name": "San Miguel Authority for Regional Transportation",
+          "short_name": "SMART",
+          "website": "https://smarttelluride.colorado.gov/",
+          "associated_feeds": [
+            {
+              "gtfs_agency_id": "1651"
+            }
+          ]
+        }
+      ]
+    },
+    {
+      "id": "f-sierramadre~ca~us",
+      "spec": "gtfs",
+      "urls": {
+        "static_historic": [
+          "https://data.trilliumtransit.com/gtfs/sierramadre-ca-us/sierramadre-ca-us.zip"
+        ]
+      },
+      "license": {
+        "use_without_attribution": "yes",
+        "create_derived_product": "yes"
+      },
+      "tags": {
+        "status": "outdated"
+      },
+      "operators": [
+        {
+          "onestop_id": "o-sierramadre~ca~us",
+          "name": "Sierra Madre Gateway Coach"
+        }
+      ]
+    },
+    {
+      "id": "f-smart~ca~us",
+      "spec": "gtfs",
+      "urls": {
+        "static_current": "https://data.trilliumtransit.com/gtfs/smart-ca-us/smart-ca-us.zip"
+      },
+      "license": {
+        "use_without_attribution": "yes",
+        "create_derived_product": "yes"
+      },
+      "operators": [
+        {
+          "onestop_id": "o-9qb-sonomamarinarearailtransit",
+          "name": "Sonoma Marin Area Rail Transit",
+          "short_name": "SMART",
+          "website": "https://www.sonomamarintrain.org/",
+          "associated_feeds": [
+            {
+              "gtfs_agency_id": "1535"
             },
             {
-              "feed_onestop_id": "f-keywesttransit~rt"
-            }
-          ],
-          "tags": {
-            "twitter_general": "city_of_keywest",
-            "us_ntd_id": "4R02-41060"
-          }
-        }
-      ]
-    },
-    {
-      "id": "f-districtthree~va~us",
-      "spec": "gtfs",
-      "urls": {
-        "static_current": "https://data.trilliumtransit.com/gtfs/districtthree-va-us/districtthree-va-us.zip"
-      },
-      "license": {
-        "use_without_attribution": "yes",
-        "create_derived_product": "yes"
-      },
-      "operators": [
-        {
-          "onestop_id": "o-districtthree~va~us",
-          "name": "Mountain Lynx Transit",
-          "website": "https://district-three.org/index.php/public-transit/",
-          "associated_feeds": [
-            {
-              "gtfs_agency_id": "1816"
-            }
-          ]
-        }
-      ]
-    },
-    {
-      "id": "f-dj3-ecat~fl~us",
-      "spec": "gtfs",
-      "urls": {
-        "static_current": "https://data.trilliumtransit.com/gtfs/ecat-fl-us/ecat-fl-us.zip"
-      },
-      "license": {
-        "use_without_attribution": "yes",
-        "create_derived_product": "yes"
-      },
-      "tags": {
-        "gtfs_data_exchange": "escambia-county-area-transit"
-      },
-      "operators": [
-        {
-          "onestop_id": "o-dj3-escambiacountyareatransit",
-          "name": "Escambia County Area Transit",
-          "short_name": "ECAT",
-          "website": "https://goecat.com/",
-          "associated_feeds": [
-            {
-              "gtfs_agency_id": "413"
-            }
-          ],
-          "tags": {
-            "twitter_general": "rideecat",
-            "us_ntd_id": "40038",
-            "wikidata_id": "Q5396846"
-          }
-        }
-      ]
-    },
-    {
-      "id": "f-dj6m-okaloosacountytransit~fl~us",
+              "feed_onestop_id": "f-smart~ca~rt"
+            }
+          ],
+          "tags": {
+            "twitter_general": "smarttrain",
+            "us_ntd_id": "90299",
+            "wikidata_id": "Q7562166"
+          }
+        }
+      ]
+    },
+    {
+      "id": "f-snoqualmie~wa~us",
+      "spec": "gtfs",
+      "urls": {
+        "static_current": "https://data.trilliumtransit.com/gtfs/snoqualmie-wa-us/snoqualmie-wa-us.zip"
+      },
+      "license": {
+        "use_without_attribution": "yes",
+        "create_derived_product": "yes"
+      },
+      "operators": [
+        {
+          "onestop_id": "o-snoqualmie~wa~us",
+          "name": "Snoqualmie Valley Transportation",
+          "website": "https://svtbus.org/",
+          "associated_feeds": [
+            {
+              "gtfs_agency_id": "1824"
+            }
+          ]
+        }
+      ]
+    },
+    {
+      "id": "f-southcountytransitlink~ca~us",
       "spec": "gtfs",
       "urls": {
         "static_historic": [
-          "https://data.trilliumtransit.com/gtfs/okaloosacountytransit-fl-us/okaloosacountytransit-fl-us.zip"
+          "https://data.trilliumtransit.com/gtfs/southcountytransitlink-ca-us/southcountytransitlink-ca-us.zip"
         ]
       },
       "license": {
@@ -4287,2793 +9198,279 @@
         "create_derived_product": "yes"
       },
       "tags": {
-        "gtfs_data_exchange": "emerald-coast-rider",
         "status": "outdated"
       },
       "operators": [
         {
-          "onestop_id": "o-dj6m-emeraldcoastrider",
-          "name": "Emerald Coast Rider",
-          "short_name": "ECR",
-          "website": "http://ecrider.org/",
-          "tags": {
-            "us_ntd_id": "40128"
-          }
-        }
-      ]
-    },
-    {
-      "id": "f-dj75-baytowntrolley~fl~us",
-      "spec": "gtfs",
-      "urls": {
-        "static_current": "https://data.trilliumtransit.com/gtfs/baytowntrolley-fl-us/baytowntrolley-fl-us.zip"
-      },
-      "license": {
-        "use_without_attribution": "yes",
-        "create_derived_product": "yes"
-      },
-      "tags": {
-        "gtfs_data_exchange": "bay-town-trolley"
-      },
-      "operators": [
-        {
-          "onestop_id": "o-dj75-baytowntrolley",
-          "name": "Bay Town Trolley",
-          "website": "https://www.baytowntrolley.org/",
-          "associated_feeds": [
-            {
-              "gtfs_agency_id": "407"
+          "onestop_id": "o-9qc-southcountytransitlink",
+          "name": "South County Transit Link",
+          "tags": {
+            "us_ntd_id": "9R02-90216",
+            "wikidata_id": "Q96406074"
+          }
+        }
+      ]
+    },
+    {
+      "id": "f-startransit~va~us",
+      "spec": "gtfs",
+      "urls": {
+        "static_current": "https://data.trilliumtransit.com/gtfs/startransit-va-us/startransit-va-us.zip"
+      },
+      "license": {
+        "use_without_attribution": "yes",
+        "create_derived_product": "yes"
+      },
+      "operators": [
+        {
+          "onestop_id": "o-startransit~va~us",
+          "name": "STAR Transit",
+          "website": "http://mystartransit.org/",
+          "associated_feeds": [
+            {
+              "gtfs_agency_id": "1762"
+            }
+          ]
+        }
+      ]
+    },
+    {
+      "id": "f-str~qc~ca",
+      "spec": "gtfs",
+      "urls": {
+        "static_historic": [
+          "https://data.trilliumtransit.com/gtfs/str-qc-ca/str-qc-ca.zip"
+        ]
+      },
+      "license": {
+        "use_without_attribution": "yes",
+        "create_derived_product": "yes"
+      },
+      "tags": {
+        "status": "outdated"
+      },
+      "operators": [
+        {
+          "onestop_id": "o-str~qc~ca",
+          "name": "Société des transports de Rimouski"
+        }
+      ]
+    },
+    {
+      "id": "f-summitstage~co~us",
+      "spec": "gtfs",
+      "urls": {
+        "static_current": "https://data.trilliumtransit.com/gtfs/summitstage-co-us/summitstage-co-us.zip"
+      },
+      "license": {
+        "use_without_attribution": "yes",
+        "create_derived_product": "yes"
+      },
+      "operators": [
+        {
+          "onestop_id": "o-9xh8-summitstage",
+          "name": "Summit Stage",
+          "website": "https://www.summitcountyco.gov/586/Transit-Summit-Stage",
+          "associated_feeds": [
+            {
+              "gtfs_agency_id": "1602"
+            }
+          ],
+          "tags": {
+            "twitter_general": "SummitCountyGov",
+            "us_ntd_id": "8R01-80161"
+          }
+        }
+      ]
+    },
+    {
+      "id": "f-taft~ca~us",
+      "spec": "gtfs",
+      "urls": {
+        "static_historic": [
+          "https://data.trilliumtransit.com/gtfs/taft-ca-us/taft-ca-us.zip"
+        ]
+      },
+      "license": {
+        "use_without_attribution": "yes",
+        "create_derived_product": "yes"
+      },
+      "tags": {
+        "status": "outdated"
+      },
+      "operators": [
+        {
+          "onestop_id": "o-taft~ca~us",
+          "name": "Taft - Maricopa Area Transit"
+        }
+      ]
+    },
+    {
+      "id": "f-tahoe~ca~us",
+      "spec": "gtfs",
+      "urls": {
+        "static_current": "https://data.trilliumtransit.com/gtfs/tahoe-ca-us/tahoe-ca-us.zip"
+      },
+      "license": {
+        "use_without_attribution": "yes",
+        "create_derived_product": "yes"
+      },
+      "operators": [
+        {
+          "onestop_id": "o-9qft-tahoetransportationdistrict",
+          "name": "Tahoe Transportation District",
+          "website": "https://www.tahoetransportation.org/",
+          "associated_feeds": [
+            {
+              "gtfs_agency_id": "933"
             },
             {
-              "feed_onestop_id": "f-baytowntrolley~fl~rt"
-            }
-          ],
-          "tags": {
-            "twitter_general": "BayTownTrolley",
-            "wikidata_id": "Q4874138"
-          }
-        }
-      ]
-    },
-    {
-      "id": "f-djf8-montgomerytransit~al~us",
-      "spec": "gtfs",
-      "urls": {
-        "static_current": "https://data.trilliumtransit.com/gtfs/montgomerytransit-al-us/montgomerytransit-al-us.zip"
-      },
-      "license": {
-        "use_without_attribution": "yes",
-        "create_derived_product": "yes"
-      },
-      "tags": {
-        "gtfs_data_exchange": "montgomery-transit"
-      },
-      "operators": [
-        {
-          "onestop_id": "o-djf8-montgomerytransit",
-          "name": "Montgomery Transit",
-          "website": "https://themtransit.com/",
-          "associated_feeds": [
-            {
-              "gtfs_agency_id": "264"
-            }
-          ],
-          "tags": {
-            "us_ntd_id": "40044",
-            "wikidata_id": "Q6905645"
-          }
-        }
-      ]
-    },
-    {
-      "id": "f-djj2-pascocountypublictransit~fl~us",
-      "spec": "gtfs",
-      "urls": {
-        "static_current": "https://data.trilliumtransit.com/gtfs/pascocountypublictransit-fl-us/pascocountypublictransit-fl-us.zip"
-      },
-      "license": {
-        "use_without_attribution": "yes",
-        "create_derived_product": "yes"
-      },
-      "operators": [
-        {
-          "onestop_id": "o-djj2-pascocountypublictransportation",
-          "name": "Pasco County Public Transportation",
-          "short_name": "PCPT",
-          "website": "https://www.gopasco.com/",
-          "associated_feeds": [
-            {
-              "gtfs_agency_id": "749"
-            }
-          ],
-          "tags": {
-            "twitter_general": "RidePCPT",
-            "us_ntd_id": "40074",
-            "wikidata_id": "Q7141817"
-          }
-        }
-      ]
-    },
-    {
-      "id": "f-djj6-thehernandoexpress~fl~us",
-      "spec": "gtfs",
-      "urls": {
-        "static_historic": [
-          "https://data.trilliumtransit.com/gtfs/thehernandoexpress-fl-us/thehernandoexpress-fl-us.zip"
-        ]
-      },
-      "license": {
-        "use_without_attribution": "yes",
-        "create_derived_product": "yes"
-      },
-      "tags": {
-        "status": "outdated"
-      },
-      "operators": [
-        {
-          "onestop_id": "o-djj6-hernandobus",
-          "name": "Hernando County Transit",
-          "short_name": "The Bus",
-          "tags": {
-            "twitter_general": "HernandoCoGov",
-            "us_ntd_id": "40146",
-            "wikidata_id": "Q7670246"
-          }
-        }
-      ]
-    },
-    {
-      "id": "f-djjk-citruscounty~fl~us",
-      "spec": "gtfs",
-      "urls": {
-        "static_historic": [
-          "https://data.trilliumtransit.com/gtfs/citruscounty-fl-us/citruscounty-fl-us.zip"
-        ]
-      },
-      "license": {
-        "use_without_attribution": "yes",
-        "create_derived_product": "yes"
-      },
-      "tags": {
-        "status": "outdated"
-      },
-      "operators": [
-        {
-          "onestop_id": "o-djjk-orangelinebuscitruscountytransit",
-          "name": "Citrus County Transit",
-          "short_name": "Orange Line Bus",
-          "website": "http://www.citruscountytransit.com/",
-          "tags": {
-            "twitter_general": "citrusbocc",
-            "wikidata_id": "Q5122888"
-          }
-        }
-      ]
-    },
-    {
-      "id": "f-djkj-starmetro",
-      "spec": "gtfs",
-      "urls": {
-        "static_current": "https://data.trilliumtransit.com/gtfs/starmetro-fl-us/starmetro-fl-us.zip"
-      },
-      "license": {
-        "use_without_attribution": "yes",
-        "create_derived_product": "yes"
-      },
-      "operators": [
-        {
-          "onestop_id": "o-djkj-starmetro",
-          "name": "StarMetro",
-          "website": "https://www.talgov.com/starmetro/starmetroHome.aspx",
-          "associated_feeds": [
-            {
-              "gtfs_agency_id": "650"
-            }
-          ],
-          "tags": {
-            "twitter_general": "CityofTLH",
-            "us_ntd_id": "40036",
-            "wikidata_id": "Q7600550"
-          }
-        }
-      ]
-    },
-    {
-      "id": "f-djn-spacecoast~fl~us",
-      "spec": "gtfs",
-      "urls": {
-        "static_current": "https://data.trilliumtransit.com/gtfs/spacecoast-fl-us/spacecoast-fl-us.zip"
-      },
-      "license": {
-        "use_without_attribution": "yes",
-        "create_derived_product": "yes"
-      },
-      "tags": {
-        "gtfs_data_exchange": "space-coast-area-transit"
-      },
-      "operators": [
-        {
-          "onestop_id": "o-djn-spacecoastareatransit",
-          "name": "Space Coast Area Transit",
-          "website": "https://321transit.com/",
-          "associated_feeds": [
-            {
-              "gtfs_agency_id": "71"
-            }
-          ],
-          "tags": {
-            "twitter_general": "321Transit",
-            "us_ntd_id": "40063",
-            "wikidata_id": "Q7572299"
-          }
-        }
-      ]
-    },
-    {
-      "id": "f-djq-sunshinebuscompany~fl~us",
-      "spec": "gtfs",
-      "urls": {
-        "static_current": "https://data.trilliumtransit.com/gtfs/sunshinebuscompany-fl-us/sunshinebuscompany-fl-us.zip"
-      },
-      "license": {
-        "use_without_attribution": "yes",
-        "create_derived_product": "yes"
-      },
-      "tags": {
-        "gtfs_data_exchange": "sunshine-bus-company"
-      },
-      "operators": [
-        {
-          "onestop_id": "o-djq-sunshinebuscompany",
-          "name": "Sunshine Bus Company",
-          "website": "https://sunshinebus.net/",
-          "associated_feeds": [
-            {
-              "gtfs_agency_id": "408"
-            }
-          ]
-        }
-      ]
-    },
-    {
-      "id": "f-djz4-carta~sc~us",
-      "spec": "gtfs",
-      "urls": {
-        "static_current": "https://data.trilliumtransit.com/gtfs/carta-sc-us/carta-sc-us.zip"
-      },
-      "license": {
-        "use_without_attribution": "yes",
-        "create_derived_product": "yes"
-      },
-      "tags": {
-        "gtfs_data_exchange": "charleston-area-regional-transportation-authority"
-      },
-      "operators": [
-        {
-          "onestop_id": "o-djz4-charlestonarearegionaltransportationauthority",
-          "name": "Charleston Area Regional Transportation Authority",
-          "short_name": "CARTA",
-          "website": "https://www.ridecarta.com/",
-          "associated_feeds": [
-            {
-              "gtfs_agency_id": "213"
-            }
-          ],
-          "tags": {
-            "twitter_general": "ridecarta",
-            "us_ntd_id": "40110",
-            "wikidata_id": "Q5084103"
-          }
-        },
-        {
-          "onestop_id": "o-djz4-tricountylink",
-          "name": "TriCounty Link",
-          "website": "https://ridetricountylink.com/",
-          "associated_feeds": [
-            {
-              "gtfs_agency_id": "656"
-            }
-          ]
-        }
-      ]
-    },
-    {
-      "id": "f-djz4-carta~sc~us~alerts",
+              "feed_onestop_id": "f-tahoe~ca~rt"
+            }
+          ],
+          "tags": {
+            "us_ntd_id": "91092"
+          }
+        }
+      ]
+    },
+    {
+      "id": "f-telluride~co~us",
+      "spec": "gtfs",
+      "urls": {
+        "static_current": "http://data.trilliumtransit.com/gtfs/telluride-co-us/telluride-co-us.zip"
+      },
+      "license": {
+        "use_without_attribution": "yes",
+        "create_derived_product": "yes"
+      },
+      "operators": [
+        {
+          "onestop_id": "o-9werfd-townoftelluride",
+          "name": "Town of Telluride",
+          "website": "https://telluride-co.gov/254/Public-Transportation",
+          "associated_feeds": [
+            {
+              "gtfs_agency_id": "1701"
+            }
+          ],
+          "tags": {
+            "us_ntd_id": "8R01-88226"
+          }
+        }
+      ]
+    },
+    {
+      "id": "f-thurston~wa~us",
+      "spec": "gtfs",
+      "urls": {
+        "static_current": "https://data.trilliumtransit.com/gtfs/thurston-wa-us/thurston-wa-us.zip"
+      },
+      "license": {
+        "use_without_attribution": "yes",
+        "create_derived_product": "yes"
+      },
+      "operators": [
+        {
+          "onestop_id": "o-thurston~wa~us",
+          "name": "ruralTRANSIT",
+          "website": "https://www.trpc.org/325/Rural-Transit",
+          "associated_feeds": [
+            {
+              "gtfs_agency_id": "1812"
+            }
+          ]
+        }
+      ]
+    },
+    {
+      "id": "f-tsctransit~co~us",
+      "spec": "gtfs",
+      "urls": {
+        "static_current": "https://data.trilliumtransit.com/gtfs/tsctransit-co-us/tsctransit-co-us.zip"
+      },
+      "license": {
+        "use_without_attribution": "yes",
+        "create_derived_product": "yes"
+      },
+      "operators": [
+        {
+          "onestop_id": "o-tsctransit~co~us",
+          "name": "TSC Transit",
+          "website": "https://tellerseniorcoalition.org/transportation",
+          "associated_feeds": [
+            {
+              "gtfs_agency_id": "1603"
+            }
+          ]
+        }
+      ]
+    },
+    {
+      "id": "f-tulare~tcat",
+      "spec": "gtfs",
+      "urls": {
+        "static_current": "https://data.trilliumtransit.com/gtfs/tcat-flex-ca-us/tcat-ca-us.zip"
+      },
+      "license": {
+        "use_without_attribution": "yes",
+        "create_derived_product": "yes"
+      },
+      "operators": [
+        {
+          "onestop_id": "o-tulare~tcat",
+          "name": "Tulare County Area Transit",
+          "short_name": "TCAT",
+          "website": "https://ridetcat.org/",
+          "associated_feeds": [
+            {
+              "gtfs_agency_id": "937"
+            }
+          ]
+        }
+      ]
+    },
+    {
+      "id": "f-turlock~ca~us",
+      "spec": "gtfs",
+      "urls": {
+        "static_current": "https://data.trilliumtransit.com/gtfs/turlock-ca-us/turlock-ca-us.zip"
+      },
+      "license": {
+        "use_without_attribution": "yes",
+        "create_derived_product": "yes"
+      },
+      "operators": [
+        {
+          "onestop_id": "o-9qdj3-turlocktransit",
+          "name": "Turlock Transit",
+          "website": "https://www.turlocktransit.com/",
+          "associated_feeds": [
+            {
+              "gtfs_agency_id": "1642"
+            },
+            {
+              "feed_onestop_id": "f-turlock~ca~rt"
+            },
+            {
+              "feed_onestop_id": "f-turlock~ca~us~rt~alerts"
+            }
+          ],
+          "tags": {
+            "us_ntd_id": "90201"
+          }
+        }
+      ]
+    },
+    {
+      "id": "f-turlock~ca~us~rt~alerts",
       "spec": "gtfs-rt",
       "urls": {
-        "realtime_alerts": "http://gtfs-realtime.trilliumtransit.com/gtfs-realtime/feed/carta-sc-us/service_alerts.proto"
+        "realtime_alerts": "http://gtfs-realtime.trilliumtransit.com/gtfs-realtime/feed/turlock-ca-us/service_alerts.proto"
       }
     },
     {
-      "id": "f-dn6hr-tma~tn~us",
-      "spec": "gtfs",
-      "urls": {
-        "static_current": "https://data.trilliumtransit.com/gtfs/tma-tn-us/tma-tn-us.zip"
-      },
-      "license": {
-        "use_without_attribution": "yes",
-        "create_derived_product": "yes"
-      },
-      "operators": [
-        {
-          "onestop_id": "o-dn6hr-franklintransit",
-          "name": "Franklin Transit",
-          "website": "https://franklintransit.org/",
-          "associated_feeds": [
-            {
-              "gtfs_agency_id": "1495"
-            }
-          ],
-          "tags": {
-            "twitter_general": "franklintransit",
-            "us_ntd_id": "40162"
-          }
-        }
-      ]
-    },
-    {
-      "id": "f-dne-bgcap~ky~us",
-      "spec": "gtfs",
-      "urls": {
-        "static_current": "https://data.trilliumtransit.com/gtfs/bgcap-ky-us/bgcap-ky-us.zip"
-      },
-      "license": {
-        "use_without_attribution": "yes",
-        "create_derived_product": "yes"
-      },
-      "operators": [
-        {
-          "onestop_id": "o-dne-ky~bluegrassultra~transitservice",
-          "name": "Bluegrass Ultra-Transit Service",
-          "website": "http://www.bluegrasscommunityaction.org/",
-          "associated_feeds": [
-            {
-              "gtfs_agency_id": "599"
-            }
-          ],
-          "tags": {
-            "us_ntd_id": "4R04-40948"
-          }
-        }
-      ]
-    },
-    {
-      "id": "f-dnh0-gwinnettcountytransit",
-      "spec": "gtfs",
-      "urls": {
-        "static_historic": [
-          "https://data.trilliumtransit.com/gtfs/gwinnettcountytransit-ga-us/gwinnettcountytransit-ga-us.zip"
-        ]
-      },
-      "license": {
-        "url": "http://atlantaregional.com/File%20Library/Transportation/Transit/Developers-Agreement-for-Web.pdf",
-        "use_without_attribution": "yes",
-        "create_derived_product": "yes"
-      },
-      "tags": {
-        "status": "outdated"
-      },
-      "operators": [
-        {
-          "onestop_id": "o-dnh0-gwinnettcountytransit",
-          "name": "Gwinnett County Transit",
-          "short_name": "GCT",
-          "website": "https://www.gwinnettcounty.com/web/gwinnett/Departments/Transportation/GwinnettCountyTransit",
-          "tags": {
-            "twitter_general": "gctransit",
-            "us_ntd_id": "40138",
-            "wikidata_id": "Q5623666"
-          }
-        }
-      ]
-    },
-    {
-      "id": "f-dnjj-clemson~sc~us",
-      "spec": "gtfs",
-      "urls": {
-        "static_historic": [
-          "https://data.trilliumtransit.com/gtfs/clemson-sc-us/clemson-sc-us.zip"
-        ]
-      },
-      "license": {
-        "use_without_attribution": "yes",
-        "create_derived_product": "yes"
-      },
-      "tags": {
-        "gtfs_data_exchange": "clemson-area-transit",
-        "status": "outdated"
-      },
-      "operators": [
-        {
-          "onestop_id": "o-dnjj-clemsonareatransit",
-          "name": "Clemson Area Transit",
-          "short_name": "CATbus",
-          "tags": {
-            "twitter_general": "catclemson",
-            "us_ntd_id": "40208",
-            "wikidata_id": "Q5131543"
-          }
-        }
-      ]
-    },
-    {
-      "id": "f-dnm6-asheville~nc~us",
-      "spec": "gtfs",
-      "urls": {
-        "static_current": "https://data.trilliumtransit.com/gtfs/asheville-nc-us/asheville-nc-us.zip"
-      },
-      "license": {
-        "use_without_attribution": "yes",
-        "create_derived_product": "yes"
-      },
-      "operators": [
-        {
-          "onestop_id": "o-dnm6-ashevilleredefinestransit",
-          "name": "Asheville Redefines Transit",
-          "short_name": "ART",
-          "website": "https://www.ashevillenc.gov/department/transit/",
-          "associated_feeds": [
-            {
-              "gtfs_agency_id": "190"
-            },
-            {
-              "feed_onestop_id": "f-dnm6-asheville~nc~us~alerts"
-            },
-            {
-              "feed_onestop_id": "f-dnm6-asheville~nc~us~rt"
-            }
-          ],
-          "tags": {
-            "twitter_general": "cityofasheville",
-            "us_ntd_id": "40005",
-            "wikidata_id": "Q4804926"
-          }
-        }
-      ]
-    },
-    {
-      "id": "f-dnm6-asheville~nc~us~alerts",
-      "spec": "gtfs-rt",
-      "urls": {
-        "realtime_alerts": "http://gtfs-realtime.trilliumtransit.com/gtfs-realtime/feed/asheville-nc-us/service_alerts.proto"
-      }
-    },
-    {
-      "id": "f-dnn3-thecomet~sc~us",
-      "spec": "gtfs",
-      "urls": {
-        "static_current": "https://comet.mapstrat.com/current/google_transit.zip",
-        "static_historic": [
-          "https://data.trilliumtransit.com/gtfs/thecomet-sc-us/thecomet-sc-us.zip"
-        ]
-      },
-      "license": {
-        "use_without_attribution": "yes",
-        "create_derived_product": "yes"
-      },
-      "operators": [
-        {
-          "onestop_id": "o-dnn3-thecomet",
-          "name": "The COMET",
-          "website": "https://catchthecometsc.gov/",
-          "tags": {
-            "twitter_general": "CatchTheCOMET",
-            "us_ntd_id": "40141",
-            "wikidata_id": "Q5061436"
-          }
-        }
-      ]
-    },
-    {
-      "id": "f-dnq9-ckrider~nc~us",
-      "spec": "gtfs",
-      "urls": {
-        "static_current": "https://data.trilliumtransit.com/gtfs/ckrider-nc-us/ckrider-nc-us.zip"
-      },
-      "license": {
-        "use_without_attribution": "yes",
-        "create_derived_product": "yes"
-      },
-      "operators": [
-        {
-          "onestop_id": "o-dnq9-concordkannapolisareatransit",
-          "name": "Concord Kannapolis Area Transit",
-          "short_name": "CKRider",
-          "website": "https://ckrider.com/",
-          "associated_feeds": [
-            {
-              "gtfs_agency_id": "541"
-            }
-          ],
-          "tags": {
-            "us_ntd_id": "40167",
-            "wikidata_id": "Q5158814"
-          }
-        }
-      ]
-    },
-    {
-      "id": "f-dnr-tta~regionalbus~nc~us",
-      "spec": "gtfs",
-      "urls": {
-        "static_current": "https://data.trilliumtransit.com/gtfs/tta-regionalbus-nc-us/tta-regionalbus-nc-us.zip"
-      },
-      "license": {
-        "url": "https://gotriangle.org/developer-terms-and-conditions",
-        "use_without_attribution": "yes",
-        "create_derived_product": "yes"
-      },
-      "operators": [
-        {
-          "onestop_id": "o-dnr-gotriangle",
-          "name": "GoTriangle",
-          "website": "https://gotriangle.org/",
-          "associated_feeds": [
-            {
-              "gtfs_agency_id": "238"
-            }
-          ],
-          "tags": {
-            "us_ntd_id": "40108",
-            "wikidata_id": "Q7840091"
-          }
-        }
-      ]
-    },
-    {
-      "id": "f-dnrg-cary~transit~nc~us",
-      "spec": "gtfs",
-      "urls": {
-        "static_current": "https://data.trilliumtransit.com/gtfs/cary-transit-nc-us/cary-transit-nc-us.zip"
-      },
-      "license": {
-        "use_without_attribution": "yes",
-        "create_derived_product": "yes"
-      },
-      "tags": {
-        "gtfs_data_exchange": "cary-transit"
-      },
-      "operators": [
-        {
-          "onestop_id": "o-dnrg-carytransit",
-          "name": "Cary Transit",
-          "short_name": "GoCary",
-          "website": "https://gocary.org/",
-          "associated_feeds": [
-            {
-              "gtfs_agency_id": "242"
-            }
-          ],
-          "tags": {
-            "twitter_general": "TownofCary",
-            "us_ntd_id": "40143",
-            "wikidata_id": "Q5005923"
-          }
-        }
-      ]
-    },
-    {
-      "id": "f-dnru-chapel~hill~transit~nc~us",
-      "spec": "gtfs",
-      "urls": {
-        "static_current": "https://data.trilliumtransit.com/gtfs/chapel-hill-transit-nc-us/chapel-hill-transit-nc-us.zip"
-      },
-      "license": {
-        "use_without_attribution": "yes",
-        "create_derived_product": "yes"
-      },
-      "tags": {
-        "gtfs_data_exchange": "chapel-hill-transit"
-      },
-      "operators": [
-        {
-          "onestop_id": "o-dnru-chapelhilltransit",
-          "name": "Chapel Hill Transit",
-          "short_name": "CHT",
-          "website": "https://www.townofchapelhill.org/government/departments-services/transit",
-          "associated_feeds": [
-            {
-              "gtfs_agency_id": "243"
-            }
-          ],
-          "tags": {
-            "twitter_general": "chapelhillgov",
-            "us_ntd_id": "40051",
-            "wikidata_id": "Q5073024"
-          }
-        }
-      ]
-    },
-    {
-      "id": "f-dnru-durham~area~transit~authority~nc~us",
-      "spec": "gtfs",
-      "urls": {
-        "static_current": "https://data.trilliumtransit.com/gtfs/durham-area-transit-authority-nc-us/durham-area-transit-authority-nc-us.zip"
-      },
-      "license": {
-        "url": "https://godurhamtransit.org/developer-terms-and-condition",
-        "use_without_attribution": "yes",
-        "create_derived_product": "yes"
-      },
-      "operators": [
-        {
-          "onestop_id": "o-dnru-godurham",
-          "name": "GoDurham",
-          "website": "https://godurhamtransit.org/",
-          "associated_feeds": [
-            {
-              "gtfs_agency_id": "241"
-            },
-            {
-              "feed_onestop_id": "f-dnru-durham~area~transit~authority~nc~us~rt"
-            }
-          ],
-          "tags": {
-            "twitter_general": "godurhamtransit",
-            "us_ntd_id": "40087",
-            "wikidata_id": "Q5316462"
-          }
-        }
-      ]
-    },
-    {
-      "id": "f-dnrug-duke~nc~us",
-      "spec": "gtfs",
-      "urls": {
-        "static_current": "https://data.trilliumtransit.com/gtfs/duke-nc-us/duke-nc-us.zip"
-      },
-      "license": {
-        "use_without_attribution": "yes",
-        "create_derived_product": "yes"
-      },
-      "operators": [
-        {
-          "onestop_id": "o-dnrug-duketransit",
-          "name": "Duke Transit",
-          "website": "https://parking.duke.edu/",
-          "associated_feeds": [
-            {
-              "gtfs_agency_id": "240"
-            }
-          ]
-        }
-      ]
-    },
-    {
-      "id": "f-dnx-radartransit",
-      "spec": "gtfs",
-      "urls": {
-        "static_current": "https://data.trilliumtransit.com/gtfs/radar-va-us/radar-va-us.zip"
-      },
-      "license": {
-        "use_without_attribution": "yes",
-        "create_derived_product": "yes"
-      },
-      "operators": [
-        {
-          "onestop_id": "o-dnx-radar",
-          "name": "RADAR",
-          "website": "https://radartransit.org/",
-          "associated_feeds": [
-            {
-              "gtfs_agency_id": "1763"
-            }
-          ],
-          "tags": {
-            "us_ntd_id": "3R06-30178"
-          }
-        }
-      ]
-    },
-    {
-      "id": "f-dnxs-gltc~lynchburg~va~us",
-      "spec": "gtfs",
-      "urls": {
-        "static_current": "https://data.trilliumtransit.com/gtfs/gltc-lynchburg-va-us/gltc-lynchburg-va-us.zip"
-      },
-      "license": {
-        "use_without_attribution": "yes",
-        "create_derived_product": "yes"
-      },
-      "operators": [
-        {
-          "onestop_id": "o-dnxs-greaterlynchburgtransitco",
-          "name": "Greater Lynchburg Transit Company",
-          "short_name": "GLTC",
-          "website": "https://www.gltconline.com/",
-          "associated_feeds": [
-            {
-              "gtfs_agency_id": "262"
-            }
-          ],
-          "tags": {
-            "twitter_general": "GLTCONLINE",
-            "us_ntd_id": "30008",
-            "wikidata_id": "Q5600625"
-          }
-        }
-      ]
-    },
-    {
-      "id": "f-downey~ca~us",
-      "spec": "gtfs",
-      "urls": {
-        "static_historic": [
-          "https://data.trilliumtransit.com/gtfs/downey-ca-us/downey-ca-us.zip"
-        ]
-      },
-      "license": {
-        "use_without_attribution": "yes",
-        "create_derived_product": "yes"
-      },
-      "tags": {
-        "status": "outdated"
-      },
-      "operators": [
-        {
-          "onestop_id": "o-9q5cp-downeylink",
-          "name": "DowneyLINK",
-          "tags": {
-            "us_ntd_id": "90263"
-          }
-        }
-      ]
-    },
-    {
-      "id": "f-dp-945963",
-      "spec": "gtfs",
-      "urls": {
-        "static_current": "https://data.trilliumtransit.com/gtfs/indiantrails-mi-us/indiantrails-mi-us.zip"
-      },
-      "license": {
-        "use_without_attribution": "yes",
-        "create_derived_product": "yes"
-      },
-      "operators": [
-        {
-          "onestop_id": "o-dp-indiantrails",
-          "name": "Indian Trails",
-          "website": "https://www.indiantrails.com/",
-          "associated_feeds": [
-            {
-              "gtfs_agency_id": "945"
-            }
-          ],
-          "tags": {
-            "twitter_general": "indiantrailsbus",
-            "wikidata_id": "Q6021774"
-          }
-        },
-        {
-          "onestop_id": "o-dps-detroitannarborexpress",
-          "name": "Detroit Ann Arbor Express",
-          "website": "https://d2a2.com/",
-          "associated_feeds": [
-            {
-              "gtfs_agency_id": "1591"
-            }
-          ]
-        }
-      ]
-    },
-    {
-      "id": "f-dp0r-citylink",
-      "spec": "gtfs",
-      "urls": {
-        "static_historic": [
-          "https://data.trilliumtransit.com/gtfs/ridecitylink-il-us/ridecitylink-il-us.zip"
-        ]
-      },
-      "license": {
-        "use_without_attribution": "yes",
-        "create_derived_product": "yes"
-      },
-      "tags": {
-        "status": "outdated"
-      },
-      "operators": [
-        {
-          "onestop_id": "o-dp0r-citylink",
-          "name": "CityLink",
-          "website": "http://www.ridecitylink.org/",
-          "tags": {
-            "twitter_general": "CityLinkPeoria",
-            "us_ntd_id": "50056",
-            "wikidata_id": "Q5600709"
-          }
-        }
-      ]
-    },
-    {
-      "id": "f-dp1b-terrehautetransit~in~us",
-      "spec": "gtfs",
-      "urls": {
-        "static_current": "https://data.trilliumtransit.com/gtfs/terrehautetransit-in-us/terrehautetransit-in-us.zip"
-      },
-      "license": {
-        "use_without_attribution": "yes",
-        "create_derived_product": "yes"
-      },
-      "tags": {
-        "gtfs_data_exchange": "terre-haute-transit"
-      },
-      "operators": [
-        {
-          "onestop_id": "o-dp1b-terrehautetransit",
-          "name": "Terre Haute Transit",
-          "website": "https://terrehaute.in.gov/departments/transit-department",
-          "associated_feeds": [
-            {
-              "gtfs_agency_id": "260"
-            }
-          ],
-          "tags": {
-            "us_ntd_id": "50053",
-            "wikidata_id": "Q7703361"
-          }
-        }
-      ]
-    },
-    {
-      "id": "f-dp4j-citybus",
-      "spec": "gtfs",
-      "urls": {
-        "static_current": "https://gocitybus.com/gtfs-gis-data-download",
-        "static_historic": [
-          "https://data.trilliumtransit.com/gtfs/citybus-lafayette-in-us/citybus-lafayette-in-us.zip"
-        ]
-      },
-      "license": {
-        "use_without_attribution": "yes",
-        "create_derived_product": "yes"
-      },
-      "operators": [
-        {
-          "onestop_id": "o-dp4j-citybus",
-          "name": "CityBus of Greater Lafayette Indiana",
-          "short_name": "CityBus",
-          "website": "http://www.gocitybus.com/",
-          "associated_feeds": [
-            {
-              "gtfs_agency_id": "9eca155d-a6ad-42b1-8ad5-4888c7c42aaa"
-            }
-          ],
-          "tags": {
-            "twitter_general": "gocitybus",
-            "us_ntd_id": "50051",
-            "wikidata_id": "Q5600598"
-          }
-        }
-      ]
-    },
-    {
-      "id": "f-dp89-beloittransit~wi~us",
-      "spec": "gtfs",
-      "urls": {
-        "static_current": "https://data.trilliumtransit.com/gtfs/beloittransit-wi-us/beloittransit-wi-us.zip"
-      },
-      "license": {
-        "use_without_attribution": "yes",
-        "create_derived_product": "yes"
-      },
-      "tags": {
-        "gtfs_data_exchange": "beloit-transit-system"
-      },
-      "operators": [
-        {
-          "onestop_id": "o-dp89-beloittransitsystem",
-          "name": "Beloit Transit System",
-          "website": "https://www.beloittransit.com/",
-          "associated_feeds": [
-            {
-              "gtfs_agency_id": "467"
-            }
-          ],
-          "tags": {
-            "us_ntd_id": "50109"
-          }
-        }
-      ]
-    },
-    {
-      "id": "f-dp8d-jts~wi~us",
-      "spec": "gtfs",
-      "urls": {
-        "static_current": "https://data.trilliumtransit.com/gtfs/jts-wi-us/jts-wi-us.zip"
-      },
-      "license": {
-        "use_without_attribution": "yes",
-        "create_derived_product": "yes"
-      },
-      "tags": {
-        "gtfs_data_exchange": "janesville-transit-system"
-      },
-      "operators": [
-        {
-          "onestop_id": "o-dp8d-janesvilletransitsystem",
-          "name": "Janesville Transit System",
-          "short_name": "JTS",
-          "website": "https://www.janesvillewi.gov/departments-services/neighborhood-and-community-services/bus-transit-jts",
-          "associated_feeds": [
-            {
-              "gtfs_agency_id": "254"
-            }
-          ],
-          "tags": {
-            "twitter_general": "City_Janesville",
-            "us_ntd_id": "50108",
-            "wikidata_id": "Q6153111"
-          }
-        }
-      ]
-    },
-    {
-      "id": "f-dp9e-belleurbansystem",
-      "spec": "gtfs",
-      "urls": {
-        "static_historic": [
-          "https://data.trilliumtransit.com/gtfs/racine-wi-us/racine-wi-us.zip"
-        ]
-      },
-      "license": {
-        "use_without_attribution": "yes",
-        "create_derived_product": "yes"
-      },
-      "tags": {
-        "status": "outdated"
-      },
-      "operators": [
-        {
-          "onestop_id": "o-dp9e-belleurbansystem",
-          "name": "Racine Transit",
-          "short_name": "RYDE",
-          "website": "https://www.cityofracine.org/Racine-Transit/",
-          "tags": {
-            "twitter_general": "CityofRacine",
-            "us_ntd_id": "50006",
-            "wikidata_id": "Q4883698"
-          }
-        }
-      ]
-    },
-    {
-      "id": "f-dp9k-waukeshacounty~wi~us",
-      "spec": "gtfs",
-      "urls": {
-        "static_current": "https://data.trilliumtransit.com/gtfs/waukeshacounty-wi-us/waukeshacounty-wi-us.zip"
-      },
-      "license": {
-        "use_without_attribution": "yes",
-        "create_derived_product": "yes"
-      },
-      "operators": [
-        {
-          "onestop_id": "o-dp9k-waukeshacountytransit",
-          "name": "Waukesha County Transit",
-          "website": "https://www.waukesha-wi.gov/residents/getting_around/public-transportation.php",
-          "associated_feeds": [
-            {
-              "gtfs_agency_id": "189"
-            }
-          ],
-          "tags": {
-            "us_ntd_id": "50096",
-            "wikidata_id": "Q7975163"
-          }
-        }
-      ]
-    },
-    {
-      "id": "f-dpc4-oshkosh~wi~us",
-      "spec": "gtfs",
-      "urls": {
-        "static_current": "https://data.trilliumtransit.com/gtfs/oshkosh-wi-us/oshkosh-wi-us.zip"
-      },
-      "license": {
-        "use_without_attribution": "yes",
-        "create_derived_product": "yes"
-      },
-      "tags": {
-        "gtfs_data_exchange": "go-transit-city-of-oshkosh"
-      },
-      "operators": [
-        {
-          "onestop_id": "o-dpc4-gotransitcityofoshkosh",
-          "name": "GO Transit",
-          "website": "https://www.ci.oshkosh.wi.us/transit/",
-          "associated_feeds": [
-            {
-              "gtfs_agency_id": "125"
-            }
-          ],
-          "tags": {
-            "twitter_general": "Oshkosh_Transit",
-            "us_ntd_id": "50009",
-            "wikidata_id": "Q5514128"
-          }
-        }
-      ]
-    },
-    {
-      "id": "f-dpc8-sheboygan~wi~us",
-      "spec": "gtfs",
-      "urls": {
-        "static_current": "https://data.trilliumtransit.com/gtfs/sheboygan-wi-us/sheboygan-wi-us.zip"
-      },
-      "license": {
-        "use_without_attribution": "yes",
-        "create_derived_product": "yes"
-      },
-      "operators": [
-        {
-          "onestop_id": "o-dpc8-shorelinemetro",
-          "name": "Shoreline Metro",
-          "website": "https://shorelinemetro.com/",
-          "tags": {
-            "us_ntd_id": "50088",
-            "wikidata_id": "Q7501442"
-          }
-        }
-      ]
-    },
-    {
-      "id": "f-dpq-lakecounty~oh~us",
-      "spec": "gtfs",
-      "urls": {
-        "static_current": "https://data.trilliumtransit.com/gtfs/lakecounty-oh-us/lakecounty-oh-us.zip"
-      },
-      "license": {
-        "use_without_attribution": "yes",
-        "create_derived_product": "yes"
-      },
-      "operators": [
-        {
-          "onestop_id": "o-dpq-laketran",
-          "name": "Laketran",
-          "website": "https://laketran.com/",
-          "tags": {
-            "twitter_general": "laketran",
-            "us_ntd_id": "50117",
-            "wikidata_id": "Q6479195"
-          }
-        }
-      ]
-    },
-    {
-      "id": "f-dps-michiganflyer~mi~us",
-      "spec": "gtfs",
-      "urls": {
-        "static_current": "https://data.trilliumtransit.com/gtfs/michiganflyer-mi-us/michiganflyer-mi-us.zip"
-      },
-      "license": {
-        "use_without_attribution": "yes",
-        "create_derived_product": "yes"
-      },
-      "operators": [
-        {
-          "onestop_id": "o-dps-michiganflyer",
-          "name": "Michigan Flyer",
-          "website": "https://www.michiganflyer.com/",
-          "associated_feeds": [
-            {
-              "gtfs_agency_id": "535"
-            }
-          ],
-          "tags": {
-            "twitter_general": "MichiganFlyer1",
-            "wikidata_id": "Q6021774"
-          }
-        }
-      ]
-    },
-    {
-      "id": "f-dq25-capital~area~transit~nc~us",
-      "spec": "gtfs",
-      "urls": {
-        "static_current": "https://data.trilliumtransit.com/gtfs/capital-area-transit-nc-us/capital-area-transit-nc-us.zip"
-      },
-      "license": {
-        "url": "https://goraleigh.org/developer-terms-and-conditions",
-        "use_without_attribution": "yes",
-        "create_derived_product": "yes"
-      },
-      "operators": [
-        {
-          "onestop_id": "o-dq25-goraleigh",
-          "name": "GoRaleigh",
-          "website": "https://goraleigh.org/",
-          "associated_feeds": [
-            {
-              "gtfs_agency_id": "224"
-            }
-          ],
-          "tags": {
-            "twitter_general": "GoRaleighNC",
-            "us_ntd_id": "40007",
-            "wikidata_id": "Q5035469"
-          }
-        }
-      ]
-    },
-    {
-      "id": "f-dq2s-tarriver~nc~us",
-      "spec": "gtfs",
-      "urls": {
-        "static_current": "https://data.trilliumtransit.com/gtfs/tarriver-nc-us/tarriver-nc-us.zip"
-      },
-      "license": {
-        "use_without_attribution": "yes",
-        "create_derived_product": "yes"
-      },
-      "operators": [
-        {
-          "onestop_id": "o-dq2s-tarrivertransit",
-          "name": "Tar River Transit",
-          "website": "https://www.tarrivertransit.org/",
-          "associated_feeds": [
-            {
-              "gtfs_agency_id": "560"
-            }
-          ],
-          "tags": {
-            "twitter_general": "cityofrockymtnc",
-            "us_ntd_id": "40096",
-            "wikidata_id": "Q7684999"
-          }
-        }
-      ]
-    },
-    {
-      "id": "f-dqc-thebusofprincegeorgescounty",
-      "spec": "gtfs",
-      "urls": {
-        "static_current": "https://data.trilliumtransit.com/gtfs/princegeorgescounty-md-us/princegeorgescounty-md-us.zip"
-      },
-<<<<<<< HEAD
-      "tags": {
-        "exclude_from_global_query": "true"
-      }
-=======
-      "license": {
-        "use_without_attribution": "yes",
-        "create_derived_product": "yes"
-      },
-      "operators": [
-        {
-          "onestop_id": "o-dqc-thebusofprincegeorgescounty",
-          "name": "Prince George's County",
-          "short_name": "The Bus",
-          "website": "https://www.princegeorgescountymd.gov/1120/Countys-TheBus",
-          "associated_feeds": [
-            {
-              "gtfs_agency_id": "2166"
-            }
-          ],
-          "tags": {
-            "twitter_general": "PGCountyDPWT",
-            "us_ntd_id": "30035",
-            "wikidata_id": "Q7711628"
-          }
-        }
-      ]
->>>>>>> e8bedfc3
-    },
-    {
-      "id": "f-dr-coachcompany~ma~us",
-      "spec": "gtfs",
-      "urls": {
-        "static_current": "https://data.trilliumtransit.com/gtfs/coachcompany-ma-us/coachcompany-ma-us.zip"
-      },
-      "license": {
-        "use_without_attribution": "yes",
-        "create_derived_product": "yes"
-      },
-      "operators": [
-        {
-          "onestop_id": "o-dr-coachcompany",
-          "name": "Coach Company",
-          "website": "https://coachco.com/",
-          "associated_feeds": [
-            {
-              "gtfs_agency_id": "930"
-            }
-          ]
-        }
-      ]
-    },
-    {
-      "id": "f-dr-peterpanbuslines",
-      "spec": "gtfs",
-      "urls": {
-        "static_current": "https://data.trilliumtransit.com/gtfs/peterpan-ma-us/peterpan-ma-us.zip"
-      },
-      "license": {
-        "url": "https://www.massdot.state.ma.us/Portals/0/docs/developers/develop_license_agree.pdf",
-        "use_without_attribution": "yes",
-        "create_derived_product": "yes",
-        "attribution_text": "Clearly acknowledge MassDOT as the provider of the Data."
-      },
-      "operators": [
-        {
-          "onestop_id": "o-dr-peterpanbonanzadivision",
-          "name": "Peter Pan Bonanza Division",
-          "website": "https://peterpanbus.com/",
-          "associated_feeds": [
-            {
-              "gtfs_agency_id": "642"
-            }
-          ]
-        },
-        {
-          "onestop_id": "o-dr-peterpanbuslines",
-          "name": "Peter Pan Bus Lines",
-          "website": "https://peterpanbus.com/",
-          "associated_feeds": [
-            {
-              "gtfs_agency_id": "641"
-            }
-          ],
-          "tags": {
-            "twitter_general": "PeterPanBus",
-            "twitter_service_alerts": "peterpanalerts",
-            "us_ntd_id": "1R02-10157",
-            "wikidata_id": "Q204807"
-          }
-        }
-      ]
-    },
-    {
-      "id": "f-dr5r-path~nj~us",
-      "spec": "gtfs",
-      "urls": {
-        "static_current": "https://data.trilliumtransit.com/gtfs/path-nj-us/path-nj-us.zip"
-      },
-      "license": {
-        "use_without_attribution": "yes",
-        "create_derived_product": "yes"
-      },
-      "tags": {
-        "gtfs_data_exchange": "path"
-      },
-      "operators": [
-        {
-          "onestop_id": "o-dr5r-path",
-          "name": "Port Authority Trans-Hudson",
-          "short_name": "PATH",
-          "website": "https://www.panynj.gov/path/en/index.html",
-          "associated_feeds": [
-            {
-              "gtfs_agency_id": "151"
-            }
-          ],
-          "tags": {
-            "twitter_general": "PATHTrain",
-            "us_ntd_id": "20098",
-            "wikidata_id": "Q1055811"
-          }
-        }
-      ]
-    },
-    {
-      "id": "f-dr7f-greaterbridgeporttransit",
-      "spec": "gtfs",
-      "urls": {
-        "static_current": "https://data.trilliumtransit.com/gtfs/gbt-ct-us/gbt-ct-us.zip"
-      },
-      "license": {
-        "use_without_attribution": "yes",
-        "create_derived_product": "yes"
-      },
-      "operators": [
-        {
-          "onestop_id": "o-dr7f-greaterbridgeporttransit",
-          "name": "Greater Bridgeport Transit",
-          "short_name": "GBT",
-          "website": "https://gogbt.com/",
-          "tags": {
-            "twitter_general": "gogbt",
-            "us_ntd_id": "10050",
-            "wikidata_id": "Q5600471"
-          }
-        }
-      ]
-    },
-    {
-      "id": "f-dre-berkshire~ma~us",
-      "spec": "gtfs",
-      "urls": {
-        "static_current": "https://data.trilliumtransit.com/gtfs/berkshire-ma-us/berkshire-ma-us.zip"
-      },
-      "license": {
-        "url": "https://www.massdot.state.ma.us/Portals/0/docs/developers/develop_license_agree.pdf",
-        "use_without_attribution": "yes",
-        "create_derived_product": "yes",
-        "attribution_text": "Clearly acknowledge MassDOT as the provider of the Data."
-      },
-      "operators": [
-        {
-          "onestop_id": "o-dre-berkshiremetroaltransitauthority",
-          "name": "Berkshire Regional Transit Authority",
-          "short_name": "BRTA",
-          "website": "https://berkshirerta.com/",
-          "associated_feeds": [
-            {
-              "gtfs_agency_id": "399"
-            }
-          ],
-          "tags": {
-            "us_ntd_id": "10007",
-            "wikidata_id": "Q20708878"
-          }
-        }
-      ]
-    },
-    {
-      "id": "f-dre-greenmtncn~vt~us",
-      "spec": "gtfs",
-      "urls": {
-        "static_current": "https://data.trilliumtransit.com/gtfs/greenmtncn-vt-us/greenmtncn-vt-us.zip"
-      },
-      "license": {
-        "url": "https://vermont-gtfs.org/",
-        "use_without_attribution": "yes",
-        "create_derived_product": "yes"
-      },
-      "tags": {
-        "gtfs_data_exchange": "o-dre-greenmountaincommunitynetworkinc"
-      },
-      "operators": [
-        {
-          "onestop_id": "o-dre-greenmountaincommunitynetworkinc",
-          "name": "Green Mountain Community Network",
-          "short_name": "GMCN",
-          "website": "https://greenmountainexpress.com/",
-          "associated_feeds": [
-            {
-              "gtfs_agency_id": "219"
-            },
-            {
-              "feed_onestop_id": "f-greenmtncn~vt~rt"
-            }
-          ],
-          "tags": {
-            "us_ntd_id": "1R06-10151",
-            "wikidata_id": "Q5602891"
-          }
-        }
-      ]
-    },
-    {
-      "id": "f-drgv-lctferries~vt~us",
-      "spec": "gtfs",
-      "urls": {
-        "static_current": "https://data.trilliumtransit.com/gtfs/lctferries-vt-us/lctferries-vt-us.zip"
-      },
-      "license": {
-        "url": "https://vermont-gtfs.org/",
-        "use_without_attribution": "yes",
-        "create_derived_product": "yes"
-      },
-      "operators": [
-        {
-          "onestop_id": "o-drgv-lakechamplainferries",
-          "name": "Lake Champlain Ferries",
-          "website": "https://ferries.com/",
-          "associated_feeds": [
-            {
-              "gtfs_agency_id": "789"
-            }
-          ],
-          "tags": {
-            "wikidata_id": "Q6475257"
-          }
-        }
-      ]
-    },
-    {
-      "id": "f-drke-ninetown~connecticut~us",
-      "spec": "gtfs",
-      "urls": {
-        "static_current": "https://data.trilliumtransit.com/gtfs/ninetown-connecticut-us/ninetown-connecticut-us.zip"
-      },
-      "license": {
-        "use_without_attribution": "yes",
-        "create_derived_product": "yes"
-      },
-      "operators": [
-        {
-          "onestop_id": "o-drke-9towntransit",
-          "name": "9 Town Transit",
-          "website": "https://estuarytransit.org/",
-          "associated_feeds": [
-            {
-              "gtfs_agency_id": "539"
-            }
-          ],
-          "tags": {
-            "twitter_general": "9towntransit",
-            "us_ntd_id": "1R01-10140",
-            "wikidata_id": "Q5401887"
-          }
-        }
-      ]
-    },
-    {
-      "id": "f-drkg-seatbus~ct~us",
-      "spec": "gtfs",
-      "urls": {
-        "static_current": "https://data.trilliumtransit.com/gtfs/seatbus-ct-us/seatbus-ct-us.zip"
-      },
-      "license": {
-        "use_without_attribution": "yes",
-        "create_derived_product": "yes"
-      },
-      "operators": [
-        {
-          "onestop_id": "o-drkg-southeastareatransitdistrict",
-          "name": "Southeast Area Transit District",
-          "short_name": "SEAT",
-          "website": "https://southeastareatransitdistrict.com/",
-          "associated_feeds": [
-            {
-              "gtfs_agency_id": "978"
-            }
-          ],
-          "tags": {
-            "twitter_general": "S_E_A_T",
-            "us_ntd_id": "10040",
-            "wikidata_id": "Q7569291"
-          }
-        }
-      ]
-    },
-    {
-      "id": "f-drm-blockislandferry~ri~us",
-      "spec": "gtfs",
-      "urls": {
-        "static_current": "https://data.trilliumtransit.com/gtfs/blockislandferry-ri-us/blockislandferry-ri-us.zip"
-      },
-      "license": {
-        "url": "https://www.massdot.state.ma.us/Portals/0/docs/developers/develop_license_agree.pdf",
-        "use_without_attribution": "yes",
-        "create_derived_product": "yes",
-        "attribution_text": "Clearly acknowledge MassDOT as the provider of the Data."
-      },
-      "operators": [
-        {
-          "onestop_id": "o-drm-blockislandferry",
-          "name": "Block Island Ferry",
-          "website": "https://www.blockislandferry.com/",
-          "associated_feeds": [
-            {
-              "gtfs_agency_id": "276"
-            }
-          ],
-          "tags": {
-            "twitter_general": "BlockIsleFerry"
-          }
-        }
-      ]
-    },
-    {
-      "id": "f-drm-plymouthbrockton~ma~us",
-      "spec": "gtfs",
-      "urls": {
-        "static_current": "https://data.trilliumtransit.com/gtfs/plymouthbrockton-ma-us/plymouthbrockton-ma-us.zip"
-      },
-      "license": {
-        "url": "https://www.massdot.state.ma.us/Portals/0/docs/developers/develop_license_agree.pdf",
-        "use_without_attribution": "yes",
-        "create_derived_product": "yes",
-        "attribution_text": "Clearly acknowledge MassDOT as the provider of the Data."
-      },
-      "operators": [
-        {
-          "onestop_id": "o-drm-plymouth~brocktonstreetrailwayco",
-          "name": "Plymouth & Brockton Street Railway Company",
-          "website": "http://www.p-b.com/",
-          "associated_feeds": [
-            {
-              "gtfs_agency_id": "801"
-            }
-          ],
-          "tags": {
-            "twitter_general": "PBBus",
-            "wikidata_id": "Q85793712"
-          }
-        }
-      ]
-    },
-    {
-      "id": "f-drm-thegreaterattleborotauntonregionaltransitauthority",
-      "spec": "gtfs",
-      "urls": {
-        "static_current": "https://data.trilliumtransit.com/gtfs/gatra-ma-us/gatra-ma-us.zip"
-      },
-      "license": {
-        "url": "https://www.massdot.state.ma.us/Portals/0/docs/developers/develop_license_agree.pdf",
-        "use_without_attribution": "yes",
-        "create_derived_product": "yes",
-        "attribution_text": "Clearly acknowledge MassDOT as the provider of the Data."
-      },
-      "operators": [
-        {
-          "onestop_id": "o-drm-thegreaterattleborotauntonregionaltransitauthority",
-          "name": "Greater Attleboro Taunton Regional Transit Authority",
-          "short_name": "GATRA",
-          "website": "https://www.gatra.org/",
-          "associated_feeds": [
-            {
-              "gtfs_agency_id": "504"
-            }
-          ],
-          "tags": {
-            "us_ntd_id": "10064",
-            "wikidata_id": "Q5600434"
-          }
-        }
-      ]
-    },
-    {
-      "id": "f-drm-vineyardfastferry~ri~us",
-      "spec": "gtfs",
-      "urls": {
-        "static_current": "https://data.trilliumtransit.com/gtfs/vineyardfastferry-ri-us/vineyardfastferry-ri-us.zip"
-      },
-      "license": {
-        "url": "https://www.massdot.state.ma.us/Portals/0/docs/developers/develop_license_agree.pdf",
-        "use_without_attribution": "yes",
-        "create_derived_product": "yes",
-        "attribution_text": "Clearly acknowledge MassDOT as the provider of the Data."
-      },
-      "operators": [
-        {
-          "onestop_id": "o-drm-vineyardfastferry",
-          "name": "Vineyard Fast Ferry",
-          "website": "https://www.vineyardfastferry.com/",
-          "associated_feeds": [
-            {
-              "gtfs_agency_id": "281"
-            }
-          ],
-          "tags": {
-            "twitter_general": "RIFastFerry"
-          }
-        }
-      ]
-    },
-    {
-      "id": "f-drmg-marthasvineyard~ma~us",
-      "spec": "gtfs",
-      "urls": {
-        "static_current": "https://data.trilliumtransit.com/gtfs/marthasvineyard-ma-us/marthasvineyard-ma-us.zip"
-      },
-      "license": {
-        "url": "http://www.massport.com/media/1651/massportdatalicenseagreement.pd",
-        "use_without_attribution": "no",
-        "create_derived_product": "no"
-      },
-      "operators": [
-        {
-          "onestop_id": "o-drmg-marthasvineyardtransitauthority",
-          "name": "Martha's Vineyard Transit Authority",
-          "short_name": "VTA",
-          "website": "https://www.vineyardtransit.com/",
-          "tags": {
-            "twitter_general": "VTA_MV",
-            "us_ntd_id": "1R02-10145",
-            "wikidata_id": "Q20715059"
-          }
-        }
-      ]
-    },
-    {
-      "id": "f-drmm-southeasternregionaltransitauthority",
-      "spec": "gtfs",
-      "urls": {
-        "static_current": "https://data.trilliumtransit.com/gtfs/srta-ma-us/srta-ma-us.zip"
-      },
-      "license": {
-        "url": "https://www.massdot.state.ma.us/Portals/0/docs/developers/develop_license_agree.pdf",
-        "use_without_attribution": "yes",
-        "create_derived_product": "yes",
-        "attribution_text": "Clearly acknowledge MassDOT as the provider of the Data."
-      },
-      "tags": {
-        "gtfs_data_exchange": "southeastern-regional-transit-authority"
-      },
-      "operators": [
-        {
-          "onestop_id": "o-drmm-southeasternregionaltransitauthority",
-          "name": "Southeastern Regional Transit Authority",
-          "short_name": "SRTA",
-          "website": "https://www.srtabus.com/",
-          "tags": {
-            "twitter_general": "srtabus",
-            "us_ntd_id": "10006",
-            "wikidata_id": "Q7569500"
-          }
-        }
-      ]
-    },
-    {
-      "id": "f-drmr-brockton~ma~us",
-      "spec": "gtfs",
-      "urls": {
-        "static_current": "https://data.trilliumtransit.com/gtfs/brockton-ma-us/brockton-ma-us.zip"
-      },
-      "license": {
-        "url": "https://www.massdot.state.ma.us/Portals/0/docs/developers/develop_license_agree.pdf",
-        "use_without_attribution": "yes",
-        "create_derived_product": "yes",
-        "attribution_text": "Clearly acknowledge MassDOT as the provider of the Data."
-      },
-      "operators": [
-        {
-          "onestop_id": "o-drmr-brocktonareatransitauthority",
-          "name": "Brockton Area Transit Authority",
-          "short_name": "BAT",
-          "website": "https://berkshirerta.com/",
-          "associated_feeds": [
-            {
-              "gtfs_agency_id": "444"
-            }
-          ],
-          "tags": {
-            "twitter_general": "BrocktonBAT",
-            "us_ntd_id": "10004",
-            "wikidata_id": "Q4972867"
-          }
-        }
-      ]
-    },
-    {
-      "id": "f-drms-cuttyhunkferryco~ma~us",
-      "spec": "gtfs",
-      "urls": {
-        "static_current": "https://data.trilliumtransit.com/gtfs/cuttyhunkferryco-ma-us/cuttyhunkferryco-ma-us.zip"
-      },
-      "license": {
-        "url": "https://www.massdot.state.ma.us/Portals/0/docs/developers/develop_license_agree.pdf",
-        "use_without_attribution": "yes",
-        "create_derived_product": "yes",
-        "attribution_text": "Clearly acknowledge MassDOT as the provider of the Data."
-      },
-      "operators": [
-        {
-          "onestop_id": "o-drms-cuttyhunkferryco",
-          "name": "Cuttyhunk Ferry Company",
-          "website": "https://cuttyhunkferryco.com/",
-          "associated_feeds": [
-            {
-              "gtfs_agency_id": "277"
-            }
-          ]
-        }
-      ]
-    },
-    {
-      "id": "f-drmu1-patriotpartyboats~ma~us",
-      "spec": "gtfs",
-      "urls": {
-        "static_current": "https://data.trilliumtransit.com/gtfs/patriotpartyboats-ma-us/patriotpartyboats-ma-us.zip"
-      },
-      "license": {
-        "url": "https://www.massdot.state.ma.us/Portals/0/docs/developers/develop_license_agree.pdf",
-        "use_without_attribution": "yes",
-        "create_derived_product": "yes",
-        "attribution_text": "Clearly acknowledge MassDOT as the provider of the Data."
-      },
-      "operators": [
-        {
-          "onestop_id": "o-drmu1-patriotpartyboats",
-          "name": "Patriot Party Boats",
-          "website": "https://www.patriotpartyboats.com/",
-          "associated_feeds": [
-            {
-              "gtfs_agency_id": "280"
-            }
-          ]
-        }
-      ]
-    },
-    {
-      "id": "f-drq-capecodregionaltransitauthorityccrta",
-      "spec": "gtfs",
-      "urls": {
-        "static_current": "https://data.trilliumtransit.com/gtfs/capecod-ma-us/capecod-ma-us.zip"
-      },
-      "license": {
-        "url": "https://www.massdot.state.ma.us/Portals/0/docs/developers/develop_license_agree.pdf",
-        "use_without_attribution": "yes",
-        "create_derived_product": "yes",
-        "attribution_text": "Clearly acknowledge MassDOT as the provider of the Data."
-      },
-      "tags": {
-        "gtfs_data_exchange": "cape-cod-regional-transit-authority"
-      },
-      "operators": [
-        {
-          "onestop_id": "o-drq-capecodregionaltransitauthorityccrta",
-          "name": "Cape Cod Regional Transit Authority",
-          "short_name": "CCRTA",
-          "website": "https://www.capecodrta.org/",
-          "associated_feeds": [
-            {
-              "gtfs_agency_id": "446"
-            }
-          ],
-          "tags": {
-            "twitter_general": "CapeCodRTA",
-            "us_ntd_id": "10105",
-            "wikidata_id": "Q5034704"
-          }
-        }
-      ]
-    },
-    {
-      "id": "f-drq-freedomcruiseline~ma~us",
-      "spec": "gtfs",
-      "urls": {
-        "static_current": "https://data.trilliumtransit.com/gtfs/freedomcruiseline-ma-us/freedomcruiseline-ma-us.zip"
-      },
-      "license": {
-        "url": "https://www.massdot.state.ma.us/Portals/0/docs/developers/develop_license_agree.pdf",
-        "use_without_attribution": "yes",
-        "create_derived_product": "yes",
-        "attribution_text": "Clearly acknowledge MassDOT as the provider of the Data."
-      },
-      "tags": {
-        "gtfs_data_exchange": "freedom-cruise-line"
-      },
-      "operators": [
-        {
-          "onestop_id": "o-drq-freedomcruiseline",
-          "name": "Freedom Cruise Line",
-          "website": "https://www.freedomferry.com/",
-          "associated_feeds": [
-            {
-              "gtfs_agency_id": "278"
-            }
-          ]
-        }
-      ]
-    },
-    {
-      "id": "f-drq4-thewave~nantucketregionaltransitauthority",
-      "spec": "gtfs",
-      "urls": {
-        "static_current": "https://data.trilliumtransit.com/gtfs/nantucket-ma-us/nantucket-ma-us.zip"
-      },
-      "license": {
-        "url": "https://www.massdot.state.ma.us/Portals/0/docs/developers/develop_license_agree.pdf",
-        "use_without_attribution": "yes",
-        "create_derived_product": "yes",
-        "attribution_text": "Clearly acknowledge MassDOT as the provider of the Data."
-      },
-      "operators": [
-        {
-          "onestop_id": "o-drq4-thewave~nantucketregionaltransitauthority",
-          "name": "Nantucket Regional Transit Authority",
-          "short_name": "The WAVE",
-          "website": "https://nrtawave.com/",
-          "associated_feeds": [
-            {
-              "gtfs_agency_id": "442"
-            }
-          ],
-          "tags": {
-            "us_ntd_id": "1R02-10162",
-            "wikidata_id": "Q6964378"
-          }
-        }
-      ]
-    },
-    {
-      "id": "f-drq5-hylinecruises~ma~us",
-      "spec": "gtfs",
-      "urls": {
-        "static_current": "https://data.trilliumtransit.com/gtfs/hylinecruises-ma-us/hylinecruises-ma-us.zip"
-      },
-      "license": {
-        "url": "https://www.massdot.state.ma.us/Portals/0/docs/developers/develop_license_agree.pdf",
-        "use_without_attribution": "yes",
-        "create_derived_product": "yes",
-        "attribution_text": "Clearly acknowledge MassDOT as the provider of the Data."
-      },
-      "tags": {
-        "gtfs_data_exchange": "hy-line-cruises"
-      },
-      "operators": [
-        {
-          "onestop_id": "o-drq5-hy~linecruises",
-          "name": "Hy-Line Cruises",
-          "website": "https://hylinecruises.com/",
-          "associated_feeds": [
-            {
-              "gtfs_agency_id": "279"
-            }
-          ],
-          "tags": {
-            "twitter_general": "hylinecruises",
-            "wikidata_id": "Q14715606"
-          }
-        }
-      ]
-    },
-    {
-      "id": "f-drs-thebus~vt~us",
-      "spec": "gtfs",
-      "urls": {
-        "static_current": "https://data.trilliumtransit.com/gtfs/thebus-vt-us/thebus-vt-us.zip"
-      },
-      "license": {
-        "url": "https://vermont-gtfs.org/",
-        "use_without_attribution": "yes",
-        "create_derived_product": "yes"
-      },
-      "tags": {
-        "gtfs_data_exchange": "the-bus-marble-valley-regional-transit-district"
-      },
-      "operators": [
-        {
-          "onestop_id": "o-drs-thebusmarblevalleymetroaltransitdistrict",
-          "name": "Marble Valley Regional Transit District",
-          "short_name": "The Bus",
-          "website": "https://www.thebus.com/",
-          "associated_feeds": [
-            {
-              "gtfs_agency_id": "220"
-            },
-            {
-              "feed_onestop_id": "f-thebus~vt~rt"
-            }
-          ],
-          "tags": {
-            "us_ntd_id": "1R06-10154",
-            "wikidata_id": "Q6755227"
-          }
-        }
-      ]
-    },
-    {
-      "id": "f-drs-truenorthtransit~ma~us",
-      "spec": "gtfs",
-      "urls": {
-        "static_historic": [
-          "https://data.trilliumtransit.com/gtfs/truenorthtransit-ma-us/truenorthtransit-ma-us.zip"
-        ]
-      },
-      "license": {
-        "use_without_attribution": "yes",
-        "create_derived_product": "yes"
-      },
-      "tags": {
-        "status": "outdated"
-      },
-      "operators": [
-        {
-          "onestop_id": "o-drs-max",
-          "name": "Massachusetts Area Express",
-          "short_name": "MAX",
-          "website": "http://ridemaxbus.com"
-        }
-      ]
-    },
-    {
-      "id": "f-drsb-wrta",
-      "spec": "gtfs",
-      "urls": {
-        "static_current": "https://data.trilliumtransit.com/gtfs/wrta-ma-us/wrta-ma-us.zip"
-      },
-      "license": {
-        "url": "https://www.massdot.state.ma.us/Portals/0/docs/developers/develop_license_agree.pdf",
-        "use_without_attribution": "yes",
-        "create_derived_product": "yes",
-        "attribution_text": "Clearly acknowledge MassDOT as the provider of the Data."
-      },
-      "operators": [
-        {
-          "onestop_id": "o-drsb-wrta",
-          "name": "Worcester Regional Transit Authority",
-          "short_name": "WRTA",
-          "website": "https://www.therta.com/",
-          "tags": {
-            "twitter_general": "therta",
-            "us_ntd_id": "10014",
-            "wikidata_id": "Q8034217"
-          }
-        }
-      ]
-    },
-    {
-      "id": "f-drsf-montachusett~ma~us",
-      "spec": "gtfs",
-      "urls": {
-        "static_current": "https://data.trilliumtransit.com/gtfs/montachusett-ma-us/montachusett-ma-us.zip"
-      },
-      "license": {
-        "url": "https://www.massdot.state.ma.us/Portals/0/docs/developers/develop_license_agree.pdf",
-        "use_without_attribution": "yes",
-        "create_derived_product": "yes",
-        "attribution_text": "Clearly acknowledge MassDOT as the provider of the Data."
-      },
-      "tags": {
-        "gtfs_data_exchange": "montachusett-regional-transit-authority"
-      },
-      "operators": [
-        {
-          "onestop_id": "o-drsf-montachusettmetroaltransitauthority",
-          "name": "Montachusett Regional Transit Authority",
-          "short_name": "MART",
-          "website": "https://www.mrta.us/",
-          "associated_feeds": [
-            {
-              "gtfs_agency_id": "401"
-            }
-          ],
-          "tags": {
-            "us_ntd_id": "10061",
-            "wikidata_id": "Q6903133"
-          }
-        }
-      ]
-    },
-    {
-      "id": "f-drsh-dvtamoover~vt~us",
-      "spec": "gtfs",
-      "urls": {
-        "static_current": "https://data.trilliumtransit.com/gtfs/sevt-vt-us/sevt-vt-us.zip"
-      },
-      "license": {
-        "url": "https://vermont-gtfs.org/",
-        "use_without_attribution": "yes",
-        "create_derived_product": "yes"
-      },
-      "operators": [
-        {
-          "onestop_id": "o-drs-thecurrent",
-          "name": "Rockingham MOOver",
-          "website": "https://www.moover.com/",
-          "associated_feeds": [
-            {
-              "gtfs_agency_id": "232"
-            },
-            {
-              "feed_onestop_id": "f-crtransit~vt~rt"
-            },
-            {
-              "feed_onestop_id": "f-dvtamoover~vt~rt"
-            }
-          ],
-          "tags": {
-            "us_ntd_id": "1R06-10144",
-            "wikidata_id": "Q28448928"
-          }
-        },
-        {
-          "onestop_id": "o-drsh-moover",
-          "name": "Wilmington MOOver",
-          "website": "https://www.moover.com/",
-          "associated_feeds": [
-            {
-              "gtfs_agency_id": "218"
-            },
-            {
-              "feed_onestop_id": "f-dvtamoover~vt~rt"
-            }
-          ],
-          "tags": {
-            "us_ntd_id": "1R06-10144",
-            "wikidata_id": "Q28448928"
-          }
-        }
-      ]
-    },
-    {
-      "id": "f-drt-baystatecruisecompany~ma~us",
-      "spec": "gtfs",
-      "urls": {
-        "static_current": "https://data.trilliumtransit.com/gtfs/baystatecruisecompany-ma-us/baystatecruisecompany-ma-us.zip"
-      },
-      "license": {
-        "url": "https://www.massdot.state.ma.us/Portals/0/docs/developers/develop_license_agree.pdf",
-        "use_without_attribution": "yes",
-        "create_derived_product": "yes",
-        "attribution_text": "Clearly acknowledge MassDOT as the provider of the Data."
-      },
-      "tags": {
-        "gtfs_data_exchange": "bay-state-cruise-company"
-      },
-      "operators": [
-        {
-          "onestop_id": "o-drt-baystatecruisecompany",
-          "name": "Bay State Cruise Company",
-          "website": "https://baystatecruisecompany.com/",
-          "associated_feeds": [
-            {
-              "gtfs_agency_id": "275"
-            }
-          ]
-        }
-      ]
-    },
-    {
-      "id": "f-drt0-limoliner~ma~us",
-      "spec": "gtfs",
-      "urls": {
-        "static_historic": [
-          "https://data.trilliumtransit.com/gtfs/limoliner-ma-us/limoliner-ma-us.zip"
-        ]
-      },
-      "license": {
-        "url": "https://www.massdot.state.ma.us/Portals/0/docs/developers/develop_license_agree.pdf",
-        "use_without_attribution": "yes",
-        "create_derived_product": "yes",
-        "attribution_text": "Clearly acknowledge MassDOT as the provider of the Data."
-      },
-      "tags": {
-        "status": "outdated"
-      },
-      "operators": [
-        {
-          "onestop_id": "o-drt0-metrowestexpress",
-          "name": "Metrowest Express",
-          "website": "https://metrowestexpress.com/",
-          "tags": {
-            "twitter_general": "mwestexpress"
-          }
-        }
-      ]
-    },
-    {
-      "id": "f-drt3-123bc~ma~us",
-      "spec": "gtfs",
-      "urls": {
-        "static_historic": [
-          "https://data.trilliumtransit.com/gtfs/route128corridor-ma-us/route128corridor-ma-us.zip"
-        ]
-      },
-      "license": {
-        "use_without_attribution": "yes",
-        "create_derived_product": "yes"
-      },
-      "tags": {
-        "status": "outdated"
-      },
-      "operators": [
-        {
-          "onestop_id": "o-drt3-128businesscouncil",
-          "name": "128 Business Council",
-          "website": "http://128bc.org/rev-hartwell-area-shuttle/",
-          "tags": {
-            "twitter_general": "UnlockTheGrid"
-          }
-        }
-      ]
-    },
-    {
-      "id": "f-drt3-909983",
-      "spec": "gtfs",
-      "urls": {
-        "static_current": "https://data.trilliumtransit.com/gtfs/massport-ma-us/massport-ma-us.zip",
-        "static_historic": [
-          "https://www.massport.com/media/ptydscvm/massport_gtfs-1013-4.zip"
-        ]
-      },
-      "license": {
-        "url": "http://www.massport.com/media/1651/massportdatalicenseagreement.pd",
-        "use_without_attribution": "no",
-        "create_derived_product": "no"
-      },
-      "operators": [
-        {
-          "onestop_id": "o-drt3-loganexpress",
-          "name": "Logan Express",
-          "website": "http://www.massport.com/logan-airport/to-from-logan/transportation-options/logan-express/",
-          "associated_feeds": [
-            {
-              "gtfs_agency_id": "2274"
-            }
-          ]
-        },
-        {
-          "onestop_id": "o-drt3pb-massport",
-          "name": "Massport",
-          "website": "http://www.massport.com/logan-airport/to-from-logan/transportation-options/on-airport-shuttle/",
-          "associated_feeds": [
-            {
-              "gtfs_agency_id": "2272"
-            }
-          ],
-          "tags": {
-            "twitter_general": "Massport",
-            "us_ntd_id": "909983",
-            "wikidata_id": "Q2777980"
-          }
-        }
-      ]
-    },
-    {
-      "id": "f-drt3-middlesex~ma~us",
-      "spec": "gtfs",
-      "urls": {
-        "static_current": "https://data.trilliumtransit.com/gtfs/middlesex-ma-us/middlesex-ma-us.zip"
-      },
-      "license": {
-        "url": "https://www.massdot.state.ma.us/Portals/0/docs/developers/develop_license_agree.pdf",
-        "use_without_attribution": "yes",
-        "create_derived_product": "yes",
-        "attribution_text": "Clearly acknowledge MassDOT as the provider of the Data."
-      },
-      "operators": [
-        {
-          "onestop_id": "o-drt3-middlesex3tma",
-          "name": "Middlesex 3 TMA",
-          "website": "https://www.middlesex3tma.com/shuttles",
-          "associated_feeds": [
-            {
-              "gtfs_agency_id": "555"
-            }
-          ],
-          "tags": {
-            "twitter_general": "middlesex3tma"
-          }
-        }
-      ]
-    },
-    {
-      "id": "f-drt6-lowellregionaltransitauthority",
-      "spec": "gtfs",
-      "urls": {
-        "static_current": "https://data.trilliumtransit.com/gtfs/lowell-ma-us/lowell-ma-us.zip"
-      },
-      "license": {
-        "url": "https://www.massdot.state.ma.us/Portals/0/docs/developers/develop_license_agree.pdf",
-        "use_without_attribution": "yes",
-        "create_derived_product": "yes",
-        "attribution_text": "Clearly acknowledge MassDOT as the provider of the Data."
-      },
-      "operators": [
-        {
-          "onestop_id": "o-drt6-lowellregionaltransitauthority",
-          "name": "Lowell Regional Transit Authority",
-          "short_name": "LRTA",
-          "website": "https://lrta.com/",
-          "associated_feeds": [
-            {
-              "gtfs_agency_id": "447"
-            }
-          ],
-          "tags": {
-            "twitter_general": "mylrta",
-            "us_ntd_id": "10005",
-            "wikidata_id": "Q2078562"
-          }
-        }
-      ]
-    },
-    {
-      "id": "f-drt7-merrimackvalley~ma~us",
-      "spec": "gtfs",
-      "urls": {
-        "static_current": "https://data.trilliumtransit.com/gtfs/merrimackvalley-ma-us/merrimackvalley-ma-us.zip"
-      },
-      "license": {
-        "url": "https://www.massdot.state.ma.us/Portals/0/docs/developers/develop_license_agree.pdf",
-        "use_without_attribution": "yes",
-        "create_derived_product": "yes",
-        "attribution_text": "Clearly acknowledge MassDOT as the provider of the Data."
-      },
-      "tags": {
-        "gtfs_data_exchange": "merrimack-valley-regional-transit-authority"
-      },
-      "operators": [
-        {
-          "onestop_id": "o-drt7-merrimackvalleymetroaltransitauthority",
-          "name": "Merrimack Valley Regional Transit Authority",
-          "short_name": "MVRTA",
-          "website": "https://www.mvrta.com/",
-          "associated_feeds": [
-            {
-              "gtfs_agency_id": "843"
-            },
-            {
-              "feed_onestop_id": "f-merrimackvalley~rt"
-            }
-          ],
-          "tags": {
-            "twitter_general": "mvrta_",
-            "us_ntd_id": "10013",
-            "wikidata_id": "Q6820290"
-          }
-        }
-      ]
-    },
-    {
-      "id": "f-drtd-capeann~ma~us",
-      "spec": "gtfs",
-      "urls": {
-        "static_current": "https://data.trilliumtransit.com/gtfs/capeann-ma-us/capeann-ma-us.zip"
-      },
-      "license": {
-        "url": "https://www.massdot.state.ma.us/Portals/0/docs/developers/develop_license_agree.pdf",
-        "use_without_attribution": "yes",
-        "create_derived_product": "yes",
-        "attribution_text": "Clearly acknowledge MassDOT as the provider of the Data."
-      },
-      "tags": {
-        "gtfs_data_exchange": "cape-ann-transportation-authority"
-      },
-      "operators": [
-        {
-          "onestop_id": "o-drtd-capeanntransportation",
-          "name": "Cape Ann Transportation Authority",
-          "short_name": "CATA",
-          "website": "https://berkshirerta.com/",
-          "associated_feeds": [
-            {
-              "gtfs_agency_id": "440"
-            }
-          ],
-          "tags": {
-            "twitter_general": "capeanntransit",
-            "us_ntd_id": "10053",
-            "wikidata_id": "Q5034570"
-          }
-        }
-      ]
-    },
-    {
-      "id": "f-dru-chittendoncounty~vt~us",
-      "spec": "gtfs",
-      "urls": {
-        "static_current": "https://data.trilliumtransit.com/gtfs/ccta-vt-us/ccta-vt-us.zip"
-      },
-      "license": {
-        "url": "https://vermont-gtfs.org/",
-        "use_without_attribution": "yes",
-        "create_derived_product": "yes"
-      },
-      "operators": [
-        {
-          "onestop_id": "o-dru-greenmountaintransitagency",
-          "name": "Green Mountain Transit",
-          "short_name": "GMT",
-          "website": "https://ridegmt.com/",
-          "associated_feeds": [
-            {
-              "gtfs_agency_id": "461"
-            },
-            {
-              "feed_onestop_id": "f-chittendoncounty~rt"
-            }
-          ],
-          "tags": {
-            "twitter_general": "RideGMT",
-            "us_ntd_id": "10066",
-            "wikidata_id": "Q28404107"
-          }
-        }
-      ]
-    },
-    {
-      "id": "f-dru-ruralcommunity~vt~us",
-      "spec": "gtfs",
-      "urls": {
-        "static_current": "https://data.trilliumtransit.com/gtfs/ruralcommunity-vt-us/ruralcommunity-vt-us.zip"
-      },
-      "license": {
-        "url": "https://vermont-gtfs.org/",
-        "use_without_attribution": "yes",
-        "create_derived_product": "yes"
-      },
-      "tags": {
-        "gtfs_data_exchange": "rural-community-transportation"
-      },
-      "operators": [
-        {
-          "onestop_id": "o-dru-ruralcommunitytransportation",
-          "name": "Rural Community Transportation",
-          "short_name": "RCT",
-          "website": "https://www.riderct.org/",
-          "associated_feeds": [
-            {
-              "gtfs_agency_id": "221"
-            },
-            {
-              "feed_onestop_id": "f-ruralcommunity~vt~rt"
-            }
-          ],
-          "tags": {
-            "us_ntd_id": "1R06-10148",
-            "wikidata_id": "Q7380490"
-          }
-        }
-      ]
-    },
-    {
-      "id": "f-dru-tri~valleytransit",
-      "spec": "gtfs",
-      "urls": {
-        "static_current": "https://data.trilliumtransit.com/gtfs/trivalleytransit-vt-us/trivalleytransit-vt-us.zip"
-      },
-      "license": {
-        "url": "https://vermont-gtfs.org/",
-        "use_without_attribution": "yes",
-        "create_derived_product": "yes"
-      },
-      "operators": [
-        {
-          "onestop_id": "o-dru-tri~valleytransit",
-          "name": "Tri-Valley Transit",
-          "website": "https://www.trivalleytransit.org/",
-          "associated_feeds": [
-            {
-              "gtfs_agency_id": "986"
-            }
-          ],
-          "tags": {
-            "twitter_general": "actransitvt",
-            "us_ntd_id": "1R06-10143,1R06-10168"
-          }
-        }
-      ]
-    },
-    {
-      "id": "f-dru-vttranslines~vt~us",
-      "spec": "gtfs",
-      "urls": {
-        "static_current": "https://data.trilliumtransit.com/gtfs/vttranslines-vt-us/vttranslines-vt-us.zip"
-      },
-      "license": {
-        "url": "https://vermont-gtfs.org/",
-        "use_without_attribution": "yes",
-        "create_derived_product": "yes"
-      },
-      "operators": [
-        {
-          "onestop_id": "o-dru-vermonttranslines",
-          "name": "Vermont Translines",
-          "website": "https://www.vttranslines.com/",
-          "associated_feeds": [
-            {
-              "gtfs_agency_id": "228"
-            }
-          ],
-          "tags": {
-            "twitter_general": "vttranslines"
-          }
-        }
-      ]
-    },
-    {
-      "id": "f-drvc-rtp~me~us",
-      "spec": "gtfs",
-      "urls": {
-        "static_current": "https://data.trilliumtransit.com/gtfs/rtp-me-us/rtp-me-us.zip"
-      },
-      "license": {
-        "use_without_attribution": "yes",
-        "create_derived_product": "yes"
-      },
-      "operators": [
-        {
-          "onestop_id": "o-drvc-lakesregionexplorer",
-          "name": "Lakes Region Explorer",
-          "website": "https://www.rtprides.org/lakes-region-explorer/",
-          "associated_feeds": [
-            {
-              "gtfs_agency_id": "522"
-            }
-          ]
-        }
-      ]
-    },
-    {
-      "id": "f-dsi~co~us",
-      "spec": "gtfs",
-      "urls": {
-        "static_current": "https://data.trilliumtransit.com/gtfs/dsi-co-us/dsi-co-us.zip"
-      },
-      "license": {
-        "use_without_attribution": "yes",
-        "create_derived_product": "yes"
-      },
-      "operators": [
-        {
-          "onestop_id": "o-dsi~co~us",
-          "name": "Envida",
-          "website": "https://envidacares.org/transportation/",
-          "associated_feeds": [
-            {
-              "gtfs_agency_id": "1662"
-            }
-          ]
-        }
-      ]
-    },
-    {
-      "id": "f-elsegundo~ca~us",
-      "spec": "gtfs",
-      "urls": {
-        "static_current": "https://data.trilliumtransit.com/gtfs/elsegundo-ca-us/elsegundo-ca-us.zip"
-      },
-      "license": {
-        "use_without_attribution": "yes",
-        "create_derived_product": "yes"
-      },
-      "tags": {
-        "status": "outdated"
-      },
-      "operators": [
-        {
-          "onestop_id": "o-elsegundo~ca~us",
-          "name": "El Segundo Transportation"
-        }
-      ]
-    },
-    {
-      "id": "f-emerygo~round~rt",
-      "spec": "gtfs-rt",
-      "urls": {
-        "realtime_vehicle_positions": "https://egrshuttle.com/gtfs-rt/vehiclepositions",
-        "realtime_trip_updates": "https://egrshuttle.com/gtfs-rt/tripupdates",
-        "realtime_alerts": "https://egrshuttle.com/gtfs-rt/alerts"
-      }
-    },
-    {
-      "id": "f-estestransit~co~us",
-      "spec": "gtfs",
-      "urls": {
-        "static_current": "https://data.trilliumtransit.com/gtfs/estestransit-co-us/estestransit-co-us.zip"
-      },
-      "license": {
-        "use_without_attribution": "yes",
-        "create_derived_product": "yes"
-      },
-      "operators": [
-        {
-          "onestop_id": "o-estestransit~co~us",
-          "name": "Estes Transit",
-          "website": "https://estespark.colorado.gov/shuttles",
-          "associated_feeds": [
-            {
-              "gtfs_agency_id": "1604"
-            }
-          ]
-        }
-      ]
-    },
-    {
-      "id": "f-farmville~va~us",
-      "spec": "gtfs",
-      "urls": {
-        "static_current": "https://data.trilliumtransit.com/gtfs/farmville-va-us/farmville-va-us.zip"
-      },
-      "license": {
-        "use_without_attribution": "yes",
-        "create_derived_product": "yes"
-      },
-      "operators": [
-        {
-          "onestop_id": "o-farmville~va~us",
-          "name": "Farmville Area Bus",
-          "short_name": "FAB",
-          "website": "http://www.farmvilleva.com/175/Farmville-Area-Bus",
-          "associated_feeds": [
-            {
-              "gtfs_agency_id": "1792"
-            }
-          ]
-        }
-      ]
-    },
-    {
-      "id": "f-gardenofthegods~co~us",
-      "spec": "gtfs",
-      "urls": {
-        "static_current": "https://data.trilliumtransit.com/gtfs/gardenofthegods-co-us/gardenofthegods-co-us.zip"
-      },
-      "license": {
-        "use_without_attribution": "yes",
-        "create_derived_product": "yes"
-      },
-      "operators": [
-        {
-          "onestop_id": "o-gardenofthegods~co~us",
-          "name": "Garden of the Gods Park Shuttle",
-          "website": "https://www.gardenofgods.com/",
-          "associated_feeds": [
-            {
-              "gtfs_agency_id": "1800"
-            }
-          ]
-        }
-      ]
-    },
-    {
-      "id": "f-getaroundtownexpress~ca~us",
-      "spec": "gtfs",
-      "urls": {
-        "static_historic": [
-          "https://data.trilliumtransit.com/gtfs/getaroundtownexpress-ca-us/getaroundtownexpress-ca-us.zip"
-        ]
-      },
-      "license": {
-        "use_without_attribution": "yes",
-        "create_derived_product": "yes"
-      },
-      "tags": {
-        "status": "outdated"
-      },
-      "operators": [
-        {
-          "onestop_id": "o-9q5cn-getaroundtownexpress",
-          "name": "Get Around Town Express",
-          "tags": {
-            "us_ntd_id": "90291"
-          }
-        }
-      ]
-    },
-    {
-      "id": "f-get~va~us",
-      "spec": "gtfs",
-      "urls": {
-        "static_current": "https://data.trilliumtransit.com/gtfs/get-va-us/get-va-us.zip"
-      },
-      "license": {
-        "use_without_attribution": "yes",
-        "create_derived_product": "yes"
-      },
-      "operators": [
-        {
-          "onestop_id": "o-get~va~us",
-          "name": "Greensville Emporia Transit",
-          "short_name": "GET",
-          "website": "https://www.greensvillecountyva.gov/departments/adminstrative_building/transportation.php",
-          "associated_feeds": [
-            {
-              "gtfs_agency_id": "1788"
-            }
-          ]
-        }
-      ]
-    },
-    {
-      "id": "f-glendora~ca~us",
-      "spec": "gtfs",
-      "urls": {
-        "static_historic": [
-          "https://data.trilliumtransit.com/gtfs/glendora-ca-us/glendora-ca-us.zip"
-        ]
-      },
-      "license": {
-        "use_without_attribution": "yes",
-        "create_derived_product": "yes"
-      },
-      "tags": {
-        "status": "outdated"
-      },
-      "operators": [
-        {
-          "onestop_id": "o-9qh4j-glendoratransportationdivision",
-          "name": "Glendora Transportation Division",
-          "tags": {
-            "twitter_general": "CityofGlendora",
-            "us_ntd_id": "90266"
-          }
-        }
-      ]
-    },
-    {
-      "id": "f-glenn~ca~us",
-      "spec": "gtfs",
-      "urls": {
-        "static_current": "https://data.trilliumtransit.com/gtfs/glenn-ca-us/glenn-ca-us.zip"
-      },
-      "license": {
-        "use_without_attribution": "yes",
-        "create_derived_product": "yes"
-      },
-      "operators": [
-        {
-          "onestop_id": "o-9r11-glenntransitservice",
-          "name": "Glenn Transit Service",
-          "website": "https://www.countyofglenn.net/dept/public-works/public-transit-transportation/welcome",
-          "associated_feeds": [
-            {
-              "gtfs_agency_id": "1707"
-            }
-          ],
-          "tags": {
-            "us_ntd_id": "9R02-91088"
-          }
-        }
-      ]
-    },
-    {
-      "id": "f-gowal~fl~us",
-      "spec": "gtfs",
-      "urls": {
-        "static_current": "https://data.trilliumtransit.com/gtfs/gowal-fl-us/gowal-fl-us.zip"
-      },
-      "license": {
-        "use_without_attribution": "yes",
-        "create_derived_product": "yes"
-      },
-      "operators": [
-        {
-          "onestop_id": "o-gowal~fl~us",
-          "name": "GoWal",
-          "website": "https://gowaltransit.com/",
-          "associated_feeds": [
-            {
-              "gtfs_agency_id": "1634"
-            }
-          ]
-        }
-      ]
-    },
-    {
-      "id": "f-grahamtransit~va~us",
-      "spec": "gtfs",
-      "urls": {
-        "static_current": "https://data.trilliumtransit.com/gtfs/grahamtransit-va-us/grahamtransit-va-us.zip"
-      },
-      "license": {
-        "use_without_attribution": "yes",
-        "create_derived_product": "yes"
-      },
-      "operators": [
-        {
-          "onestop_id": "o-grahamtransit~va~us",
-          "name": "Graham Transit",
-          "website": "https://www.bluefieldva.org/our_services/transportation.php",
-          "associated_feeds": [
-            {
-              "gtfs_agency_id": "1765"
-            }
-          ]
-        }
-      ]
-    },
-    {
-      "id": "f-greenride~co~us",
-      "spec": "gtfs",
-      "urls": {
-        "static_current": "https://data.trilliumtransit.com/gtfs/greenride-co-us/greenride-co-us.zip"
-      },
-      "license": {
-        "use_without_attribution": "yes",
-        "create_derived_product": "yes"
-      }
-    },
-    {
-      "id": "f-gtrans~ca~us",
-      "spec": "gtfs",
-      "urls": {
-        "static_current": "http://data.trilliumtransit.com/gtfs/gtrans-ca-us/gtrans-ca-us.zip"
-      },
-      "license": {
-        "use_without_attribution": "yes",
-        "create_derived_product": "yes"
-      },
-      "operators": [
-        {
-          "onestop_id": "o-9q5b-gtrans",
-          "name": "GTrans",
-          "website": "http://ridegtrans.com/",
-          "associated_feeds": [
-            {
-              "gtfs_agency_id": "860"
-            }
-          ],
-          "tags": {
-            "twitter_general": "RideGTrans",
-            "us_ntd_id": "90042",
-            "wikidata_id": "Q5522428"
-          }
-        }
-      ]
-    },
-    {
-      "id": "f-gulfcoastcenter~tx~us",
-      "spec": "gtfs",
-      "urls": {
-        "static_current": "https://data.trilliumtransit.com/gtfs/gulfcoastcenter-tx-us/gulfcoastcenter-tx-us.zip"
-      },
-      "license": {
-        "use_without_attribution": "yes",
-        "create_derived_product": "yes"
-      },
-      "operators": [
-        {
-          "onestop_id": "o-gulfcoastcenter~tx~us",
-          "name": "Connect Transit",
-          "website": "https://www.gulfcoasttransitdistrict.com/",
-          "associated_feeds": [
-            {
-              "gtfs_agency_id": "540"
-            }
-          ]
-        }
-      ]
-    },
-    {
-      "id": "f-harborconnector~md~us",
-      "spec": "gtfs",
-      "urls": {
-        "static_current": "https://data.trilliumtransit.com/gtfs/harborconnector-md-us/harborconnector-md-us.zip"
-      },
-      "license": {
-        "use_without_attribution": "yes",
-        "create_derived_product": "yes"
-      },
-      "operators": [
-        {
-          "onestop_id": "o-harborconnector~md~us",
-          "name": "Harbor Connector",
-          "website": "https://transportation.baltimorecity.gov/harborconnector",
-          "associated_feeds": [
-            {
-              "gtfs_agency_id": "1806"
-            }
-          ]
-        }
-      ]
-    },
-    {
-      "id": "f-homejames~co~us",
-      "spec": "gtfs",
-      "urls": {
-        "static_current": "http://data.trilliumtransit.com/gtfs/homejames-co-us/homejames-co-us.zip"
-      },
-      "license": {
-        "use_without_attribution": "yes",
-        "create_derived_product": "yes"
-      },
-      "operators": [
-        {
-          "onestop_id": "o-homejames~co~us",
-          "name": "Home James Transportation",
-          "website": "https://www.ridehj.com/",
-          "associated_feeds": [
-            {
-              "gtfs_agency_id": "1681"
-            }
-          ]
-        }
-      ]
-    },
-    {
-      "id": "f-huntingtonpark~ca~us",
-      "spec": "gtfs",
-      "urls": {
-        "static_historic": [
-          "https://data.trilliumtransit.com/gtfs/huntingtonpark-ca-us/huntingtonpark-ca-us.zip"
-        ]
-      },
-      "license": {
-        "use_without_attribution": "yes",
-        "create_derived_product": "yes"
-      },
-      "tags": {
-        "status": "outdated"
-      },
-      "operators": [
-        {
-          "onestop_id": "o-9q5cm-huntingtonparkexpress",
-          "name": "Huntington Park Express",
-          "tags": {
-            "us_ntd_id": "90267"
-          }
-        }
-      ]
-    },
-    {
-      "id": "f-iowacitytransitsystem~rt",
+      "id": "f-universityofiowa~cambus~rt",
       "spec": "gtfs-rt",
       "urls": {
         "realtime_vehicle_positions": "https://iowa.syncromatics.com/gtfs-rt/vehiclepositions",
@@ -7082,1058 +9479,6 @@
       }
     },
     {
-      "id": "f-iowa~city~transit",
-      "spec": "gtfs",
-      "urls": {
-        "static_current": "https://data.trilliumtransit.com/gtfs/iowacitytransit-ia-us/iowacitytransit-ia-us.zip"
-      },
-      "license": {
-        "url": "https://iowa-gtfs.com/",
-        "use_without_attribution": "yes",
-        "create_derived_product": "yes"
-      },
-      "operators": [
-        {
-          "onestop_id": "o-9zqu-iowacitytransitsystem",
-          "name": "Iowa City Transit System",
-          "website": "https://www.icgov.org/city-government/departments-and-divisions/transit",
-          "associated_feeds": [
-            {
-              "gtfs_agency_id": "796"
-            },
-            {
-              "feed_onestop_id": "f-iowacitytransitsystem~rt"
-            }
-          ],
-          "tags": {
-            "twitter_general": "CityOfIowaCity",
-            "us_ntd_id": "70018"
-          }
-        }
-      ]
-    },
-    {
-      "id": "f-keywesttransit~rt",
-      "spec": "gtfs-rt",
-      "urls": {
-        "realtime_vehicle_positions": "https://kwtransit.com/gtfs-rt/vehiclepositions",
-        "realtime_trip_updates": "https://kwtransit.com/gtfs-rt/tripupdates",
-        "realtime_alerts": "https://kwtransit.com/gtfs-rt/alerts"
-      }
-    },
-    {
-      "id": "f-lacampana~ca~us",
-      "spec": "gtfs",
-      "urls": {
-        "static_historic": [
-          "https://data.trilliumtransit.com/gtfs/lacampana-ca-us/lacampana-ca-us.zip"
-        ]
-      },
-      "license": {
-        "use_without_attribution": "yes",
-        "create_derived_product": "yes"
-      },
-      "tags": {
-        "status": "outdated"
-      },
-      "operators": [
-        {
-          "onestop_id": "o-9q5cq-lacampana",
-          "name": "La Campana",
-          "tags": {
-            "us_ntd_id": "90252"
-          }
-        }
-      ]
-    },
-    {
-      "id": "f-lapuente~ca~us",
-      "spec": "gtfs",
-      "urls": {
-        "static_current": "https://data.trilliumtransit.com/gtfs/lapuente-ca-us/lapuente-ca-us.zip"
-      },
-      "license": {
-        "use_without_attribution": "yes",
-        "create_derived_product": "yes"
-      },
-      "tags": {
-        "status": "outdated"
-      },
-      "operators": [
-        {
-          "onestop_id": "o-lapuente~ca~us",
-          "name": "La Puente LINK"
-        }
-      ]
-    },
-    {
-      "id": "f-lasvegasloop~nv~us",
-      "spec": "gtfs",
-      "urls": {
-        "static_current": "https://data.trilliumtransit.com/gtfs/lasvegasloop-nv-us/lasvegasloop-nv-us.zip"
-      },
-      "license": {
-        "use_without_attribution": "yes",
-        "create_derived_product": "yes"
-      },
-      "operators": [
-        {
-          "onestop_id": "o-lasvegasloop~nv~us",
-          "name": "City of Las Vegas",
-          "website": "https://www.lasvegasnevada.gov/Residents/Parking-Transportation/Downtown-Loop",
-          "associated_feeds": [
-            {
-              "gtfs_agency_id": "1796"
-            }
-          ]
-        }
-      ]
-    },
-    {
-      "id": "f-lmht~morton~us",
-      "spec": "gtfs",
-      "urls": {
-        "static_current": "https://data.trilliumtransit.com/gtfs/lmht-morton-us/lmht-morton-us.zip"
-      },
-      "license": {
-        "use_without_attribution": "yes",
-        "create_derived_product": "yes"
-      },
-      "operators": [
-        {
-          "onestop_id": "o-lmht~morton~us",
-          "name": "L.E.W.I.S. Mountain Highway Transit",
-          "website": "https://www.highwayshopper.com/LCMT_Transit.html",
-          "associated_feeds": [
-            {
-              "gtfs_agency_id": "1819"
-            }
-          ]
-        }
-      ]
-    },
-    {
-      "id": "f-lowercolumbiacap~wa~us",
-      "spec": "gtfs",
-      "urls": {
-        "static_current": "https://data.trilliumtransit.com/gtfs/lowercolumbiacap-wa-us/lowercolumbiacap-wa-us.zip"
-      },
-      "license": {
-        "use_without_attribution": "yes",
-        "create_derived_product": "yes"
-      },
-      "operators": [
-        {
-          "onestop_id": "o-lowercolumbiacap~wa~us",
-          "name": "Lower Columbia CAP",
-          "website": "https://lowercolumbiacap.org/",
-          "associated_feeds": [
-            {
-              "gtfs_agency_id": "1817"
-            }
-          ]
-        }
-      ]
-    },
-    {
-      "id": "f-lubbock~tx~us",
-      "spec": "gtfs",
-      "urls": {
-        "static_current": "https://data.trilliumtransit.com/gtfs/lubbock-tx-us/lubbock-tx-us.zip"
-      },
-      "license": {
-        "use_without_attribution": "yes",
-        "create_derived_product": "yes"
-      },
-      "operators": [
-        {
-          "onestop_id": "o-9tzw-citibus",
-          "name": "Citibus",
-          "website": "https://citibus.com/",
-          "associated_feeds": [
-            {
-              "gtfs_agency_id": "31"
-            }
-          ],
-          "tags": {
-            "twitter_general": "citibuslubbock",
-            "us_ntd_id": "60010",
-            "wikidata_id": "Q5122457"
-          }
-        }
-      ]
-    },
-    {
-      "id": "f-lynwood~trolley",
-      "spec": "gtfs",
-      "urls": {
-        "static_historic": [
-          "https://data.trilliumtransit.com/gtfs/lynwood-ca-us/lynwood-ca-us.zip"
-        ]
-      },
-      "license": {
-        "use_without_attribution": "yes",
-        "create_derived_product": "yes"
-      },
-      "tags": {
-        "status": "outdated"
-      },
-      "operators": [
-        {
-          "onestop_id": "o-9q5by-lynwoodtrolley~breeze",
-          "name": "Lynwood Trolley / Breeze",
-          "tags": {
-            "us_ntd_id": "90281"
-          }
-        }
-      ]
-    },
-    {
-      "id": "f-madera~county~connection",
-      "spec": "gtfs",
-      "urls": {
-        "static_current": "https://data.trilliumtransit.com/gtfs/maderactc-ca-us/maderactc-ca-us.zip"
-      },
-      "license": {
-        "use_without_attribution": "yes",
-        "create_derived_product": "yes"
-      },
-      "operators": [
-        {
-          "onestop_id": "o-9qd-maderacountyconnection",
-          "name": "Madera County Connection",
-          "short_name": "MCC",
-          "website": "https://mcctransit.com/",
-          "associated_feeds": [
-            {
-              "gtfs_agency_id": "111"
-            },
-            {
-              "feed_onestop_id": "f-madera~county~connection~rt"
-            },
-            {
-              "feed_onestop_id": "f-madera~county~connection~rt~alerts"
-            }
-          ],
-          "tags": {
-            "twitter_general": "maderacounty",
-            "us_ntd_id": "9R02-91005"
-          }
-        }
-      ]
-    },
-    {
-      "id": "f-madera~county~connection~rt~alerts",
-      "spec": "gtfs-rt",
-      "urls": {
-        "realtime_alerts": "http://gtfs-realtime.trilliumtransit.com/gtfs-realtime/feed/maderactc-ca-us/service_alerts.proto"
-      },
-      "operators": [
-        {
-          "onestop_id": "o-9qd-maderacountyconnection",
-          "name": "Madera County Connection"
-        }
-      ]
-    },
-    {
-      "id": "f-middletown~ct~us",
-      "spec": "gtfs",
-      "urls": {
-        "static_current": "https://data.trilliumtransit.com/gtfs/middletown-ct-us/middletown-ct-us.zip"
-      },
-      "license": {
-        "use_without_attribution": "yes",
-        "create_derived_product": "yes"
-      },
-      "operators": [
-        {
-          "onestop_id": "o-middletown~ct~us",
-          "name": "Middletown Area Transit",
-          "short_name": "MAT",
-          "website": "https://www.middletownareatransit.org/",
-          "associated_feeds": [
-            {
-              "gtfs_agency_id": "1803"
-            }
-          ]
-        }
-      ]
-    },
-    {
-      "id": "f-montebello~bus",
-      "spec": "gtfs",
-      "urls": {
-        "static_historic": [
-          "https://data.trilliumtransit.com/gtfs/montebello-ca-us/montebello-ca-us.zip"
-        ]
-      },
-      "license": {
-        "use_without_attribution": "yes",
-        "create_derived_product": "yes"
-      },
-      "tags": {
-        "status": "outdated"
-      },
-      "operators": [
-        {
-          "onestop_id": "o-9qh1-montebellobuslines",
-          "name": "Montebello Bus Lines",
-          "tags": {
-            "twitter_general": "MontebelloBus",
-            "us_ntd_id": "90041",
-            "wikidata_id": "Q6905005"
-          }
-        }
-      ]
-    },
-    {
-      "id": "f-moorpark~city~transit",
-      "spec": "gtfs",
-      "urls": {
-        "static_current": "https://data.trilliumtransit.com/gtfs/moorparkcitytransit-ca-us/moorparkcitytransit-ca-us.zip"
-      },
-      "license": {
-        "use_without_attribution": "yes",
-        "create_derived_product": "yes"
-      },
-      "operators": [
-        {
-          "onestop_id": "o-9q57p-moorparkcitytransit",
-          "name": "Moorpark City Transit",
-          "website": "https://www.moorparkca.gov/227/Bus-Ride-Guide",
-          "associated_feeds": [
-            {
-              "gtfs_agency_id": "877"
-            }
-          ],
-          "tags": {
-            "us_ntd_id": "90227"
-          }
-        }
-      ]
-    },
-    {
-      "id": "f-morongo~basin",
-      "spec": "gtfs",
-      "urls": {
-        "static_current": "https://data.trilliumtransit.com/gtfs/morongobasin-ca-us/morongobasin-ca-us.zip"
-      },
-      "license": {
-        "use_without_attribution": "yes",
-        "create_derived_product": "yes"
-      },
-      "operators": [
-        {
-          "onestop_id": "o-9qj-morongobasintransitauthority",
-          "name": "Morongo Basin Transit Authority",
-          "short_name": "MBTA",
-          "website": "https://mbtabus.com/",
-          "associated_feeds": [
-            {
-              "gtfs_agency_id": "74"
-            }
-          ],
-          "tags": {
-            "us_ntd_id": "9R02-91090",
-            "wikidata_id": "Q6913253"
-          }
-        }
-      ]
-    },
-    {
-      "id": "f-mountadams~wa~us",
-      "spec": "gtfs",
-      "urls": {
-        "static_current": "https://data.trilliumtransit.com/gtfs/mountadams-wa-us/mountadams-wa-us.zip"
-      },
-      "license": {
-        "use_without_attribution": "yes",
-        "create_derived_product": "yes"
-      },
-      "operators": [
-        {
-          "onestop_id": "o-mountadams~wa~us",
-          "name": "Mount Adams Transportation System",
-          "short_name": "MATS",
-          "website": "https://gorgetranslink.com/transit-agencies/mt-adams-transportation-services/",
-          "associated_feeds": [
-            {
-              "gtfs_agency_id": "1815"
-            }
-          ]
-        }
-      ]
-    },
-    {
-      "id": "f-mountainvillage~co~us",
-      "spec": "gtfs",
-      "urls": {
-        "static_current": "https://data.trilliumtransit.com/gtfs/mountainvillage-co-us/mountainvillage-co-us.zip"
-      },
-      "license": {
-        "use_without_attribution": "yes",
-        "create_derived_product": "yes"
-      },
-      "operators": [
-        {
-          "onestop_id": "o-9werc-townofmountainvillage",
-          "name": "Town of Mountain Village",
-          "website": "https://townofmountainvillage.com/explore/getting-around/",
-          "associated_feeds": [
-            {
-              "gtfs_agency_id": "1702"
-            }
-          ],
-          "tags": {
-            "us_ntd_id": "8R01-80256"
-          }
-        }
-      ]
-    },
-    {
-      "id": "f-needles~ca~us",
-      "spec": "gtfs",
-      "urls": {
-        "static_current": "https://data.trilliumtransit.com/gtfs/needles-ca-us/needles-ca-us.zip"
-      },
-      "license": {
-        "use_without_attribution": "yes",
-        "create_derived_product": "yes"
-      },
-      "operators": [
-        {
-          "onestop_id": "o-9qnqp-needlesareatransit",
-          "name": "Needles Area Transit",
-          "website": "http://cityofneedles.com/transit/",
-          "associated_feeds": [
-            {
-              "gtfs_agency_id": "38"
-            }
-          ],
-          "tags": {
-            "us_ntd_id": "9R02-91020",
-            "wikidata_id": "Q6986643"
-          }
-        }
-      ]
-    },
-    {
-      "id": "f-petersburg~va~us",
-      "spec": "gtfs",
-      "urls": {
-        "static_current": "https://data.trilliumtransit.com/gtfs/petersburg-va-us/petersburg-va-us.zip"
-      },
-      "license": {
-        "use_without_attribution": "yes",
-        "create_derived_product": "yes"
-      },
-      "operators": [
-        {
-          "onestop_id": "o-petersburg~va~us",
-          "name": "Petersburg Area Transit",
-          "short_name": "PAT",
-          "website": "https://www.petersburgva.gov/299/Petersburg-Area-Transit",
-          "associated_feeds": [
-            {
-              "gtfs_agency_id": "1789"
-            }
-          ]
-        }
-      ]
-    },
-    {
-      "id": "f-playavistashuttle~ca~us",
-      "spec": "gtfs",
-      "urls": {
-        "static_historic": [
-          "https://data.trilliumtransit.com/gtfs/playavistashuttle-ca-us/playavistashuttle-ca-us.zip"
-        ]
-      },
-      "license": {
-        "use_without_attribution": "yes",
-        "create_derived_product": "yes"
-      },
-      "tags": {
-        "status": "outdated"
-      },
-      "operators": [
-        {
-          "onestop_id": "o-playavistashuttle~ca~us",
-          "name": "Playa Vista Shuttle",
-          "website": "https://playavista.com/playa-vista-shuttle/"
-        }
-      ]
-    },
-    {
-      "id": "f-ponyexpress~va~us",
-      "spec": "gtfs",
-      "urls": {
-        "static_current": "https://data.trilliumtransit.com/gtfs/ponyexpress-va-us/ponyexpress-va-us.zip"
-      },
-      "license": {
-        "use_without_attribution": "yes",
-        "create_derived_product": "yes"
-      },
-      "operators": [
-        {
-          "onestop_id": "o-ponyexpress~va~us",
-          "name": "Pony Express",
-          "website": "https://www.chincoteague.com/pony-express.html",
-          "associated_feeds": [
-            {
-              "gtfs_agency_id": "1766"
-            }
-          ]
-        }
-      ]
-    },
-    {
-      "id": "f-prairieexpress~co~us",
-      "spec": "gtfs",
-      "urls": {
-        "static_current": "https://data.trilliumtransit.com/gtfs/prairieexpress-co-us/prairieexpress-co-us.zip"
-      },
-      "license": {
-        "use_without_attribution": "yes",
-        "create_derived_product": "yes"
-      },
-      "operators": [
-        {
-          "onestop_id": "o-prairieexpress~co~us",
-          "name": "Prairie Express",
-          "website": "https://www.necalg.com/prairie-express/",
-          "associated_feeds": [
-            {
-              "gtfs_agency_id": "1648"
-            }
-          ]
-        }
-      ]
-    },
-    {
-      "id": "f-qline~mi~us",
-      "spec": "gtfs",
-      "urls": {
-        "static_current": "https://data.trilliumtransit.com/gtfs/qline-mi-us/qline-mi-us.zip"
-      },
-      "license": {
-        "use_without_attribution": "yes",
-        "create_derived_product": "yes"
-      },
-      "operators": [
-        {
-          "onestop_id": "o-dpsbv-qlinedetroit",
-          "name": "QLine",
-          "website": "https://qlinedetroit.com/",
-          "associated_feeds": [
-            {
-              "gtfs_agency_id": "1494"
-            },
-            {
-              "feed_onestop_id": "f-qline~mi~rt"
-            }
-          ],
-          "tags": {
-            "twitter_general": "qlinedetroit",
-            "us_ntd_id": "50213",
-            "wikidata_id": "Q5265966"
-          }
-        }
-      ]
-    },
-    {
-      "id": "f-roadrunnertransit~co~us",
-      "spec": "gtfs",
-      "urls": {
-        "static_current": "https://data.trilliumtransit.com/gtfs/roadrunnertransit-co-us/roadrunnertransit-co-us.zip"
-      },
-      "license": {
-        "use_without_attribution": "yes",
-        "create_derived_product": "yes"
-      },
-      "operators": [
-        {
-          "onestop_id": "o-roadrunnertransit~co~us",
-          "name": "Road Runner Transit",
-          "website": "https://sococaa.org/road-runner-transit/",
-          "associated_feeds": [
-            {
-              "gtfs_agency_id": "1598"
-            }
-          ]
-        }
-      ]
-    },
-    {
-      "id": "f-rogue~valley~transportation~district~rt",
-      "spec": "gtfs-rt",
-      "urls": {
-        "realtime_trip_updates": "http://gtfsrt.rvtd.org:8085/ProfilGtfsRt2_0RSProducer-RVTD/TripUpdate.pb",
-        "realtime_alerts": "http://gtfsrt.rvtd.org:8085/ProfilGtfsRt2_0RSProducer-RVTD/Alert.pb"
-      }
-    },
-    {
-      "id": "f-rosemead~ca~us",
-      "spec": "gtfs",
-      "urls": {
-        "static_historic": [
-          "http://data.trilliumtransit.com/gtfs/rosemead-ca-us/rosemead-ca-us.zip"
-        ]
-      },
-      "license": {
-        "use_without_attribution": "yes",
-        "create_derived_product": "yes"
-      },
-      "tags": {
-        "status": "outdated"
-      },
-      "operators": [
-        {
-          "onestop_id": "o-9qh1b-rosemeadexplorer",
-          "name": "Rosemead Explorer",
-          "tags": {
-            "us_ntd_id": "90289"
-          }
-        }
-      ]
-    },
-    {
-      "id": "f-sanjuancapistrano~ca~us",
-      "spec": "gtfs",
-      "urls": {
-        "static_historic": [
-          "https://data.trilliumtransit.com/gtfs/sanjuancapistrano-ca-us/sanjuancapistrano-ca-us.zip"
-        ]
-      },
-      "license": {
-        "use_without_attribution": "yes",
-        "create_derived_product": "yes"
-      },
-      "tags": {
-        "status": "outdated"
-      },
-      "operators": [
-        {
-          "onestop_id": "o-sanjuancapistrano~ca~us",
-          "name": "San Juan Capistrano"
-        }
-      ]
-    },
-    {
-      "id": "f-sanleandro~ca~us",
-      "spec": "gtfs",
-      "urls": {
-        "static_current": "https://data.trilliumtransit.com/gtfs/sanleandro-ca-us/sanleandro-ca-us.zip"
-      },
-      "license": {
-        "use_without_attribution": "yes",
-        "create_derived_product": "yes"
-      },
-      "tags": {
-        "status": "outdated"
-      },
-      "operators": [
-        {
-          "onestop_id": "o-sanleandro~ca~us",
-          "name": "San Leandro Links"
-        }
-      ]
-    },
-    {
-      "id": "f-sanmiguel~co~us",
-      "spec": "gtfs",
-      "urls": {
-        "static_current": "https://data.trilliumtransit.com/gtfs/sanmiguel-co-us/sanmiguel-co-us.zip"
-      },
-      "license": {
-        "use_without_attribution": "yes",
-        "create_derived_product": "yes"
-      },
-      "operators": [
-        {
-          "onestop_id": "o-sanmiguel~co~us",
-          "name": "San Miguel Authority for Regional Transportation",
-          "short_name": "SMART",
-          "website": "https://smarttelluride.colorado.gov/",
-          "associated_feeds": [
-            {
-              "gtfs_agency_id": "1651"
-            }
-          ]
-        }
-      ]
-    },
-    {
-      "id": "f-sierramadre~ca~us",
-      "spec": "gtfs",
-      "urls": {
-        "static_historic": [
-          "https://data.trilliumtransit.com/gtfs/sierramadre-ca-us/sierramadre-ca-us.zip"
-        ]
-      },
-      "license": {
-        "use_without_attribution": "yes",
-        "create_derived_product": "yes"
-      },
-      "tags": {
-        "status": "outdated"
-      },
-      "operators": [
-        {
-          "onestop_id": "o-sierramadre~ca~us",
-          "name": "Sierra Madre Gateway Coach"
-        }
-      ]
-    },
-    {
-      "id": "f-smart~ca~us",
-      "spec": "gtfs",
-      "urls": {
-        "static_current": "https://data.trilliumtransit.com/gtfs/smart-ca-us/smart-ca-us.zip"
-      },
-      "license": {
-        "use_without_attribution": "yes",
-        "create_derived_product": "yes"
-      },
-      "operators": [
-        {
-          "onestop_id": "o-9qb-sonomamarinarearailtransit",
-          "name": "Sonoma Marin Area Rail Transit",
-          "short_name": "SMART",
-          "website": "https://www.sonomamarintrain.org/",
-          "associated_feeds": [
-            {
-              "gtfs_agency_id": "1535"
-            },
-            {
-              "feed_onestop_id": "f-smart~ca~rt"
-            }
-          ],
-          "tags": {
-            "twitter_general": "smarttrain",
-            "us_ntd_id": "90299",
-            "wikidata_id": "Q7562166"
-          }
-        }
-      ]
-    },
-    {
-      "id": "f-snoqualmie~wa~us",
-      "spec": "gtfs",
-      "urls": {
-        "static_current": "https://data.trilliumtransit.com/gtfs/snoqualmie-wa-us/snoqualmie-wa-us.zip"
-      },
-      "license": {
-        "use_without_attribution": "yes",
-        "create_derived_product": "yes"
-      },
-      "operators": [
-        {
-          "onestop_id": "o-snoqualmie~wa~us",
-          "name": "Snoqualmie Valley Transportation",
-          "website": "https://svtbus.org/",
-          "associated_feeds": [
-            {
-              "gtfs_agency_id": "1824"
-            }
-          ]
-        }
-      ]
-    },
-    {
-      "id": "f-southcountytransitlink~ca~us",
-      "spec": "gtfs",
-      "urls": {
-        "static_historic": [
-          "https://data.trilliumtransit.com/gtfs/southcountytransitlink-ca-us/southcountytransitlink-ca-us.zip"
-        ]
-      },
-      "license": {
-        "use_without_attribution": "yes",
-        "create_derived_product": "yes"
-      },
-      "tags": {
-        "status": "outdated"
-      },
-      "operators": [
-        {
-          "onestop_id": "o-9qc-southcountytransitlink",
-          "name": "South County Transit Link",
-          "tags": {
-            "us_ntd_id": "9R02-90216",
-            "wikidata_id": "Q96406074"
-          }
-        }
-      ]
-    },
-    {
-      "id": "f-startransit~va~us",
-      "spec": "gtfs",
-      "urls": {
-        "static_current": "https://data.trilliumtransit.com/gtfs/startransit-va-us/startransit-va-us.zip"
-      },
-      "license": {
-        "use_without_attribution": "yes",
-        "create_derived_product": "yes"
-      },
-      "operators": [
-        {
-          "onestop_id": "o-startransit~va~us",
-          "name": "STAR Transit",
-          "website": "http://mystartransit.org/",
-          "associated_feeds": [
-            {
-              "gtfs_agency_id": "1762"
-            }
-          ]
-        }
-      ]
-    },
-    {
-      "id": "f-str~qc~ca",
-      "spec": "gtfs",
-      "urls": {
-        "static_historic": [
-          "https://data.trilliumtransit.com/gtfs/str-qc-ca/str-qc-ca.zip"
-        ]
-      },
-      "license": {
-        "use_without_attribution": "yes",
-        "create_derived_product": "yes"
-      },
-      "tags": {
-        "status": "outdated"
-      },
-      "operators": [
-        {
-          "onestop_id": "o-str~qc~ca",
-          "name": "Société des transports de Rimouski"
-        }
-      ]
-    },
-    {
-      "id": "f-summitstage~co~us",
-      "spec": "gtfs",
-      "urls": {
-        "static_current": "https://data.trilliumtransit.com/gtfs/summitstage-co-us/summitstage-co-us.zip"
-      },
-      "license": {
-        "use_without_attribution": "yes",
-        "create_derived_product": "yes"
-      },
-      "operators": [
-        {
-          "onestop_id": "o-9xh8-summitstage",
-          "name": "Summit Stage",
-          "website": "https://www.summitcountyco.gov/586/Transit-Summit-Stage",
-          "associated_feeds": [
-            {
-              "gtfs_agency_id": "1602"
-            }
-          ],
-          "tags": {
-            "twitter_general": "SummitCountyGov",
-            "us_ntd_id": "8R01-80161"
-          }
-        }
-      ]
-    },
-    {
-      "id": "f-taft~ca~us",
-      "spec": "gtfs",
-      "urls": {
-        "static_historic": [
-          "https://data.trilliumtransit.com/gtfs/taft-ca-us/taft-ca-us.zip"
-        ]
-      },
-      "license": {
-        "use_without_attribution": "yes",
-        "create_derived_product": "yes"
-      },
-      "tags": {
-        "status": "outdated"
-      },
-      "operators": [
-        {
-          "onestop_id": "o-taft~ca~us",
-          "name": "Taft - Maricopa Area Transit"
-        }
-      ]
-    },
-    {
-      "id": "f-tahoe~ca~us",
-      "spec": "gtfs",
-      "urls": {
-        "static_current": "https://data.trilliumtransit.com/gtfs/tahoe-ca-us/tahoe-ca-us.zip"
-      },
-      "license": {
-        "use_without_attribution": "yes",
-        "create_derived_product": "yes"
-      },
-      "operators": [
-        {
-          "onestop_id": "o-9qft-tahoetransportationdistrict",
-          "name": "Tahoe Transportation District",
-          "website": "https://www.tahoetransportation.org/",
-          "associated_feeds": [
-            {
-              "gtfs_agency_id": "933"
-            },
-            {
-              "feed_onestop_id": "f-tahoe~ca~rt"
-            }
-          ],
-          "tags": {
-            "us_ntd_id": "91092"
-          }
-        }
-      ]
-    },
-    {
-      "id": "f-telluride~co~us",
-      "spec": "gtfs",
-      "urls": {
-        "static_current": "http://data.trilliumtransit.com/gtfs/telluride-co-us/telluride-co-us.zip"
-      },
-      "license": {
-        "use_without_attribution": "yes",
-        "create_derived_product": "yes"
-      },
-      "operators": [
-        {
-          "onestop_id": "o-9werfd-townoftelluride",
-          "name": "Town of Telluride",
-          "website": "https://telluride-co.gov/254/Public-Transportation",
-          "associated_feeds": [
-            {
-              "gtfs_agency_id": "1701"
-            }
-          ],
-          "tags": {
-            "us_ntd_id": "8R01-88226"
-          }
-        }
-      ]
-    },
-    {
-      "id": "f-thurston~wa~us",
-      "spec": "gtfs",
-      "urls": {
-        "static_current": "https://data.trilliumtransit.com/gtfs/thurston-wa-us/thurston-wa-us.zip"
-      },
-      "license": {
-        "use_without_attribution": "yes",
-        "create_derived_product": "yes"
-      },
-      "operators": [
-        {
-          "onestop_id": "o-thurston~wa~us",
-          "name": "ruralTRANSIT",
-          "website": "https://www.trpc.org/325/Rural-Transit",
-          "associated_feeds": [
-            {
-              "gtfs_agency_id": "1812"
-            }
-          ]
-        }
-      ]
-    },
-    {
-      "id": "f-tsctransit~co~us",
-      "spec": "gtfs",
-      "urls": {
-        "static_current": "https://data.trilliumtransit.com/gtfs/tsctransit-co-us/tsctransit-co-us.zip"
-      },
-      "license": {
-        "use_without_attribution": "yes",
-        "create_derived_product": "yes"
-      },
-      "operators": [
-        {
-          "onestop_id": "o-tsctransit~co~us",
-          "name": "TSC Transit",
-          "website": "https://tellerseniorcoalition.org/transportation",
-          "associated_feeds": [
-            {
-              "gtfs_agency_id": "1603"
-            }
-          ]
-        }
-      ]
-    },
-    {
-      "id": "f-tulare~tcat",
-      "spec": "gtfs",
-      "urls": {
-        "static_current": "https://data.trilliumtransit.com/gtfs/tcat-flex-ca-us/tcat-ca-us.zip"
-      },
-      "license": {
-        "use_without_attribution": "yes",
-        "create_derived_product": "yes"
-      },
-      "operators": [
-        {
-          "onestop_id": "o-tulare~tcat",
-          "name": "Tulare County Area Transit",
-          "short_name": "TCAT",
-          "website": "https://ridetcat.org/",
-          "associated_feeds": [
-            {
-              "gtfs_agency_id": "937"
-            }
-          ]
-        }
-      ]
-    },
-    {
-      "id": "f-turlock~ca~us",
-      "spec": "gtfs",
-      "urls": {
-        "static_current": "https://data.trilliumtransit.com/gtfs/turlock-ca-us/turlock-ca-us.zip"
-      },
-      "license": {
-        "use_without_attribution": "yes",
-        "create_derived_product": "yes"
-      },
-      "operators": [
-        {
-          "onestop_id": "o-9qdj3-turlocktransit",
-          "name": "Turlock Transit",
-          "website": "https://www.turlocktransit.com/",
-          "associated_feeds": [
-            {
-              "gtfs_agency_id": "1642"
-            },
-            {
-              "feed_onestop_id": "f-turlock~ca~rt"
-            },
-            {
-              "feed_onestop_id": "f-turlock~ca~us~rt~alerts"
-            }
-          ],
-          "tags": {
-            "us_ntd_id": "90201"
-          }
-        }
-      ]
-    },
-    {
-      "id": "f-turlock~ca~us~rt~alerts",
-      "spec": "gtfs-rt",
-      "urls": {
-        "realtime_alerts": "http://gtfs-realtime.trilliumtransit.com/gtfs-realtime/feed/turlock-ca-us/service_alerts.proto"
-      }
-    },
-    {
-      "id": "f-universityofiowa~cambus~rt",
-      "spec": "gtfs-rt",
-      "urls": {
-        "realtime_vehicle_positions": "https://iowa.syncromatics.com/gtfs-rt/vehiclepositions",
-        "realtime_trip_updates": "https://iowa.syncromatics.com/gtfs-rt/tripupdates",
-        "realtime_alerts": "https://iowa.syncromatics.com/gtfs-rt/alerts"
-      }
-    },
-    {
       "id": "f-vailtransit~rt",
       "spec": "gtfs-rt",
       "urls": {
@@ -8291,7 +9636,56 @@
   ],
   "operators": [
     {
-<<<<<<< HEAD
+      "onestop_id": "o-9w-groometransportation",
+      "name": "Groome Transportation",
+      "website": "https://groometransportation.com/",
+      "associated_feeds": [
+        {
+          "gtfs_agency_id": "959",
+          "feed_onestop_id": "f-9w-arizonashuttle~az~us"
+        },
+        {
+          "gtfs_agency_id": "955",
+          "feed_onestop_id": "f-9wk-sandiashuttle~nm~us"
+        },
+        {
+          "gtfs_agency_id": "954",
+          "feed_onestop_id": "f-9wv-coloradoshuttle~co~us"
+        },
+        {
+          "gtfs_agency_id": "948",
+          "feed_onestop_id": "f-d-groometransportation~us"
+        },
+        {
+          "gtfs_agency_id": "966",
+          "feed_onestop_id": "f-greenride~co~us"
+        }
+      ]
+    },
+    {
+      "spec": "gtfs",
+      "id": "f-c24-peopleforpeople",
+      "urls": {
+        "static_current": "https://data.trilliumtransit.com/gtfs/pfp-wa-us/pfp-wa-us.zip"
+      },
+      "operators": [
+        {
+          "onestop_id": "o-c24-peopleforpeople",
+          "tags": {
+            "us_ntd_id": "0R03-00287"
+          },
+          "name": "People for People",
+          "short_name": "Community Connector",
+          "website": "http://www.pfp.org/pfp/Transportation/CommunityConnector.aspx",
+          "associated_feeds": [
+            {
+              "gtfs_agency_id": "pfp"
+            }
+          ]
+        }
+      ]
+    },
+    {
       "spec": "gtfs",
       "id": "f-snoqualmie~wa~us",
       "urls": {
@@ -8355,31 +9749,6 @@
               "gtfs_agency_id": "897"
             }
           ]
-=======
-      "onestop_id": "o-9w-groometransportation",
-      "name": "Groome Transportation",
-      "website": "https://groometransportation.com/",
-      "associated_feeds": [
-        {
-          "gtfs_agency_id": "959",
-          "feed_onestop_id": "f-9w-arizonashuttle~az~us"
-        },
-        {
-          "gtfs_agency_id": "955",
-          "feed_onestop_id": "f-9wk-sandiashuttle~nm~us"
-        },
-        {
-          "gtfs_agency_id": "954",
-          "feed_onestop_id": "f-9wv-coloradoshuttle~co~us"
-        },
-        {
-          "gtfs_agency_id": "948",
-          "feed_onestop_id": "f-d-groometransportation~us"
-        },
-        {
-          "gtfs_agency_id": "966",
-          "feed_onestop_id": "f-greenride~co~us"
->>>>>>> e8bedfc3
         }
       ]
     }
