{
  "$schema": "https://dmfr.transit.land/json-schema/dmfr.schema-v0.3.0.json",
  "feeds": [{
      "spec": "gtfs",
      "id": "f-9qf-laketahoe~ca~us",
      "urls": {
        "static_current": "http://trilliumtransit.com/transit_feeds/laketahoe-ca-us/laketahoe-ca-us.zip"
      },
      "license": {
        "use_without_attribution": "yes",
        "create_derived_product": "yes",
        "redistribute": "yes"
      }
    },
    {
      "spec": "gtfs",
      "id": "f-9q8zr-tidelinewatertaxi~ca~us",
      "urls": {
        "static_current": "http://trilliumtransit.com/transit_feeds/tidelinewatertaxi-ca-us/tidelinewatertaxi-ca-us.zip"
      },
      "feed_namespace_id": "o-9q8zr-tidelinewatertaxi"
    },
    {
      "spec": "gtfs",
      "id": "f-c263-selah~wa~us",
      "urls": {
        "static_current": "http://trilliumtransit.com/transit_feeds/selah-wa-us/selah-wa-us.zip"
      },
      "feed_namespace_id": "o-c263-selahtransit"
    },
    {
      "spec": "gtfs",
      "id": "f-drvc-rtp~me~us",
      "urls": {
        "static_current": "http://trilliumtransit.com/transit_feeds/rtp-me-us/rtp-me-us.zip"
      },
      "feed_namespace_id": "o-drvc-lakesregionexplorer"
    },
    {
      "spec": "gtfs",
      "id": "f-iowa~city~transit",
      "urls": {
        "static_current": "http://data.trilliumtransit.com/gtfs/iowacitytransit-ia-us/iowacitytransit-ia-us.zip"
      }
    },
    {
      "spec": "gtfs",
      "id": "f-9qc-placercountytransit",
      "urls": {
        "static_current": "http://data.trilliumtransit.com/gtfs/placercounty-ca-us/placercounty-ca-us.zip",
        "static_historic": [
          "http://iportal.sacrt.com/gtfs/PCT/20080914/google_transit.zip"
        ]
      },
      "feed_namespace_id": "o-9qc-placercountytransit"
    },
    {
      "spec": "gtfs",
      "id": "f-banning~pass~transit",
      "urls": {
        "static_current": "http://data.trilliumtransit.com/gtfs/banning-ca-us/banning-ca-us.zip"
      }
    },
    {
      "spec": "gtfs",
      "id": "f-9r88-rogue~valley~transportation~district",
      "urls": {
        "static_current": "http://data.trilliumtransit.com/gtfs/rvtd-or-us/rvtd-or-us.zip"
      },
      "feed_namespace_id": "o-9r88-rogue~valley~transportation~district"
    },
    {
      "spec": "gtfs",
      "id": "f-dr5r-path~nj~us",
      "urls": {
        "static_current": "http://data.trilliumtransit.com/gtfs/path-nj-us/path-nj-us.zip"
      },
      "license": {
        "url": "http://www.panynj.gov/path/developers.html",
        "use_without_attribution": "yes",
        "create_derived_product": "yes",
        "redistribute": "unknown"
      },
      "feed_namespace_id": "o-dr5r-path"
    },
    {
      "spec": "gtfs",
      "id": "f-9pp-humboldtcounty~ca~us",
      "urls": {
        "static_current": "http://data.trilliumtransit.com/gtfs/humboldtcounty-ca-us/humboldtcounty-ca-us.zip"
      },
      "license": {
        "use_without_attribution": "yes",
        "create_derived_product": "yes",
        "redistribute": "yes"
      }
    },
    {
      "spec": "gtfs",
      "id": "f-9qd-yosemite~ca~us",
      "urls": {
        "static_current": "http://data.trilliumtransit.com/gtfs/yosemite-ca-us/yosemite-ca-us.zip"
      },
      "license": {
        "url": "http://yarts.com/developers-gtfs-data/",
        "use_without_attribution": "yes",
        "create_derived_product": "yes",
        "redistribute": "yes"
      }
    },
    {
      "spec": "gtfs",
      "id": "f-drg-addisoncounty~vt~us",
      "urls": {
        "static_current": "http://data.trilliumtransit.com/gtfs/addisoncounty-vt-us/addisoncounty-vt-us.zip"
      },
      "license": {
        "use_without_attribution": "yes",
        "create_derived_product": "yes",
        "redistribute": "yes"
      },
      "feed_namespace_id": "o-drg-addisoncountytransitresources"
    },
    {
      "spec": "gtfs",
      "id": "f-9qf-amador~ca~us",
      "urls": {
        "static_current": "http://data.trilliumtransit.com/gtfs/amador-ca-us/amador-ca-us.zip"
      },
      "license": {
        "use_without_attribution": "yes",
        "create_derived_product": "yes",
        "redistribute": "yes"
      },
      "feed_namespace_id": "o-9qf-amadortransit"
    },
    {
      "spec": "gtfs",
      "id": "f-9qh0-anaheim~ca~us",
      "urls": {
        "static_current": "http://data.trilliumtransit.com/gtfs/anaheim-ca-us/anaheim-ca-us.zip"
      },
      "license": {
        "use_without_attribution": "yes",
        "create_derived_product": "yes",
        "redistribute": "yes"
      },
      "feed_namespace_id": "o-9qh0-anaheimresorttransportation"
    },
    {
      "spec": "gtfs",
      "id": "f-dnm6-asheville~nc~us",
      "urls": {
        "static_current": "http://data.trilliumtransit.com/gtfs/asheville-nc-us/asheville-nc-us.zip"
      },
      "license": {
        "use_without_attribution": "yes",
        "create_derived_product": "yes",
        "redistribute": "yes"
      },
      "feed_namespace_id": "o-dnm6-ashevilleredefinestransit"
    },
    {
      "spec": "gtfs",
      "id": "f-drt-baystatecruisecompany~ma~us",
      "urls": {
        "static_current": "http://data.trilliumtransit.com/gtfs/baystatecruisecompany-ma-us/baystatecruisecompany-ma-us.zip"
      },
      "license": {
        "use_without_attribution": "yes",
        "create_derived_product": "yes",
        "redistribute": "yes"
      },
      "feed_namespace_id": "o-drt-baystatecruisecompany"
    },
    {
      "spec": "gtfs",
      "id": "f-9qhc-beaumont~ca~us",
      "urls": {
        "static_current": "http://data.trilliumtransit.com/gtfs/beaumont-ca-us/beaumont-ca-us.zip"
      },
      "license": {
        "use_without_attribution": "yes",
        "create_derived_product": "yes",
        "redistribute": "yes"
      },
      "feed_namespace_id": "o-9qhc-beaumonttransitsystem"
    },
    {
      "spec": "gtfs",
      "id": "f-dp89-beloittransit~wi~us",
      "urls": {
        "static_current": "http://data.trilliumtransit.com/gtfs/beloittransit-wi-us/beloittransit-wi-us.zip"
      },
      "license": {
        "use_without_attribution": "yes",
        "create_derived_product": "yes",
        "redistribute": "yes"
      },
      "feed_namespace_id": "o-dp89-beloittransitsystem"
    },
    {
      "spec": "gtfs",
      "id": "f-dre-berkshire~ma~us",
      "urls": {
        "static_current": "http://data.trilliumtransit.com/gtfs/berkshire-ma-us/berkshire-ma-us.zip"
      },
      "license": {
        "url": "https://www.massdot.state.ma.us/Portals/0/docs/developers/develop_license_agree.pdf",
        "use_without_attribution": "no",
        "create_derived_product": "yes",
        "redistribute": "yes",
        "attribution_text": "Clearly acknowledge MassDOT as the provider of the Data."
      },
      "feed_namespace_id": "o-dre-berkshiremetroaltransitauthority"
    },
    {
      "spec": "gtfs",
      "id": "f-9qhf-bigbear~ca~us",
      "urls": {
        "static_current": "http://data.trilliumtransit.com/gtfs/bigbear-ca-us/bigbear-ca-us.zip"
      },
      "license": {
        "use_without_attribution": "yes",
        "create_derived_product": "yes",
        "redistribute": "yes"
      },
      "feed_namespace_id": "o-9qhf-mountaintransit"
    },
    {
      "spec": "gtfs",
      "id": "f-drmr-brockton~ma~us",
      "urls": {
        "static_current": "http://data.trilliumtransit.com/gtfs/brockton-ma-us/brockton-ma-us.zip"
      },
      "license": {
        "use_without_attribution": "yes",
        "create_derived_product": "yes",
        "redistribute": "yes"
      },
      "feed_namespace_id": "o-drmr-brocktonareatransitauthority"
    },
    {
      "spec": "gtfs",
      "id": "f-9qnx-bullheadareatransit~az~us",
      "urls": {
        "static_current": "http://data.trilliumtransit.com/gtfs/bullheadareatransit-az-us/bullheadareatransit-az-us.zip"
      },
      "license": {
        "use_without_attribution": "yes",
        "create_derived_product": "yes",
        "redistribute": "yes"
      },
      "feed_namespace_id": "o-9qnx-bullheadareatransitsystem"
    },
    {
      "spec": "gtfs",
      "id": "f-9x-bustang~co~us",
      "urls": {
        "static_current": "http://data.trilliumtransit.com/gtfs/bustang-co-us/bustang-co-us.zip"
      },
      "license": {
        "use_without_attribution": "yes",
        "create_derived_product": "yes",
        "redistribute": "yes"
      },
      "feed_namespace_id": "o-9x-bustang"
    },
    {
      "spec": "gtfs",
      "id": "f-c2pvx-butte~mt~us",
      "urls": {
        "static_current": "http://data.trilliumtransit.com/gtfs/butte-mt-us/butte-mt-us.zip"
      },
      "license": {
        "use_without_attribution": "yes",
        "create_derived_product": "yes",
        "redistribute": "yes"
      },
      "feed_namespace_id": "o-c2pvx-butte~silverbow"
    },
    {
      "spec": "gtfs",
      "id": "f-9qf-calaveras~ca~us",
      "urls": {
        "static_current": "http://data.trilliumtransit.com/gtfs/calaveras-ca-us/calaveras-ca-us.zip"
      },
      "license": {
        "use_without_attribution": "yes",
        "create_derived_product": "yes",
        "redistribute": "yes"
      },
      "feed_namespace_id": "o-9qf-calaverastransit"
    },
    {
      "spec": "gtfs",
      "id": "f-drtd-capeann~ma~us",
      "urls": {
        "static_current": "http://data.trilliumtransit.com/gtfs/capeann-ma-us/capeann-ma-us.zip"
      },
      "license": {
        "use_without_attribution": "yes",
        "create_derived_product": "yes",
        "redistribute": "yes"
      },
      "feed_namespace_id": "o-drtd-capeanntransportation"
    },
    {
      "spec": "gtfs",
      "id": "f-dq25-capital~area~transit~nc~us",
      "urls": {
        "static_current": "http://data.trilliumtransit.com/gtfs/capital-area-transit-nc-us/capital-area-transit-nc-us.zip"
      },
      "license": {
        "use_without_attribution": "yes",
        "create_derived_product": "yes",
        "redistribute": "yes"
      },
      "feed_namespace_id": "o-dq25-goraleigh"
    },
    {
      "spec": "gtfs",
      "id": "f-dnrg-cary~transit~nc~us",
      "urls": {
        "static_current": "http://data.trilliumtransit.com/gtfs/cary-transit-nc-us/cary-transit-nc-us.zip"
      },
      "license": {
        "use_without_attribution": "yes",
        "create_derived_product": "yes",
        "redistribute": "yes"
      },
      "feed_namespace_id": "o-dnrg-carytransit"
    },
    {
      "spec": "gtfs",
      "id": "f-dru-chittendoncounty~vt~us",
      "urls": {
        "static_current": "http://data.trilliumtransit.com/gtfs/ccta-vt-us/ccta-vt-us.zip"
      },
      "license": {
        "use_without_attribution": "yes",
        "create_derived_product": "yes",
        "redistribute": "yes"
      }
    },
    {
      "spec": "gtfs",
      "id": "f-dnru-chapel~hill~transit~nc~us",
      "urls": {
        "static_current": "http://data.trilliumtransit.com/gtfs/chapel-hill-transit-nc-us/chapel-hill-transit-nc-us.zip"
      },
      "license": {
        "use_without_attribution": "yes",
        "create_derived_product": "yes",
        "redistribute": "yes"
      },
      "feed_namespace_id": "o-dnru-chapelhilltransit"
    },
    {
      "spec": "gtfs",
      "id": "f-dnjj-clemson~sc~us",
      "urls": {
        "static_current": "http://data.trilliumtransit.com/gtfs/clemson-sc-us/clemson-sc-us.zip"
      },
      "license": {
        "use_without_attribution": "yes",
        "create_derived_product": "yes",
        "redistribute": "yes"
      },
      "feed_namespace_id": "o-dnjj-clemsonareatransit"
    },
    {
      "spec": "gtfs",
      "id": "f-9qh2s-corona~ca~us",
      "urls": {
        "static_current": "http://data.trilliumtransit.com/gtfs/corona-ca-us/corona-ca-us.zip"
      },
      "license": {
        "use_without_attribution": "yes",
        "create_derived_product": "yes",
        "redistribute": "yes"
      },
      "feed_namespace_id": "o-9qh2s-coronacruiser"
    },
    {
      "spec": "gtfs",
      "id": "f-9w0md-cottonwood~az~us",
      "urls": {
        "static_current": "http://data.trilliumtransit.com/gtfs/cottonwood-az-us/cottonwood-az-us.zip"
      },
      "license": {
        "use_without_attribution": "yes",
        "create_derived_product": "yes",
        "redistribute": "yes"
      },
      "feed_namespace_id": "o-9w0md-cottonwoodareatransit"
    },
    {
      "spec": "gtfs",
      "id": "f-drs-crtransit~vt~us",
      "urls": {
        "static_current": "http://data.trilliumtransit.com/gtfs/crtransit-vt-us/crtransit-vt-us.zip"
      },
      "license": {
        "use_without_attribution": "yes",
        "create_derived_product": "yes",
        "redistribute": "yes"
      },
      "feed_namespace_id": "o-drs-thecurrent"
    },
    {
      "spec": "gtfs",
      "id": "f-drms-cuttyhunkferryco~ma~us",
      "urls": {
        "static_current": "http://data.trilliumtransit.com/gtfs/cuttyhunkferryco-ma-us/cuttyhunkferryco-ma-us.zip"
      },
      "license": {
        "use_without_attribution": "yes",
        "create_derived_product": "yes",
        "redistribute": "yes"
      },
      "feed_namespace_id": "o-drms-cuttyhunkferryco"
    },
    {
      "spec": "gtfs",
      "id": "f-9pr-delnorte~ca~us",
      "urls": {
        "static_current": "http://data.trilliumtransit.com/gtfs/delnorte-ca-us/delnorte-ca-us.zip"
      },
      "license": {
        "use_without_attribution": "yes",
        "create_derived_product": "yes",
        "redistribute": "yes"
      },
      "feed_namespace_id": "o-9pr-redwoodcoasttransit"
    },
    {
      "spec": "gtfs",
      "id": "f-dnrug-duke~nc~us",
      "urls": {
        "static_current": "http://data.trilliumtransit.com/gtfs/duke-nc-us/duke-nc-us.zip"
      },
      "license": {
        "use_without_attribution": "yes",
        "create_derived_product": "yes",
        "redistribute": "yes"
      },
      "feed_namespace_id": "o-dnrug-duketransit"
    },
    {
      "spec": "gtfs",
      "id": "f-dnru-durham~area~transit~authority~nc~us",
      "urls": {
        "static_current": "http://data.trilliumtransit.com/gtfs/durham-area-transit-authority-nc-us/durham-area-transit-authority-nc-us.zip"
      },
      "license": {
        "use_without_attribution": "yes",
        "create_derived_product": "yes",
        "redistribute": "yes"
      },
      "feed_namespace_id": "o-dnru-godurham"
    },
    {
      "spec": "gtfs",
      "id": "f-drsh-dvtamoover~vt~us",
      "urls": {
        "static_current": "http://data.trilliumtransit.com/gtfs/dvtamoover-vt-us/dvtamoover-vt-us.zip"
      },
      "license": {
        "use_without_attribution": "yes",
        "create_derived_product": "yes",
        "redistribute": "yes"
      },
      "feed_namespace_id": "o-drsh-moover"
    },
    {
      "spec": "gtfs",
      "id": "f-9q-easternsierra~ca~us",
      "urls": {
        "static_current": "http://data.trilliumtransit.com/gtfs/easternsierra-ca-us/easternsierra-ca-us.zip"
      },
      "license": {
        "use_without_attribution": "yes",
        "create_derived_product": "yes",
        "redistribute": "yes"
      },
      "feed_namespace_id": "o-9q-easternsierratransitauthority"
    },
    {
      "spec": "gtfs",
      "id": "f-9qc-eldoradotransit~ca~us",
      "urls": {
        "static_current": "http://data.trilliumtransit.com/gtfs/eldoradotransit-ca-us/eldoradotransit-ca-us.zip"
      },
      "license": {
        "use_without_attribution": "yes",
        "create_derived_product": "yes",
        "redistribute": "yes"
      },
      "feed_namespace_id": "o-9qc-eldoradotransit"
    },
    {
      "spec": "gtfs",
      "id": "f-9q9y-escalon~ca~us",
      "urls": {
        "static_current": "http://data.trilliumtransit.com/gtfs/escalon-ca-us/escalon-ca-us.zip"
      },
      "license": {
        "use_without_attribution": "yes",
        "create_derived_product": "yes",
        "redistribute": "yes"
      },
      "feed_namespace_id": "o-9q9y-etrans"
    },
    {
      "spec": "gtfs",
      "id": "f-9qc-fairfield~ca~us",
      "urls": {
        "static_current": "http://data.trilliumtransit.com/gtfs/fairfield-ca-us/fairfield-ca-us.zip"
      },
      "license": {
        "use_without_attribution": "yes",
        "create_derived_product": "yes",
        "redistribute": "yes"
      },
      "feed_namespace_id": "o-9qc-fairfieldandsuisuntransit"
    },
    {
      "spec": "gtfs",
      "id": "f-drq-freedomcruiseline~ma~us",
      "urls": {
        "static_current": "http://data.trilliumtransit.com/gtfs/freedomcruiseline-ma-us/freedomcruiseline-ma-us.zip"
      },
      "license": {
        "use_without_attribution": "yes",
        "create_derived_product": "yes",
        "redistribute": "yes"
      },
      "feed_namespace_id": "o-drq-freedomcruiseline"
    },
    {
      "spec": "gtfs",
      "id": "f-9qd-fresnocounty~ca~us",
      "urls": {
        "static_current": "http://data.trilliumtransit.com/gtfs/fresnocounty-ca-us/fresnocounty-ca-us.zip"
      },
      "license": {
        "use_without_attribution": "yes",
        "create_derived_product": "yes",
        "redistribute": "yes"
      },
      "feed_namespace_id": "o-9qd-fresnocountyruraltransitagency"
    },
    {
      "spec": "gtfs",
      "id": "f-dnxs-gltc~lynchburg~va~us",
      "urls": {
        "static_current": "http://data.trilliumtransit.com/gtfs/gltc-lynchburg-va-us/gltc-lynchburg-va-us.zip"
      },
      "license": {
        "use_without_attribution": "yes",
        "create_derived_product": "yes",
        "redistribute": "yes"
      },
      "feed_namespace_id": "o-dnxs-greaterlynchburgtransitco"
    },
    {
      "spec": "gtfs",
      "id": "f-c215-gorgewet~wa~us",
      "urls": {
        "static_current": "http://data.trilliumtransit.com/gtfs/gorgewet-wa-us/gorgewet-wa-us.zip"
      },
      "license": {
        "use_without_attribution": "yes",
        "create_derived_product": "yes",
        "redistribute": "yes"
      },
      "feed_namespace_id": "o-c215-skamaniacountypublictransitgorgewetbus"
    },
    {
      "spec": "gtfs",
      "id": "f-dre-greenmtncn~vt~us",
      "urls": {
        "static_current": "http://data.trilliumtransit.com/gtfs/greenmtncn-vt-us/greenmtncn-vt-us.zip"
      },
      "license": {
        "use_without_attribution": "yes",
        "create_derived_product": "yes",
        "redistribute": "yes"
      },
      "feed_namespace_id": "o-dre-greenmountaincommunitynetworkinc"
    },
    {
      "spec": "gtfs",
      "id": "f-drq5-hylinecruises~ma~us",
      "urls": {
        "static_current": "http://data.trilliumtransit.com/gtfs/hylinecruises-ma-us/hylinecruises-ma-us.zip"
      },
      "license": {
        "use_without_attribution": "yes",
        "create_derived_product": "yes",
        "redistribute": "yes"
      },
      "feed_namespace_id": "o-drq5-hy~linecruises"
    },
    {
      "spec": "gtfs",
      "id": "f-9vxz-jatran~ms~us",
      "urls": {
        "static_current": "http://data.trilliumtransit.com/gtfs/jatran-ms-us/jatran-ms-us.zip"
      },
      "license": {
        "use_without_attribution": "yes",
        "create_derived_product": "yes",
        "redistribute": "yes"
      },
      "feed_namespace_id": "o-9vxz-jatran"
    },
    {
      "spec": "gtfs",
      "id": "f-9yz-jeffersoncounty~mo~us",
      "urls": {
        "static_current": "http://data.trilliumtransit.com/gtfs/jeffersoncounty-mo-us/jeffersoncounty-mo-us.zip"
      },
      "license": {
        "use_without_attribution": "yes",
        "create_derived_product": "yes",
        "redistribute": "yes"
      },
      "feed_namespace_id": "o-9yz-jeffcoexpress"
    },
    {
      "spec": "gtfs",
      "id": "f-dp8d-jts~wi~us",
      "urls": {
        "static_current": "http://data.trilliumtransit.com/gtfs/jts-wi-us/jts-wi-us.zip"
      },
      "license": {
        "use_without_attribution": "yes",
        "create_derived_product": "yes",
        "redistribute": "yes"
      },
      "feed_namespace_id": "o-dp8d-janesvilletransitsystem"
    },
    {
      "spec": "gtfs",
      "id": "f-9q7-kerncounty~ca~us",
      "urls": {
        "static_current": "http://data.trilliumtransit.com/gtfs/kerncounty-ca-us/kerncounty-ca-us.zip"
      },
      "license": {
        "url": "http://kerntransit.org/developers-gtfs/",
        "use_without_attribution": "yes",
        "create_derived_product": "yes",
        "redistribute": "yes"
      },
      "feed_namespace_id": "o-9q7-kerntransit"
    },
    {
      "spec": "gtfs",
      "id": "f-9muq-lagunabeach~ca~us",
      "urls": {
        "static_current": "http://data.trilliumtransit.com/gtfs/lagunabeach-ca-us/lagunabeach-ca-us.zip"
      },
      "license": {
        "use_without_attribution": "yes",
        "create_derived_product": "yes",
        "redistribute": "yes"
      },
      "feed_namespace_id": "o-9muq-lagunabeachtransit"
    },
    {
      "spec": "gtfs",
      "id": "f-9qb-laketransit~ca~us",
      "urls": {
        "static_current": "http://data.trilliumtransit.com/gtfs/laketransit-ca-us/laketransit-ca-us.zip"
      },
      "license": {
        "use_without_attribution": "yes",
        "create_derived_product": "yes",
        "redistribute": "yes"
      },
      "feed_namespace_id": "o-9qb-laketransit"
    },
    {
      "spec": "gtfs",
      "id": "f-9r4-lassen~ca~us",
      "urls": {
        "static_current": "http://data.trilliumtransit.com/gtfs/lassen-ca-us/lassen-ca-us.zip"
      },
      "license": {
        "use_without_attribution": "yes",
        "create_derived_product": "yes",
        "redistribute": "yes"
      },
      "feed_namespace_id": "o-9r4-lassenruralbus"
    },
    {
      "spec": "gtfs",
      "id": "f-c26-linktransit~wa~us",
      "urls": {
        "static_current": "http://data.trilliumtransit.com/gtfs/linktransit-wa-us/linktransit-wa-us.zip"
      },
      "license": {
        "use_without_attribution": "yes",
        "create_derived_product": "yes",
        "redistribute": "yes"
      },
      "feed_namespace_id": "o-c26-linktransit"
    },
    {
      "spec": "gtfs",
      "id": "f-dhvk-manatee~fl~us",
      "urls": {
        "static_current": "http://data.trilliumtransit.com/gtfs/manatee-fl-us/manatee-fl-us.zip"
      },
      "license": {
        "use_without_attribution": "yes",
        "create_derived_product": "yes",
        "redistribute": "yes"
      },
      "feed_namespace_id": "o-dhvk-manateecountyareatransit"
    },
    {
      "spec": "gtfs",
      "id": "f-c22-mason~wa~us",
      "urls": {
        "static_current": "http://data.trilliumtransit.com/gtfs/mason-wa-us/mason-wa-us.zip"
      },
      "license": {
        "use_without_attribution": "yes",
        "create_derived_product": "yes",
        "redistribute": "yes"
      },
      "feed_namespace_id": "o-c22-masontransitauthority"
    },
    {
      "spec": "gtfs",
      "id": "f-9qb-mendocino~ca~us",
      "urls": {
        "static_current": "http://data.trilliumtransit.com/gtfs/mendocino-ca-us/mendocino-ca-us.zip"
      },
      "license": {
        "use_without_attribution": "yes",
        "create_derived_product": "yes",
        "redistribute": "yes"
      },
      "feed_namespace_id": "o-9qb-mendocinotransitauthority"
    },
    {
      "spec": "gtfs",
      "id": "f-9qd-mercedthebus~ca~us",
      "urls": {
        "static_current": "http://data.trilliumtransit.com/gtfs/mercedthebus-ca-us/mercedthebus-ca-us.zip"
      },
      "license": {
        "use_without_attribution": "yes",
        "create_derived_product": "yes",
        "redistribute": "yes"
      },
      "feed_namespace_id": "o-9qd-thebus"
    },
    {
      "spec": "gtfs",
      "id": "f-drt7-merrimackvalley~ma~us",
      "urls": {
        "static_current": "http://data.trilliumtransit.com/gtfs/merrimackvalley-ma-us/merrimackvalley-ma-us.zip"
      },
      "license": {
        "use_without_attribution": "yes",
        "create_derived_product": "yes",
        "redistribute": "yes"
      },
      "feed_namespace_id": "o-drt7-merrimackvalleymetroaltransitauthority"
    },
    {
      "spec": "gtfs",
      "id": "f-drsf-montachusett~ma~us",
      "urls": {
        "static_current": "http://data.trilliumtransit.com/gtfs/montachusett-ma-us/montachusett-ma-us.zip"
      },
      "license": {
        "use_without_attribution": "yes",
        "create_derived_product": "yes",
        "redistribute": "yes"
      },
      "feed_namespace_id": "o-drsf-montachusettmetroaltransitauthority"
    },
    {
      "spec": "gtfs",
      "id": "f-djf8-montgomerytransit~al~us",
      "urls": {
        "static_current": "http://data.trilliumtransit.com/gtfs/montgomerytransit-al-us/montgomerytransit-al-us.zip"
      },
      "license": {
        "use_without_attribution": "yes",
        "create_derived_product": "yes",
        "redistribute": "yes"
      },
      "feed_namespace_id": "o-djf8-montgomerytransit"
    },
    {
      "spec": "gtfs",
      "id": "f-dq259-ncsu~wolfline~nc~us",
      "urls": {
        "static_current": "http://data.trilliumtransit.com/gtfs/ncsu-wolfline-nc-us/ncsu-wolfline-nc-us.zip"
      },
      "license": {
        "use_without_attribution": "yes",
        "create_derived_product": "yes",
        "redistribute": "yes"
      },
      "feed_namespace_id": "o-dq259-ncsuwolfline"
    },
    {
      "spec": "gtfs",
      "id": "f-dpc4-oshkosh~wi~us",
      "urls": {
        "static_current": "http://data.trilliumtransit.com/gtfs/oshkosh-wi-us/oshkosh-wi-us.zip"
      },
      "license": {
        "use_without_attribution": "yes",
        "create_derived_product": "yes",
        "redistribute": "yes"
      },
      "feed_namespace_id": "o-dpc4-gotransitcityofoshkosh"
    },
    {
      "spec": "gtfs",
      "id": "f-9myr-paloverdevalley~ca~us",
      "urls": {
        "static_current": "http://data.trilliumtransit.com/gtfs/paloverde_valley-ca-us/paloverde_valley-ca-us.zip"
      },
      "license": {
        "use_without_attribution": "yes",
        "create_derived_product": "yes",
        "redistribute": "yes"
      },
      "feed_namespace_id": "o-9myr-paloverdevalleytransitagency"
    },
    {
      "spec": "gtfs",
      "id": "f-drmu1-patriotpartyboats~ma~us",
      "urls": {
        "static_current": "http://data.trilliumtransit.com/gtfs/patriotpartyboats-ma-us/patriotpartyboats-ma-us.zip"
      },
      "license": {
        "use_without_attribution": "yes",
        "create_derived_product": "yes",
        "redistribute": "yes"
      },
      "feed_namespace_id": "o-drmu1-patriotpartyboats"
    },
    {
      "spec": "gtfs",
      "id": "f-9qbc9-petalumatransit~petaluma~ca~us",
      "urls": {
        "static_current": "http://data.trilliumtransit.com/gtfs/petalumatransit-petaluma-ca-us/petalumatransit-petaluma-ca-us.zip"
      },
      "license": {
        "use_without_attribution": "yes",
        "create_derived_product": "yes",
        "redistribute": "yes"
      },
      "feed_namespace_id": "o-9qbc9-petalumatransit"
    },
    {
      "spec": "gtfs",
      "id": "f-9r4-plumas~ca~us",
      "urls": {
        "static_current": "http://data.trilliumtransit.com/gtfs/plumas-ca-us/plumas-ca-us.zip"
      },
      "license": {
        "use_without_attribution": "yes",
        "create_derived_product": "yes",
        "redistribute": "yes"
      },
      "feed_namespace_id": "o-9r4-plumastransit"
    },
    {
      "spec": "gtfs",
      "id": "f-9q5b4-pvpta~ca~us",
      "urls": {
        "static_current": "http://data.trilliumtransit.com/gtfs/pvpta-ca-us/pvpta-ca-us.zip"
      },
      "license": {
        "use_without_attribution": "yes",
        "create_derived_product": "yes",
        "redistribute": "yes"
      },
      "feed_namespace_id": "o-9q5b4-palosverdespeninsulatransitauthority"
    },
    {
      "spec": "gtfs",
      "id": "f-9we1-redappletransit~nm~us",
      "urls": {
        "static_current": "http://data.trilliumtransit.com/gtfs/redappletransit-nm-us/redappletransit-nm-us.zip"
      },
      "license": {
        "use_without_attribution": "yes",
        "create_derived_product": "yes",
        "redistribute": "yes"
      },
      "feed_namespace_id": "o-9we1-redappletransit"
    },
    {
      "spec": "gtfs",
      "id": "f-9r0-redding~ca~us",
      "urls": {
        "static_current": "http://data.trilliumtransit.com/gtfs/redding-ca-us/redding-ca-us.zip"
      },
      "license": {
        "use_without_attribution": "yes",
        "create_derived_product": "yes",
        "redistribute": "yes"
      },
      "feed_namespace_id": "o-9r0-reddingareabusauthority"
    },
    {
      "spec": "gtfs",
      "id": "f-c20w-rivercitiestransit~wa~us",
      "urls": {
        "static_current": "http://data.trilliumtransit.com/gtfs/rivercitiestransit-wa-us/rivercitiestransit-wa-us.zip"
      },
      "license": {
        "use_without_attribution": "yes",
        "create_derived_product": "yes",
        "redistribute": "yes"
      },
      "feed_namespace_id": "o-c20w-rivercitiestransit"
    },
    {
      "spec": "gtfs",
      "id": "f-dru-ruralcommunity~vt~us",
      "urls": {
        "static_current": "http://data.trilliumtransit.com/gtfs/ruralcommunity-vt-us/ruralcommunity-vt-us.zip"
      },
      "license": {
        "use_without_attribution": "yes",
        "create_derived_product": "yes",
        "redistribute": "yes"
      },
      "feed_namespace_id": "o-dru-ruralcommunitytransportation"
    },
    {
      "spec": "gtfs",
      "id": "f-9q99-sanbenito~ca~us",
      "urls": {
        "static_current": "http://data.trilliumtransit.com/gtfs/sanbenitocounty-ca-us/sanbenitocounty-ca-us.zip"
      },
      "license": {
        "use_without_attribution": "yes",
        "create_derived_product": "yes",
        "redistribute": "yes"
      },
      "feed_namespace_id": "o-9q99-sanbenitocountyexpress"
    },
    {
      "spec": "gtfs",
      "id": "f-9zep-siouxareametro~sd~us",
      "urls": {
        "static_current": "http://data.trilliumtransit.com/gtfs/siouxareametro-sd-us/siouxareametro-sd-us.zip"
      },
      "license": {
        "use_without_attribution": "yes",
        "create_derived_product": "yes",
        "redistribute": "yes"
      },
      "feed_namespace_id": "o-9zep-siouxareametro"
    },
    {
      "spec": "gtfs",
      "id": "f-9r2-siskiyou~ca~us",
      "urls": {
        "static_current": "http://data.trilliumtransit.com/gtfs/siskiyou-ca-us/siskiyou-ca-us.zip"
      },
      "license": {
        "use_without_attribution": "yes",
        "create_derived_product": "yes",
        "redistribute": "yes"
      },
      "feed_namespace_id": "o-9r2-siskiyoutransitandgeneralexpress"
    },
    {
      "spec": "gtfs",
      "id": "f-9qc0-soltrans~ca~us",
      "urls": {
        "static_current": "http://data.trilliumtransit.com/gtfs/soltrans-ca-us/soltrans-ca-us.zip"
      },
      "license": {
        "use_without_attribution": "yes",
        "create_derived_product": "yes",
        "redistribute": "yes"
      },
      "feed_namespace_id": "o-9qc0-soltrans"
    },
    {
      "spec": "gtfs",
      "id": "f-9qb-sonomacounty~ca~us",
      "urls": {
        "static_current": "http://data.trilliumtransit.com/gtfs/sonomacounty-ca-us/sonomacounty-ca-us.zip"
      },
      "license": {
        "use_without_attribution": "yes",
        "create_derived_product": "yes",
        "redistribute": "yes"
      },
      "feed_namespace_id": "o-9qb-sonomacountytransit"
    },
    {
      "spec": "gtfs",
      "id": "f-djn-spacecoast~fl~us",
      "urls": {
        "static_current": "http://data.trilliumtransit.com/gtfs/spacecoast-fl-us/spacecoast-fl-us.zip"
      },
      "license": {
        "use_without_attribution": "yes",
        "create_derived_product": "yes",
        "redistribute": "yes"
      },
      "feed_namespace_id": "o-djn-spacecoastareatransit"
    },
    {
      "spec": "gtfs",
      "id": "f-dru-stagecoach~vt~us",
      "urls": {
        "static_current": "http://data.trilliumtransit.com/gtfs/stagecoach-vt-us/stagecoach-vt-us.zip"
      },
      "license": {
        "use_without_attribution": "yes",
        "create_derived_product": "yes",
        "redistribute": "yes"
      },
      "feed_namespace_id": "o-dru-stagecoachtransportationservices"
    },
    {
      "spec": "gtfs",
      "id": "f-trivalley~vt~us",
      "urls": {
        "static_current": "http://data.trilliumtransit.com/gtfs/trivalleytransit-vt-us/trivalleytransit-vt-us.zip"
      },
      "license": {
        "url": "http://vermont-gtfs.org/"
      }
    },
    {
      "spec": "gtfs",
      "id": "f-9qd-stanislaus~ca~us",
      "urls": {
        "static_current": "http://data.trilliumtransit.com/gtfs/stanislaus-ca-us/stanislaus-ca-us.zip"
      },
      "license": {
        "use_without_attribution": "yes",
        "create_derived_product": "yes",
        "redistribute": "yes"
      }
    },
    {
      "spec": "gtfs",
      "id": "f-c815-streamlinetransit~mt~us",
      "urls": {
        "static_current": "http://data.trilliumtransit.com/gtfs/streamlinetransit-mt-us/streamlinetransit-mt-us.zip"
      },
      "license": {
        "use_without_attribution": "yes",
        "create_derived_product": "yes",
        "redistribute": "yes"
      },
      "feed_namespace_id": "o-c815-streamline"
    },
    {
      "spec": "gtfs",
      "id": "f-9r1-tehama~ca~us",
      "urls": {
        "static_current": "http://data.trilliumtransit.com/gtfs/tehama-ca-us/tehama-ca-us.zip"
      },
      "license": {
        "use_without_attribution": "yes",
        "create_derived_product": "yes",
        "redistribute": "yes"
      }
    },
    {
      "spec": "gtfs",
      "id": "f-dp1b-terrehautetransit~in~us",
      "urls": {
        "static_current": "http://data.trilliumtransit.com/gtfs/terrehautetransit-in-us/terrehautetransit-in-us.zip"
      },
      "license": {
        "use_without_attribution": "yes",
        "create_derived_product": "yes",
        "redistribute": "yes"
      },
      "feed_namespace_id": "o-dp1b-terrehautetransit"
    },
    {
      "spec": "gtfs",
      "id": "f-drs-thebus~vt~us",
      "urls": {
        "static_current": "http://data.trilliumtransit.com/gtfs/thebus-vt-us/thebus-vt-us.zip"
      },
      "license": {
        "use_without_attribution": "yes",
        "create_derived_product": "yes",
        "redistribute": "yes"
      },
      "feed_namespace_id": "o-drs-thebusmarblevalleymetroaltransitdistrict"
    },
    {
      "spec": "gtfs",
      "id": "f-9w0q-verdelynx~az~us",
      "urls": {
        "static_current": "http://data.trilliumtransit.com/gtfs/verdelynx-az-us/verdelynx-az-us.zip"
      },
      "license": {
        "use_without_attribution": "yes",
        "create_derived_product": "yes",
        "redistribute": "yes"
      },
      "feed_namespace_id": "o-9w0q-verdelynx"
    },
    {
      "spec": "gtfs",
      "id": "f-9qh-victorville~ca~us",
      "urls": {
        "static_current": "http://data.trilliumtransit.com/gtfs/victorville-ca-us/victorville-ca-us.zip"
      },
      "license": {
        "use_without_attribution": "yes",
        "create_derived_product": "yes",
        "redistribute": "yes"
      },
      "feed_namespace_id": "o-9qh-victorvalleytransitauthority"
    },
    {
      "spec": "gtfs",
      "id": "f-drm-vineyardfastferry~ri~us",
      "urls": {
        "static_current": "http://data.trilliumtransit.com/gtfs/vineyardfastferry-ri-us/vineyardfastferry-ri-us.zip"
      },
      "license": {
        "use_without_attribution": "yes",
        "create_derived_product": "yes",
        "redistribute": "yes"
      },
      "feed_namespace_id": "o-drm-vineyardfastferry"
    },
    {
      "spec": "gtfs",
      "id": "f-dru-vttranslines~vt~us",
      "urls": {
        "static_current": "http://data.trilliumtransit.com/gtfs/vttranslines-vt-us/vttranslines-vt-us.zip"
      },
      "license": {
        "use_without_attribution": "yes",
        "create_derived_product": "yes",
        "redistribute": "yes"
      },
      "feed_namespace_id": "o-dru-vermonttranslines"
    },
    {
      "spec": "gtfs",
      "id": "f-dp9k-waukeshacounty~wi~us",
      "urls": {
        "static_current": "http://data.trilliumtransit.com/gtfs/waukeshacounty-wi-us/waukeshacounty-wi-us.zip"
      },
      "license": {
        "use_without_attribution": "yes",
        "create_derived_product": "yes",
        "redistribute": "yes"
      },
      "feed_namespace_id": "o-dp9k-waukeshacountytransit"
    },
    {
      "spec": "gtfs",
      "id": "f-9qc-westcat~ca~us",
      "urls": {
        "static_current": "http://data.trilliumtransit.com/gtfs/westcat-ca-us/westcat-ca-us.zip"
      },
      "license": {
        "use_without_attribution": "yes",
        "create_derived_product": "yes",
        "redistribute": "yes"
      },
      "feed_namespace_id": "o-9qc-westcatwesterncontracosta"
    },
    {
      "spec": "gtfs",
      "id": "f-c20-wilsonville~or~us",
      "urls": {
        "static_current": "http://data.trilliumtransit.com/gtfs/wilsonville-or-us/wilsonville-or-us.zip"
      },
      "license": {
        "use_without_attribution": "yes",
        "create_derived_product": "yes",
        "redistribute": "yes"
      },
      "feed_namespace_id": "o-c20-southmetroareametroaltransit"
    },
    {
      "spec": "gtfs",
      "id": "f-9qc-yubasutter~ca~us",
      "urls": {
        "static_current": "http://data.trilliumtransit.com/gtfs/yubasutter-ca-us/yubasutter-ca-us.zip"
      },
      "license": {
        "use_without_attribution": "yes",
        "create_derived_product": "yes",
        "redistribute": "yes"
      },
      "feed_namespace_id": "o-9qc-yuba~suttertransit"
    },
    {
      "spec": "gtfs",
      "id": "f-dnr-tta~regionalbus~nc~us",
      "urls": {
        "static_current": "http://data.trilliumtransit.com/gtfs/tta-regionalbus-nc-us/tta-regionalbus-nc-us.zip"
      },
      "license": {
        "use_without_attribution": "yes",
        "create_derived_product": "yes",
        "redistribute": "yes"
      },
      "feed_namespace_id": "o-dnr-gotriangle"
    },
    {
      "spec": "gtfs",
      "id": "f-drsb-wrta",
      "urls": {
        "static_current": "http://data.trilliumtransit.com/gtfs/wrta-ma-us/wrta-ma-us.zip"
      },
      "license": {
        "url": "https://www.massdot.state.ma.us/Portals/0/docs/developers/develop_license_agree.pdf",
        "use_without_attribution": "no",
        "create_derived_product": "yes",
        "redistribute": "yes",
        "attribution_text": "Clearly acknowledge MassDOT as the provider of the Data."
      },
      "feed_namespace_id": "o-drsb-wrta"
    },
    {
      "spec": "gtfs",
      "id": "f-dnh0-gwinnettcountytransit",
      "urls": {
        "static_current": "http://data.trilliumtransit.com/gtfs/gwinnettcountytransit-ga-us/gwinnettcountytransit-ga-us.zip"
      },
      "license": {
        "url": "http://atlantaregional.com/File%20Library/Transportation/Transit/Developers-Agreement-for-Web.pdf",
        "use_without_attribution": "yes",
        "create_derived_product": "yes",
        "redistribute": "yes"
      },
      "feed_namespace_id": "o-dnh0-gwinnettcountytransit"
    },
    {
      "spec": "gtfs",
      "id": "f-9q56-thousandoaks~ca~us",
      "urls": {
        "static_current": "http://data.trilliumtransit.com/gtfs/thousandoaks-ca-us/thousandoaks-ca-us.zip"
      },
      "feed_namespace_id": "o-9q56-thousandoakstransit"
    },
    {
      "spec": "gtfs",
      "id": "f-djj6-thehernandoexpress~fl~us",
      "urls": {
        "static_current": "http://data.trilliumtransit.com/gtfs/thehernandoexpress-fl-us/thehernandoexpress-fl-us.zip"
      },
      "feed_namespace_id": "o-djj6-hernandobus"
    },
    {
      "spec": "gtfs",
      "id": "f-djjk-citruscounty~fl~us",
      "urls": {
        "static_current": "http://data.trilliumtransit.com/gtfs/citruscounty-fl-us/citruscounty-fl-us.zip"
      },
      "feed_namespace_id": "o-djjk-orangelinebuscitruscountytransit"
    },
    {
      "spec": "gtfs",
      "id": "f-dj3-ecat~fl~us",
      "urls": {
        "static_current": "http://data.trilliumtransit.com/gtfs/ecat-fl-us/ecat-fl-us.zip"
      },
      "feed_namespace_id": "o-dj3-escambiacountyareatransit"
    },
    {
      "spec": "gtfs",
      "id": "f-dj6m-okaloosacountytransit~fl~us",
      "urls": {
        "static_current": "http://data.trilliumtransit.com/gtfs/okaloosacountytransit-fl-us/okaloosacountytransit-fl-us.zip"
      },
      "feed_namespace_id": "o-dj6m-emeraldcoastrider"
    },
    {
      "spec": "gtfs",
      "id": "f-dj75-baytowntrolley~fl~us",
      "urls": {
        "static_current": "http://data.trilliumtransit.com/gtfs/baytowntrolley-fl-us/baytowntrolley-fl-us.zip"
      },
      "feed_namespace_id": "o-dj75-baytowntrolley"
    },
    {
      "spec": "gtfs",
      "id": "f-drmg-marthasvineyard~ma~us",
      "urls": {
        "static_current": "http://data.trilliumtransit.com/gtfs/marthasvineyard-ma-us/marthasvineyard-ma-us.zip"
      },
      "license": {
        "url": "https://www.massdot.state.ma.us/Portals/0/docs/developers/develop_license_agree.pdf",
        "use_without_attribution": "no",
        "create_derived_product": "yes",
        "redistribute": "yes",
        "attribution_text": "Clearly acknowledge MassDOT as the provider of the Data."
      },
      "feed_namespace_id": "o-drmg-marthasvineyardtransitauthority"
    },
    {
      "spec": "gtfs",
      "id": "f-drmm-southeasternregionaltransitauthority",
      "urls": {
        "static_current": "http://data.trilliumtransit.com/gtfs/srta-ma-us/srta-ma-us.zip"
      },
      "feed_namespace_id": "o-drmm-southeasternregionaltransitauthority"
    },
    {
      "spec": "gtfs",
      "id": "f-dr-peterpanbuslines",
      "urls": {
        "static_current": "http://data.trilliumtransit.com/gtfs/peterpan-ma-us/peterpan-ma-us.zip"
      }
    },
    {
      "spec": "gtfs",
      "id": "f-drq4-thewave~nantucketregionaltransitauthority",
      "urls": {
        "static_current": "http://data.trilliumtransit.com/gtfs/nantucket-ma-us/nantucket-ma-us.zip"
      },
      "feed_namespace_id": "o-drq4-thewave~nantucketregionaltransitauthority"
    },
    {
      "spec": "gtfs",
      "id": "f-drt6-lowellregionaltransitauthority",
      "urls": {
        "static_current": "http://data.trilliumtransit.com/gtfs/lowell-ma-us/lowell-ma-us.zip"
      },
      "feed_namespace_id": "o-drt6-lowellregionaltransitauthority"
    },
    {
      "spec": "gtfs",
      "id": "f-drm-thegreaterattleborotauntonregionaltransitauthority",
      "urls": {
        "static_current": "http://data.trilliumtransit.com/gtfs/gatra-ma-us/gatra-ma-us.zip"
      },
      "feed_namespace_id": "o-drm-thegreaterattleborotauntonregionaltransitauthority"
    },
    {
      "spec": "gtfs",
      "id": "f-drq-capecodregionaltransitauthorityccrta",
      "urls": {
        "static_current": "http://data.trilliumtransit.com/gtfs/capecod-ma-us/capecod-ma-us.zip"
      },
      "license": {
        "url": "https://www.massdot.state.ma.us/Portals/0/docs/developers/develop_license_agree.pdf",
        "use_without_attribution": "no",
        "create_derived_product": "yes",
        "redistribute": "yes",
        "attribution_text": "Clearly acknowledge MassDOT as the provider of the Data."
      },
      "feed_namespace_id": "o-drq-capecodregionaltransitauthorityccrta"
    },
    {
      "spec": "gtfs",
      "id": "f-9ry8-mountainridestransportationauthoritymrta",
      "urls": {
        "static_current": "http://data.trilliumtransit.com/gtfs/mountainrides-id-us/mountainrides-id-us.zip"
      },
      "feed_namespace_id": "o-9ry8-mountainridestransportationauthoritymrta"
    },
    {
      "spec": "gtfs",
      "id": "f-c427-cityandboroughofjuneau~ak~us",
      "urls": {
        "static_current": "http://data.trilliumtransit.com/gtfs/cityandboroughofjuneau-ak-us/cityandboroughofjuneau-ak-us.zip"
      },
      "feed_namespace_id": "o-c427-capitaltransit"
    },
    {
      "spec": "gtfs",
      "id": "f-9qc3-datatrilliumtransitcom",
      "urls": {
        "static_current": "http://data.trilliumtransit.com/gtfs/riovista-ca-us/riovista-ca-us.zip"
      },
      "feed_namespace_id": "o-9qc3-riovistadeltabreeze"
    },
    {
      "spec": "gtfs",
      "id": "f-dnwe-radford~va~us",
      "urls": {
        "static_current": "http://data.trilliumtransit.com/gtfs/radford-va-us/radford-va-us.zip"
      },
      "feed_namespace_id": "o-dnwe-radfordtransit"
    },
    {
      "spec": "gtfs",
      "id": "f-dnwe-pulaski~va~us",
      "urls": {
        "static_current": "http://data.trilliumtransit.com/gtfs/pulaski-va-us/pulaski-va-us.zip"
      },
      "feed_namespace_id": "o-dnwe-pulaskiareatransit"
    },
    {
      "spec": "gtfs",
      "id": "f-djjt-suntran~fl~us",
      "urls": {
        "static_current": "http://data.trilliumtransit.com/gtfs/suntran-fl-us/suntran-fl-us.zip"
      },
      "feed_namespace_id": "o-djjt-suntrancityofocala"
    },
    {
      "spec": "gtfs",
      "id": "f-djq-sunshinebuscompany~fl~us",
      "urls": {
        "static_current": "http://data.trilliumtransit.com/gtfs/sunshinebuscompany-fl-us/sunshinebuscompany-fl-us.zip"
      },
      "feed_namespace_id": "o-djq-sunshinebuscompany"
    },
    {
      "spec": "gtfs",
      "id": "f-djz4-carta~sc~us",
      "urls": {
        "static_current": "http://data.trilliumtransit.com/gtfs/carta-sc-us/carta-sc-us.zip"
      },
      "feed_namespace_id": "o-djz4-charlestonarearegionaltransportationauthority"
    },
    {
      "spec": "gtfs",
      "id": "f-dpq-lakecounty~oh~us",
      "urls": {
        "static_current": "http://data.trilliumtransit.com/gtfs/lakecounty-oh-us/lakecounty-oh-us.zip"
      },
      "feed_namespace_id": "o-dpq-laketran"
    },
    {
      "spec": "gtfs",
      "id": "f-drm-blockislandferry~ri~us",
      "urls": {
        "static_current": "http://data.trilliumtransit.com/gtfs/blockislandferry-ri-us/blockislandferry-ri-us.zip"
      },
      "feed_namespace_id": "o-drm-blockislandferry"
    },
    {
      "spec": "gtfs",
      "id": "f-dpc8-sheboygan~wi~us",
      "urls": {
        "static_current": "http://data.trilliumtransit.com/gtfs/sheboygan-wi-us/sheboygan-wi-us.zip"
      },
      "feed_namespace_id": "o-dpc8-shorelinemetro"
    },
    {
      "spec": "gtfs",
      "id": "f-9q4-smat~ca~us",
      "urls": {
        "static_current": "http://data.trilliumtransit.com/gtfs/smat-ca-us/smat-ca-us.zip"
      }
    },
    {
      "spec": "gtfs",
      "id": "f-9xh-ecotransit~co~us",
      "urls": {
        "static_current": "http://data.trilliumtransit.com/gtfs/ecotransit-co-us/ecotransit-co-us.zip"
      },
      "feed_namespace_id": "o-9xh-ecotransit"
    },
    {
      "spec": "gtfs",
      "id": "f-9r4-rtcride",
      "urls": {
        "static_current": "http://data.trilliumtransit.com/gtfs/rtc-nv-us/rtc-nv-us.zip"
      },
      "feed_namespace_id": "o-9r4-rtcride"
    },
    {
      "spec": "gtfs",
      "id": "f-9q9p3-emerygoround",
      "urls": {
        "static_current": "http://data.trilliumtransit.com/gtfs/emerygoround-ca-us/emerygoround-ca-us.zip"
      },
      "feed_namespace_id": "o-9q9p3-emerygo~round"
    },
    {
      "spec": "gtfs",
      "id": "f-9q9hy-mountainview",
      "urls": {
        "static_current": "http://data.trilliumtransit.com/gtfs/mountainview-ca-us/mountainview-ca-us.zip"
      },
      "feed_namespace_id": "o-9q9hy-mvgomountainview"
    },
    {
      "spec": "gtfs",
      "id": "f-dnq9-ckrider~nc~us",
      "urls": {
        "static_current": "http://data.trilliumtransit.com/gtfs/ckrider-nc-us/ckrider-nc-us.zip"
      },
      "feed_namespace_id": "o-dnq9-concordkannapolisareatransit"
    },
    {
      "spec": "gtfs",
      "id": "f-9qh45-duartetransit~ca~us",
      "urls": {
        "static_current": "http://data.trilliumtransit.com/gtfs/duartetransit-ca-us/duartetransit-ca-us.zip"
      },
      "feed_namespace_id": "o-9qh45-duartetransit"
    },
    {
      "spec": "gtfs",
      "id": "f-dps-michiganflyer~mi~us",
      "urls": {
        "static_current": "http://data.trilliumtransit.com/gtfs/michiganflyer-mi-us/michiganflyer-mi-us.zip"
      },
      "feed_namespace_id": "o-dps-michiganflyer"
    },
    {
      "spec": "gtfs",
      "id": "f-9q5cx-montereypark~ca~us",
      "urls": {
        "static_current": "http://data.trilliumtransit.com/gtfs/montereypark-ca-us/montereypark-ca-us.zip"
      },
      "feed_namespace_id": "o-9q5cx-spiritbus"
    },
    {
      "spec": "gtfs",
      "id": "f-drke-ninetown~connecticut~us",
      "urls": {
        "static_current": "http://data.trilliumtransit.com/gtfs/ninetown-connecticut-us/ninetown-connecticut-us.zip"
      },
      "feed_namespace_id": "o-drke-9towntransit"
    },
    {
      "spec": "gtfs",
      "id": "f-drt3-123bc~ma~us",
      "urls": {
        "static_current": "http://data.trilliumtransit.com/gtfs/route128corridor-ma-us/route128corridor-ma-us.zip"
      },
      "feed_namespace_id": "o-drt3-128businesscouncil"
    },
    {
      "spec": "gtfs",
      "id": "f-9vg3-startransit~tx~us",
      "urls": {
        "static_current": "http://data.trilliumtransit.com/gtfs/startransit-tx-us/startransit-tx-us.zip"
      },
      "feed_namespace_id": "o-9vg3-startransit"
    },
    {
      "spec": "gtfs",
      "id": "f-dq2s-tarriver~nc~us",
      "urls": {
        "static_current": "http://data.trilliumtransit.com/gtfs/tarriver-nc-us/tarriver-nc-us.zip"
      },
      "feed_namespace_id": "o-dq2s-tarrivertransit"
    },
    {
      "spec": "gtfs",
      "id": "f-drs-truenorthtransit~ma~us",
      "urls": {
        "static_current": "http://data.trilliumtransit.com/gtfs/truenorthtransit-ma-us/truenorthtransit-ma-us.zip"
      },
      "feed_namespace_id": "o-drs-max"
    },
    {
      "spec": "gtfs",
      "id": "f-c2qft-udash~mt~us",
      "urls": {
        "static_current": "http://data.trilliumtransit.com/gtfs/udash-mt-us/udash-mt-us.zip"
      },
      "feed_namespace_id": "o-c2qft-udash~universityofmontana"
    },
    {
      "spec": "gtfs",
      "id": "f-9q5-vctc~ca~us",
      "urls": {
        "static_current": "http://data.trilliumtransit.com/gtfs/vctc-ca-us/vctc-ca-us.zip"
      },
      "feed_namespace_id": "o-9q5-venturacountytransportationcommission"
    },
    {
      "spec": "gtfs",
      "id": "f-dp9e-belleurbansystem",
      "urls": {
        "static_current": "http://data.trilliumtransit.com/gtfs/racine-wi-us/racine-wi-us.zip"
      },
      "feed_namespace_id": "o-dp9e-belleurbansystem"
    },
    {
      "spec": "gtfs",
      "id": "f-9qh1-norwalktransitsystem",
      "urls": {
        "static_current": "http://data.trilliumtransit.com/gtfs/nts-ca-us/nts-ca-us.zip"
      },
      "feed_namespace_id": "o-9qh1-norwalktransitsystem"
    },
    {
      "spec": "gtfs",
      "id": "f-c262f-uniongaptransit",
      "urls": {
        "static_current": "http://data.trilliumtransit.com/gtfs/uniongap-wa-us/uniongap-wa-us.zip"
      },
      "feed_namespace_id": "o-c262f-uniongaptransit"
    },
    {
      "spec": "gtfs",
      "id": "f-djkj-starmetro",
      "urls": {
        "static_current": "http://data.trilliumtransit.com/gtfs/starmetro-fl-us/starmetro-fl-us.zip"
      },
      "feed_namespace_id": "o-djkj-starmetro"
    },
    {
      "spec": "gtfs",
      "id": "f-dne-bgcap~ky~us",
      "urls": {
        "static_current": "http://data.trilliumtransit.com/gtfs/bgcap-ky-us/bgcap-ky-us.zip"
      },
      "feed_namespace_id": "o-dne-ky~bluegrassultra~transitservice"
    },
    {
      "spec": "gtfs",
      "id": "f-c1f6-thebus~ketchikangatewayborough~airportferry",
      "urls": {
        "static_current": "http://data.trilliumtransit.com/gtfs/kgb-ak-us/kgb-ak-us.zip"
      },
      "feed_namespace_id": "o-c1f6-ak~thebus~ketchikangatewayborough"
    },
    {
      "spec": "gtfs",
      "id": "f-9q5-airportvaletexpress~ca~us",
      "urls": {
        "static_current": "http://data.trilliumtransit.com/gtfs/airportvaletexpress-ca-us/airportvaletexpress-ca-us.zip"
      },
      "feed_namespace_id": "o-9q5-airportvaletexpress"
    },
    {
      "spec": "gtfs",
      "id": "f-c3j-757",
      "urls": {
        "static_current": "http://data.trilliumtransit.com/gtfs/roamtransit-banff-ab-ca/roamtransit-banff-ab-ca.zip"
      },
      "feed_namespace_id": "o-c3j-roamtransit"
    },
    {
      "spec": "gtfs",
      "id": "f-9wgzn-741",
      "urls": {
        "static_current": "http://data.trilliumtransit.com/gtfs/snowmassvillagetransportation-co-us/snowmassvillagetransportation-co-us.zip"
      },
      "feed_namespace_id": "o-9wgzn-snowmassvillage"
    },
    {
      "spec": "gtfs",
      "id": "f-9xh3-vailtransit",
      "urls": {
        "static_current": "http://data.trilliumtransit.com/gtfs/vailtransit-co-us/vailtransit-co-us.zip"
      },
      "feed_namespace_id": "o-9xh3-vailtransit"
    },
    {
      "spec": "gtfs",
      "id": "f-9qh1f-elmontetransit",
      "urls": {
        "static_current": "http://data.trilliumtransit.com/gtfs/elmonte-ca-us/elmonte-ca-us.zip"
      },
      "feed_namespace_id": "o-9qh1f-elmontetransit"
    },
    {
      "spec": "gtfs",
      "id": "f-9wg-rfta",
      "urls": {
        "static_current": "http://data.trilliumtransit.com/gtfs/rfta-co-us/rfta-co-us.zip"
      },
      "feed_namespace_id": "o-9wg-rfta"
    },
    {
      "spec": "gtfs",
      "id": "f-9xj5sg-universitycoloradoboulder~co~us",
      "urls": {
        "static_current": "http://data.trilliumtransit.com/gtfs/universitycoloradoboulder-co-us/universitycoloradoboulder-co-us.zip"
      },
      "feed_namespace_id": "o-9xj5sg-universityofcoloradoboulder"
    },
    {
      "spec": "gtfs",
      "id": "f-9zr78-muscabus",
      "urls": {
        "static_current": "http://data.trilliumtransit.com/gtfs/muscabus-ia-us/muscabus-ia-us.zip"
      },
      "feed_namespace_id": "o-9zr78-muscabus"
    },
    {
      "spec": "gtfs",
      "id": "f-9zqy-cedarrapidstransit",
      "urls": {
        "static_current": "http://data.trilliumtransit.com/gtfs/cedarrapids-ia-us/cedarrapids-ia-us.zip"
      },
      "feed_namespace_id": "o-9zqy-cedarrapidstransit"
    },
    {
      "spec": "gtfs",
      "id": "f-9q5d-707",
      "urls": {
        "static_current": "http://data.trilliumtransit.com/gtfs/simivalley-ca-us/simivalley-ca-us.zip"
      },
      "feed_namespace_id": "o-9q5d-simivalleytransit"
    },
    {
      "spec": "gtfs",
      "id": "f-9t9p7-universityofaz~cattran~freeshuttleservice",
      "urls": {
        "static_current": "http://data.trilliumtransit.com/gtfs/cattran-az-us/cattran-az-us.zip"
      },
      "feed_namespace_id": "o-9t9p7-universityofaz~cattran~freeshuttleservice"
    },
    {
      "spec": "gtfs",
      "id": "f-9xh-cme~co~us",
      "urls": {
        "static_current": "http://data.trilliumtransit.com/gtfs/cme-co-us/cme-co-us.zip"
      },
      "feed_namespace_id": "o-9xh-coloradomountainexpress"
    },
    {
      "spec": "gtfs",
      "id": "f-dp0r-citylink",
      "urls": {
        "static_current": "http://data.trilliumtransit.com/gtfs/ridecitylink-il-us/ridecitylink-il-us.zip"
      },
      "feed_namespace_id": "o-dp0r-citylink"
    },
    {
      "spec": "gtfs",
      "id": "f-9mgve-avalon~ca~us",
      "urls": {
        "static_current": "http://data.trilliumtransit.com/gtfs/avalon-ca-us/avalon-ca-us.zip"
      },
      "feed_namespace_id": "o-9mgve-avalontransit"
    },
    {
      "spec": "gtfs",
      "id": "f-dr7f-greaterbridgeporttransit",
      "urls": {
        "static_current": "http://data.trilliumtransit.com/gtfs/gbt-ct-us/gbt-ct-us.zip"
      },
      "feed_namespace_id": "o-dr7f-greaterbridgeporttransit"
    },
    {
      "spec": "gtfs",
      "id": "f-9zr0n-759",
      "urls": {
        "static_current": "http://data.trilliumtransit.com/gtfs/burlington-ia-us/burlington-ia-us.zip"
      },
      "feed_namespace_id": "o-9zr0n-burlingtonurbanservice"
    },
    {
      "spec": "gtfs",
      "id": "f-9ze3-755",
      "urls": {
        "static_current": "http://data.trilliumtransit.com/gtfs/siouxcity-ia-us/siouxcity-ia-us.zip"
      },
      "feed_namespace_id": "o-9ze3-siouxcitytransitsystem"
    },
    {
      "spec": "gtfs",
      "id": "f-9zt1b-dodgerarearapidtransit",
      "urls": {
        "static_current": "http://data.trilliumtransit.com/gtfs/dart-ia-us/dart-ia-us.zip"
      },
      "feed_namespace_id": "o-9zt1b-dodgerarearapidtransit"
    },
    {
      "spec": "gtfs",
      "id": "f-c1f-interisland~ak~us",
      "urls": {
        "static_current": "http://data.trilliumtransit.com/gtfs/interisland-ak-us/interisland-ak-us.zip"
      },
      "feed_namespace_id": "o-c1f-inter~islandferryauthority"
    },
    {
      "spec": "gtfs",
      "id": "f-9ztt-masoncitypublictransit",
      "urls": {
        "static_current": "http://data.trilliumtransit.com/gtfs/masoncity-ia-us/masoncity-ia-us.zip"
      },
      "feed_namespace_id": "o-9ztt-masoncitypublictransit"
    },
    {
      "spec": "gtfs",
      "id": "f-9zmzj-767",
      "urls": {
        "static_current": "http://data.trilliumtransit.com/gtfs/marshalltownmunicipaltransit-ia-us/marshalltownmunicipaltransit-ia-us.zip"
      },
      "feed_namespace_id": "o-9zmzj-marshalltownmunicipaltransit"
    },
    {
      "spec": "gtfs",
      "id": "f-9zry5-clintonmta",
      "urls": {
        "static_current": "http://data.trilliumtransit.com/gtfs/clintonmta-ia-us/clintonmta-ia-us.zip"
      },
      "feed_namespace_id": "o-9zry5-clintonmta"
    },
    {
      "spec": "gtfs",
      "id": "f-9zq4g-762",
      "urls": {
        "static_current": "http://data.trilliumtransit.com/gtfs/10-15transit-ia-us/10-15transit-ia-us.zip"
      },
      "feed_namespace_id": "o-9zq4g-10~15transit"
    },
    {
      "spec": "gtfs",
      "id": "f-djj2-pascocountypublictransit~fl~us",
      "urls": {
        "static_current": "http://data.trilliumtransit.com/gtfs/pascocountypublictransit-fl-us/pascocountypublictransit-fl-us.zip"
      },
      "feed_namespace_id": "o-djj2-pascocountypublictransportation"
    },
    {
      "spec": "gtfs",
      "id": "f-drt0-limoliner~ma~us",
      "urls": {
        "static_current": "http://data.trilliumtransit.com/gtfs/limoliner-ma-us/limoliner-ma-us.zip"
      },
      "feed_namespace_id": "o-drt0-metrowestexpress"
    },
    {
      "spec": "gtfs",
      "id": "f-9q8yy-missionbaytma~ca~us",
      "urls": {
        "static_current": "http://data.trilliumtransit.com/gtfs/missionbaytma-ca-us/missionbaytma-ca-us.zip"
      },
      "feed_namespace_id": "o-9q8yy-missionbaytma"
    },
    {
      "spec": "gtfs",
      "id": "f-dhm-keywest~fl~us",
      "urls": {
        "static_current": "http://data.trilliumtransit.com/gtfs/keywest-fl-us/keywest-fl-us.zip"
      },
      "feed_namespace_id": "o-dhm-keywesttransit"
    },
    {
      "spec": "gtfs",
      "id": "f-drm-plymouthbrockton~ma~us",
      "urls": {
        "static_current": "http://data.trilliumtransit.com/gtfs/plymouthbrockton-ma-us/plymouthbrockton-ma-us.zip"
      },
      "feed_namespace_id": "o-drm-plymouth~brocktonstreetrailwayco"
    },
    {
      "spec": "gtfs",
      "id": "f-dnn3-thecomet~sc~us",
      "urls": {
        "static_current": "http://data.trilliumtransit.com/gtfs/thecomet-sc-us/thecomet-sc-us.zip"
      },
      "feed_namespace_id": "o-dnn3-thecomet"
    },
    {
      "spec": "gtfs",
      "id": "f-9xhg-winterpark~co~us",
      "urls": {
        "static_current": "http://data.trilliumtransit.com/gtfs/winterpark-co-us/winterpark-co-us.zip"
      },
      "feed_namespace_id": "o-9xhg-thelift"
    },
    {
      "spec": "gtfs",
      "id": "f-9q6-kcapta~ca~us",
      "urls": {
        "static_current": "http://data.trilliumtransit.com/gtfs/kcapta-ca-us/kcapta-ca-us.zip"
      },
      "feed_namespace_id": "o-9q6-kingsarearuraltransit"
    },
    {
      "spec": "gtfs",
      "id": "f-9zqv-coralvilletransitsystem~ia~us",
      "urls": {
        "static_current": "http://data.trilliumtransit.com/gtfs/coralvilletransitsystem-ia-us/coralvilletransitsystem-ia-us.zip"
      },
      "feed_namespace_id": "o-9zqv-coralvilletransit"
    },
    {
      "spec": "gtfs",
      "id": "f-9zqvh-cambus~ia~us",
      "urls": {
        "static_current": "http://data.trilliumtransit.com/gtfs/cambus-ia-us/cambus-ia-us.zip"
      },
      "feed_namespace_id": "o-9zqvh-universityofiowa~cambus"
    },
    {
      "spec": "gtfs",
      "id": "f-c0-bcferries~bc~ca",
      "urls": {
        "static_current": "http://data.trilliumtransit.com/gtfs/bcferries-bc-ca/bcferries-bc-ca.zip"
      },
      "feed_namespace_id": "o-c0-bcferries"
    },
    {
      "spec": "gtfs",
      "id": "f-9xj5s-viamobilityservices~co~us",
      "urls": {
        "static_current": "http://data.trilliumtransit.com/gtfs/viamobilityservices-co-us/viamobilityservices-co-us.zip"
      },
      "feed_namespace_id": "o-9xj5s-viamobilityservices"
    },
    {
      "spec": "gtfs",
      "id": "f-dr-coachcompany~ma~us",
      "urls": {
        "static_current": "http://data.trilliumtransit.com/gtfs/coachcompany-ma-us/coachcompany-ma-us.zip"
      },
      "feed_namespace_id": "o-dr-coachcompany"
    },
    {
      "spec": "gtfs",
      "id": "f-9qdd-maderaareaexpress~ca~us",
      "urls": {
        "static_current": "http://data.trilliumtransit.com/gtfs/cityofmadera-ca-us/cityofmadera-ca-us.zip"
      },
      "feed_namespace_id": "o-9qdd-maderaareaexpress"
    },
    {
      "spec": "gtfs",
      "id": "f-drt3-middlesex~ma~us",
      "urls": {
        "static_current": "http://data.trilliumtransit.com/gtfs/middlesex-ma-us/middlesex-ma-us.zip"
      },
      "feed_namespace_id": "o-drt3-middlesex3tma"
    },
    {
      "spec": "gtfs",
      "id": "f-drkg-seatbus~ct~us",
      "urls": {
        "static_current": "http://data.trilliumtransit.com/gtfs/seatbus-ct-us/seatbus-ct-us.zip"
      },
      "feed_namespace_id": "o-drkg-southeastareatransitdistrict"
    },
    {
      "spec": "gtfs",
      "id": "f-9q9j-commute~ca~us",
      "urls": {
        "static_current": "http://data.trilliumtransit.com/gtfs/commute-ca-us/commute-ca-us.zip"
      },
      "feed_namespace_id": "o-9q9j-commuteorgshuttles"
    },
    {
      "spec": "gtfs",
      "id": "f-9q5-dpwlacounty~ca~us",
      "urls": {
        "static_current": "http://data.trilliumtransit.com/gtfs/dpwlacounty-ca-us/dpwlacounty-ca-us.zip"
      },
      "feed_namespace_id": "o-9q5-lagobus"
    },
    {
      "spec": "gtfs",
      "id": "f-c20-wotm~wa~us",
      "urls": {
        "static_current": "http://data.trilliumtransit.com/gtfs/wotm-wa-us/wotm-wa-us.zip"
      },
      "feed_namespace_id": "o-c20-wahkiakumonthemove"
    },
    {
      "spec": "gtfs",
      "id": "f-drgv-lctferries~vt~us",
      "urls": {
        "static_current": "http://data.trilliumtransit.com/gtfs/lctferries-vt-us/lctferries-vt-us.zip"
      },
      "feed_namespace_id": "o-drgv-lakechamplainferries"
    },
    {
      "spec": "gtfs",
      "id": "f-d-groometransportation~us",
      "urls": {
        "static_current": "http://data.trilliumtransit.com/gtfs/groometransportation-us/groometransportation-us.zip"
      },
      "feed_namespace_id": "o-d-groometransportation"
    },
    {
      "spec": "gtfs",
      "id": "f-dn6hr-tma~tn~us",
      "urls": {
        "static_current": "http://data.trilliumtransit.com/gtfs/tma-tn-us/tma-tn-us.zip"
      },
      "feed_namespace_id": "o-dn6hr-franklintransit"
    },
    {
      "spec": "gtfs",
      "id": "f-dp-945963",
      "urls": {
        "static_current": "http://data.trilliumtransit.com/gtfs/indiantrails-mi-us/indiantrails-mi-us.zip"
      },
      "feed_namespace_id": "o-dp-indiantrails"
    },
    {
      "spec": "gtfs",
      "id": "f-9w-arizonashuttle~az~us",
      "urls": {
        "static_current": "http://data.trilliumtransit.com/gtfs/arizonashuttle-az-us/arizonashuttle-az-us.zip"
      },
      "feed_namespace_id": "o-9w-groometransportation"
    },
    {
      "spec": "gtfs",
      "id": "f-9wk-sandiashuttle~nm~us",
      "urls": {
        "static_current": "http://data.trilliumtransit.com/gtfs/sandiashuttle-nm-us/sandiashuttle-nm-us.zip"
      },
      "feed_namespace_id": "o-9wk-sandiashuttle"
    },
    {
      "spec": "gtfs",
      "id": "f-9wv-coloradoshuttle~co~us",
      "urls": {
        "static_current": "http://data.trilliumtransit.com/gtfs/coloradoshuttle-co-us/coloradoshuttle-co-us.zip"
      },
      "feed_namespace_id": "o-9wv-groometransportation"
    },
    {
      "spec": "gtfs",
      "id": "f-9qb-airportexpressinc~ca~us",
      "urls": {
        "static_current": "http://data.trilliumtransit.com/gtfs/airportexpressinc-ca-us/airportexpressinc-ca-us.zip"
      },
      "feed_namespace_id": "o-9qb-sonomacountyairportexpress"
    },
    {
      "spec": "gtfs",
      "id": "f-9qdc-clovistransit~ca~us",
      "urls": {
        "static_current": "http://data.trilliumtransit.com/gtfs/clovistransit-ca-us/clovistransit-ca-us.zip"
      },
      "feed_namespace_id": "o-9qdc-clovistransit"
    },
    {
      "spec": "gtfs",
      "id": "f-9q5bf-lawndale~ca~us",
      "urls": {
        "static_current": "http://data.trilliumtransit.com/gtfs/cityoflawndale-ca-us/cityoflawndale-ca-us.zip"
      },
      "feed_namespace_id": "o-9q5bf-lawndalebeat"
    },
    {
      "spec": "gtfs",
      "id": "f-corridorrides",
      "urls": {
        "static_current": "http://data.trilliumtransit.com/gtfs/corridorrides-ia-us/corridorrides-ia-us.zip"
      }
    },
    {
      "spec": "gtfs",
      "id": "f-gtrans~ca~us",
      "urls": {
        "static_current": "http://data.trilliumtransit.com/gtfs/gtrans-ca-us/gtrans-ca-us.zip"
      }
    },
    {
      "spec": "gtfs",
      "id": "f-morongo~basin",
      "urls": {
        "static_current": "http://data.trilliumtransit.com/gtfs/morongobasin-ca-us/morongobasin-ca-us.zip"
      }
    },
    {
      "spec": "gtfs",
      "id": "f-madera~county~connection",
      "urls": {
        "static_current": "http://data.trilliumtransit.com/gtfs/maderactc-ca-us/maderactc-ca-us.zip"
      }
    },
    {
      "spec": "gtfs",
      "id": "f-blossomexpress~ca~us",
      "urls": {
        "static_current": "http://data.trilliumtransit.com/gtfs/blossomexpress-ca-us/blossomexpress-ca-us.zip"
      }
    },
    {
      "spec": "gtfs",
      "id": "f-str~qc~ca",
      "urls": {
        "static_current": "http://data.trilliumtransit.com/gtfs/str-qc-ca/str-qc-ca.zip"
      }
    },
    {
      "spec": "gtfs",
      "id": "f-valpotransit~chi~us",
      "urls": {
        "static_current": "http://data.trilliumtransit.com/gtfs/valpotransit-chi-us/valpotransit-chi-us.zip"
      }
    },
    {
      "spec": "gtfs",
      "id": "f-tracy~ca~us",
      "urls": {
        "static_current": "http://data.trilliumtransit.com/gtfs/tracy-ca-us/tracy-ca-us.zip"
      }
    },
    {
      "spec": "gtfs",
      "id": "f-cityofdekalb~il~us",
      "urls": {
        "static_current": "http://data.trilliumtransit.com/gtfs/cityofdekalb-il-us/cityofdekalb-il-us.zip"
      }
    },
    {
      "spec": "gtfs",
      "id": "f-smart~ca~us",
      "urls": {
        "static_current": "http://data.trilliumtransit.com/gtfs/smart-ca-us/smart-ca-us.zip"
      }
    },
    {
      "spec": "gtfs",
      "id": "f-avon~co~us",
      "urls": {
        "static_current": "http://data.trilliumtransit.com/gtfs/avon-co-us/avon-co-us.zip"
      }
    },
    {
      "spec": "gtfs",
      "id": "f-qline~mi~us",
      "urls": {
        "static_current": "http://data.trilliumtransit.com/gtfs/qline-mi-us/qline-mi-us.zip"
      }
    },
    {
      "spec": "gtfs",
      "id": "f-9r0-trinity~ca~us",
      "urls": {
        "static_current": "http://data.trilliumtransit.com/gtfs/weaverville-ca-us/weaverville-ca-us.zip"
      },
      "feed_namespace_id": "o-9r0-trinitytransit"
    },
    {
      "spec": "gtfs",
      "id": "f-needles~ca~us",
      "urls": {
        "static_current": "http://data.trilliumtransit.com/gtfs/needles-ca-us/needles-ca-us.zip"
      }
    },
    {
      "spec": "gtfs",
      "id": "f-auburntransit~ca~us",
      "urls": {
        "static_current": "http://data.trilliumtransit.com/gtfs/auburntransit-ca-us/auburntransit-ca-us.zip"
      }
    },
    {
      "spec": "gtfs",
      "id": "f-moorpark~city~transit",
      "urls": {
        "static_current": "http://data.trilliumtransit.com/gtfs/moorparkcitytransit-ca-us/moorparkcitytransit-ca-us.zip"
      }  
    },
    {
      "spec": "gtfs",
      "id": "f-breckenridgefreeride~co~us",
      "urls": {
        "static_current": "http://data.trilliumtransit.com/gtfs/breckenridgefreeride-co-us/breckenridgefreeride-co-us.zip"
      }     
    },
    {
      "spec": "gtfs",
      "id": "f-roadrunnertransit~co~us",
      "urls": {
        "static_current": "http://data.trilliumtransit.com/gtfs/roadrunnertransit-co-us/roadrunnertransit-co-us.zip"
      }
    },
    {
      "spec": "gtfs",
      "id": "f-tsctransit~co~us",
      "urls": {
        "static_current": "http://data.trilliumtransit.com/gtfs/tsctransit-co-us/tsctransit-co-us.zip"
      }
    },
    {
      "spec": "gtfs",
      "id": "f-allpointstransit~co~us",
      "urls": {
        "static_current": "http://data.trilliumtransit.com/gtfs/allpointstransit-co-us/allpointstransit-co-us.zip"
      }
    },
    {
      "spec": "gtfs",
      "id": "f-cripplecreek~co~us",
      "urls": {
        "static_current": "http://data.trilliumtransit.com/gtfs/cripplecreek-co-us/cripplecreek-co-us.zip"
      }
    },
    {
      "spec": "gtfs",
      "id": "f-summitstage~co~us",
      "urls": {
        "static_current": "http://data.trilliumtransit.com/gtfs/summitstage-co-us/summitstage-co-us.zip"
      }
    },
    {
      "spec": "gtfs",
      "id": "f-bentcounty~co~us",
      "urls": {
        "static_current": "http://data.trilliumtransit.com/gtfs/bentcounty-co-us/bentcounty-co-us.zip"
      }
    },
    {
      "spec": "gtfs",
      "id": "f-estestransit~co~us",
      "urls": {
        "static_current": "http://data.trilliumtransit.com/gtfs/estestransit-co-us/estestransit-co-us.zip"
      }
    },
    {
      "spec": "gtfs",
      "id": "f-guadalupeflyer~ca~us",
      "urls": {
        "static_current": "http://data.trilliumtransit.com/gtfs/guadalupeflyer-ca-us/guadalupeflyer-ca-us.zip"
      }
    },
    {
      "spec": "gtfs",
      "id": "f-vatransit~va~us",
      "urls": {
        "static_current": "http://data.trilliumtransit.com/gtfs/vatransit-va-us/vatransit-va-us.zip"
      }
    },
    {
      "spec": "gtfs",
      "id": "f-southcountytransitlink~ca~us",
      "urls": {
        "static_current": "http://data.trilliumtransit.com/gtfs/southcountytransitlink-ca-us/southcountytransitlink-ca-us.zip"
      }
    },
    {
      "spec": "gtfs",
      "id": "f-camarillo~ca~us",
      "urls": {
        "static_current": "http://data.trilliumtransit.com/gtfs/camarillo-ca-us/camarillo-ca-us.zip"
      }
    },
    {
      "spec": "gtfs",
      "id": "f-bellgardens~ca~us",
      "urls": {
        "static_current": "http://data.trilliumtransit.com/gtfs/bellgardens-ca-us/bellgardens-ca-us.zip"
      }
    },
    {
      "spec": "gtfs",
      "id": "f-rosemead~ca~us",
      "urls": {
        "static_current": "http://data.trilliumtransit.com/gtfs/rosemead-ca-us/rosemead-ca-us.zip"
      }
    },
    {
      "spec": "gtfs",
      "id": "f-compton~ca~us",
      "urls": {
        "static_current": "http://data.trilliumtransit.com/gtfs/compton-ca-us/compton-ca-us.zip"
      }
    },
    {
      "spec": "gtfs",
      "id": "f-arvin~ca~us",
      "urls": {
        "static_current": "http://data.trilliumtransit.com/gtfs/arvin-ca-us/arvin-ca-us.zip"
      }
    },
    {
      "spec": "gtfs",
      "id": "f-alhambra~ca~us",
      "urls": {
        "static_current": "http://data.trilliumtransit.com/gtfs/alhambra-ca-us/alhambra-ca-us.zip"
      }
    },
    {
      "spec": "gtfs",
      "id": "f-blackhawktramway~co~us",
      "urls": {
        "static_current": "http://data.trilliumtransit.com/gtfs/blackhawktramway-co-us/blackhawktramway-co-us.zip"
      }
    },
    {
      "spec": "gtfs",
      "id": "f-westcovina~ca~us",
      "urls": {
        "static_current": "http://data.trilliumtransit.com/gtfs/westcovina-ca-us/westcovina-ca-us.zip"
      }
    },
    {
      "spec": "gtfs",
      "id": "f-cityofridgecrest~ca~us",
      "urls": {
        "static_current": "http://data.trilliumtransit.com/gtfs/cityofridgecrest-ca-us/cityofridgecrest-ca-us.zip"
      }
    },
    {
      "spec": "gtfs",
      "id": "f-bellflower~ca~us",
      "urls": {
        "static_current": "http://data.trilliumtransit.com/gtfs/bellflower-ca-us/bellflower-ca-us.zip"
      }
    },
    {
      "spec": "gtfs",
      "id": "f-prairieexpress~co~us",
      "urls": {
        "static_current": "http://data.trilliumtransit.com/gtfs/prairieexpress-co-us/prairieexpress-co-us.zip"
      }
    },
    {
      "spec": "gtfs",
      "id": "f-lacampana~ca~us",
      "urls": {
        "static_current": "http://data.trilliumtransit.com/gtfs/lacampana-ca-us/lacampana-ca-us.zip"
      }
    },
    {
      "spec": "gtfs",
      "id": "f-dsi~co~us",
      "urls": {
        "static_current": "http://data.trilliumtransit.com/gtfs/dsi-co-us/dsi-co-us.zip"
      }
    },
    {
      "spec": "gtfs",
      "id": "f-sanmiguel~co~us",
      "urls": {
        "static_current": "http://data.trilliumtransit.com/gtfs/sanmiguel-co-us/sanmiguel-co-us.zip"
      }
    },
    {
      "spec": "gtfs",
      "id": "f-lubbock~tx~us",
      "urls": {
        "static_current": "http://data.trilliumtransit.com/gtfs/lubbock-tx-us/lubbock-tx-us.zip"
      }
    },
    {
      "spec": "gtfs",
      "id": "f-calabasas~ca~us",
      "urls": {
        "static_current": "http://data.trilliumtransit.com/gtfs/calabasas-ca-us/calabasas-ca-us.zip"
      }
    },
    {
      "spec": "gtfs",
      "id": "f-clearcreek~co~us",
      "urls": {
        "static_current": "http://data.trilliumtransit.com/gtfs/clearcreek-co-us/clearcreek-co-us.zip"
      }
    },
    {
      "spec": "gtfs",
      "id": "f-carson~ca~us",
      "urls": {
        "static_current": "http://data.trilliumtransit.com/gtfs/carson-ca-us/carson-ca-us.zip"
      }
    },
    {
      "spec": "gtfs",
      "id": "f-downey~ca~us",
      "urls": {
        "static_current": "http://data.trilliumtransit.com/gtfs/downey-ca-us/downey-ca-us.zip"
      }
    },
    {
      "spec": "gtfs",
      "id": "f-cudahy~ca~us",
      "urls": {
        "static_current": "http://data.trilliumtransit.com/gtfs/cudahy-ca-us/cudahy-ca-us.zip"
      }
    },
    {
      "spec": "gtfs",
      "id": "f-glendora~ca~us",
      "urls": {
        "static_current": "http://data.trilliumtransit.com/gtfs/glendora-ca-us/glendora-ca-us.zip"
      }
    },
    {
      "spec": "gtfs",
      "id": "f-huntingtonpark~ca~us",
      "urls": {
        "static_current": "http://data.trilliumtransit.com/gtfs/huntingtonpark-ca-us/huntingtonpark-ca-us.zip"
      }
    },
    {
      "spec": "gtfs",
      "id": "f-montebello~bus",
      "urls": {
        "static_current": "http://data.trilliumtransit.com/gtfs/montebello-ca-us/montebello-ca-us.zip"
      }
    },
    {
      "spec": "gtfs",
      "id": "f-baldwinpark~ca~us",
      "urls": {
        "static_current": "http://data.trilliumtransit.com/gtfs/baldwinpark-ca-us/baldwinpark-ca-us.zip"
      }
    },
    {
      "spec": "gtfs",
      "id": "f-arcadia~ca~us",
      "urls": {
        "static_current": "http://data.trilliumtransit.com/gtfs/arcadia-ca-us/arcadia-ca-us.zip"
      }
    },
    {
      "spec": "gtfs",
      "id": "f-beartransit~ca~us",
      "urls": {
        "static_current": "http://data.trilliumtransit.com/gtfs/beartransit-ca-us/beartransit-ca-us.zip"
      }
    },
    {
      "spec": "gtfs",
      "id": "f-sanjuancapistrano~ca~us",
      "urls": {
        "static_current": "http://data.trilliumtransit.com/gtfs/sanjuancapistrano-ca-us/sanjuancapistrano-ca-us.zip"
      }
    },
    {
      "spec": "gtfs",
      "id": "f-cityoffountaintransit~co~us",
      "urls": {
        "static_current": "http://data.trilliumtransit.com/gtfs/cityoffountaintransit-co-us/cityoffountaintransit-co-us.zip"
      }
    },
    {
      "spec": "gtfs",
      "id": "f-mountainvillage~co~us",
      "urls": {
        "static_current": "http://data.trilliumtransit.com/gtfs/mountainvillage-co-us/mountainvillage-co-us.zip"
      }
    },
    {
      "spec": "gtfs",
      "id": "f-telluride~co~us",
      "urls": {
        "static_current": "http://data.trilliumtransit.com/gtfs/telluride-co-us/telluride-co-us.zip"
      }
    },
    {
      "spec": "gtfs",
      "id": "f-taft~ca~us",
      "urls": {
        "static_current": "http://data.trilliumtransit.com/gtfs/taft-co-us/taft-ca-us.zip"
      }
    },
    {
      "spec": "gtfs",
      "id": "f-canbyferry~or~us",
      "urls": {
        "static_current": "http://oregon-gtfs.com/gtfs_data/canbyferry-or-us/canbyferry-or-us.zip"
      }
    },
    {
      "spec": "gtfs",
      "id": "f-getaroundtownexpress~ca~us",
      "urls": {
        "static_current": "http://data.trilliumtransit.com/gtfs/getaroundtownexpress-ca-us/getaroundtownexpress-ca-us.zip"
      }
    },
    {
      "spec": "gtfs",
      "id": "f-wahkiakumferry~or~us",
      "urls": {
        "static_current": "http://oregon-gtfs.com/gtfs_data/wahkiakumferry-or-us/wahkiakumferry-or-us.zip"
      }
    },
    {
      "spec": "gtfs",
      "id": "f-glenn~ca~us",
      "urls": {
        "static_current": "http://data.trilliumtransit.com/gtfs/glenn-ca-us/glenn-ca-us.zip"
      }
    },
    {
      "spec": "gtfs",
      "id": "f-sierramadre~ca~us",
      "urls": {
        "static_current": "http://data.trilliumtransit.com/gtfs/sierramadre-ca-us/sierramadre-ca-us.zip"
      }
    },
    {
      "spec": "gtfs",
      "id": "f-buenavistaferry~or~us",
      "urls": {
        "static_current": "http://oregon-gtfs.com/gtfs_data/buenavistaferry-or-us/buenavistaferry-or-us.zip"
      }
    },
    {
      "spec": "gtfs",
      "id": "f-playavistashuttle~ca~us",
      "urls": {
        "static_current": "http://data.trilliumtransit.com/playavistashuttle-ca-us/playavistashuttle-ca-us.zip"
      }
    },
    {
      "spec": "gtfs",
      "id": "f-dp4j-citybus",
      "urls": {
        "static_current": "http://data.trilliumtransit.com/gtfs/citybus-lafayette-in-us/citybus-lafayette-in-us.zip"
      }
    },
    {
      "spec": "gtfs",
      "id": "f-9q7m-portervilletransit",
      "urls": {
        "static_current": "http://data.trilliumtransit.com/gtfs/porterville-ca-us/porterville-ca-us.zip"
      }
    },
    {
      "spec": "gtfs",
      "id": "f-philomathconnection~or~us",
      "urls": {
        "static_current": "http://oregon-gtfs.com/gtfs_data/philomathconnection-or-us/philomathconnection-or-us.zip"
      }
    },
    {
      "spec": "gtfs",
      "id": "f-wausau~wi~us",
      "urls": {
        "static_current": "http://data.trilliumtransit.com/gtfs/wausau-wi-us/wausau-wi-us.zip"
      }
    },
    {
      "spec": "gtfs",
      "id": "f-homejames~co~us",
      "urls": {
        "static_current": "http://data.trilliumtransit.com/gtfs/homejames-co-us/homejames-co-us.zip"
      }
    },
    {
      "spec": "gtfs",
      "id": "f-get~va~us",
      "urls": {
        "static_current": "http://data.trilliumtransit.com/gtfs/get-va-us/get-va-us.zip"
      }
    },
    {
      "spec": "gtfs",
      "id": "o-dnx-radartransit",
      "urls": {
        "static_current": "http://data.trilliumtransit.com/gtfs/radar-va-us/radar-va-us.zip"
      }
    },
    {
      "spec": "gtfs",
      "id": "f-lynwood~trolley",
      "urls": {
        "static_current": "http://data.trilliumtransit.com/gtfs/lynwood-ca-us/lynwood-ca-us.zip"
      }
    },
    {
      "spec": "gtfs",
      "id": "f-wheatlandferry~or~us",
      "urls": {
        "static_current": "http://oregon-gtfs.com/gtfs_data/wheatlandferry-or-us/wheatlandferry-or-us.zip"
      }
    },
    {
      "spec": "gtfs",
      "id": "f-altavista~va~us",
      "urls": {
        "static_current": "http://data.trilliumtransit.com/gtfs/altavista-va-us/altavista-va-us.zip"
      }
    },
    {
      "spec": "gtfs",
      "id": "f-ponyexpress~va~us",
      "urls": {
        "static_current": "http://data.trilliumtransit.com/gtfs/ponyexpress-va-us/ponyexpress-va-us.zip"
      }
    },
    {
      "spec": "gtfs",
      "id": "f-9xhv-nps~romo~shuttles",
      "urls": {
        "static_current": "http://data.trilliumtransit.com/gtfs/rockymountainnationalpark-co-us/rockymountainnationalpark-co-us.zip"
      }
    },
    {
      "spec": "gtfs",
      "id": "f-bouldercounty~co~us",
      "urls": {
        "static_current": "http://data.trilliumtransit.com/gtfs/bouldercounty-co-us/bouldercounty-co-us.zip"
      }
    },
    {
      "spec": "gtfs",
      "id": "f-startransit~va~us",
      "urls": {
        "static_current": "http://data.trilliumtransit.com/gtfs/startransit-va-us/startransit-va-us.zip"
      }
    },
    {
      "spec": "gtfs",
      "id": "f-tahoe~ca~us",
      "urls": {
        "static_current": "http://data.trilliumtransit.com/gtfs/tahoe-ca-us/tahoe-ca-us.zip"
      }
    },
    {
      "spec": "gtfs",
<<<<<<< HEAD
      "id": "f-gardenofthegods~co~us",
      "urls": {
        "static_current": "http://data.trilliumtransit.com/gtfs/gardenofthegods-co-us/gardenofthegods-co-us.zip"
=======
      "id": "f-wintran~va~us",
      "urls": {
        "static_current": "http://data.trilliumtransit.com/gtfs/wintran-va-us/wintran-va-us.zip"
>>>>>>> ce0366fb
      }
    }
  ],
  "license_spdx_identifier": "CDLA-Permissive-1.0"
}<|MERGE_RESOLUTION|>--- conflicted
+++ resolved
@@ -2611,15 +2611,15 @@
     },
     {
       "spec": "gtfs",
-<<<<<<< HEAD
       "id": "f-gardenofthegods~co~us",
       "urls": {
         "static_current": "http://data.trilliumtransit.com/gtfs/gardenofthegods-co-us/gardenofthegods-co-us.zip"
-=======
+      },
+    {
+      "spec": "gtfs",
       "id": "f-wintran~va~us",
       "urls": {
         "static_current": "http://data.trilliumtransit.com/gtfs/wintran-va-us/wintran-va-us.zip"
->>>>>>> ce0366fb
       }
     }
   ],
