{
  "$schema": "https://dmfr.transit.land/json-schema/dmfr.schema-v0.3.0.json",
  "feeds": [{
      "spec": "gtfs",
      "id": "f-9qf-laketahoe~ca~us",
      "urls": {
        "static_current": "http://trilliumtransit.com/transit_feeds/laketahoe-ca-us/laketahoe-ca-us.zip"
      },
      "license": {
        "use_without_attribution": "yes",
        "create_derived_product": "yes",
        "redistribute": "yes"
      }
    },
    {
      "spec": "gtfs",
      "id": "f-9q8zr-tidelinewatertaxi~ca~us",
      "urls": {
        "static_current": "http://trilliumtransit.com/transit_feeds/tidelinewatertaxi-ca-us/tidelinewatertaxi-ca-us.zip"
      },
      "feed_namespace_id": "o-9q8zr-tidelinewatertaxi"
    },
    {
      "spec": "gtfs",
      "id": "f-c263-selah~wa~us",
      "urls": {
        "static_current": "http://trilliumtransit.com/transit_feeds/selah-wa-us/selah-wa-us.zip"
      },
      "feed_namespace_id": "o-c263-selahtransit"
    },
    {
      "spec": "gtfs",
      "id": "f-drvc-rtp~me~us",
      "urls": {
        "static_current": "http://trilliumtransit.com/transit_feeds/rtp-me-us/rtp-me-us.zip"
      },
      "feed_namespace_id": "o-drvc-lakesregionexplorer"
    },
    {
      "spec": "gtfs",
      "id": "f-iowa~city~transit",
      "urls": {
        "static_current": "http://data.trilliumtransit.com/gtfs/iowacitytransit-ia-us/iowacitytransit-ia-us.zip"
      }
    },
    {
      "spec": "gtfs",
      "id": "f-9qc-placercountytransit",
      "urls": {
        "static_current": "http://data.trilliumtransit.com/gtfs/placercounty-ca-us/placercounty-ca-us.zip",
        "static_historic": [
          "http://iportal.sacrt.com/gtfs/PCT/20080914/google_transit.zip"
        ]
      },
      "feed_namespace_id": "o-9qc-placercountytransit"
    },
    {
      "spec": "gtfs",
      "id": "f-banning~pass~transit",
      "urls": {
        "static_current": "http://data.trilliumtransit.com/gtfs/banning-ca-us/banning-ca-us.zip"
      }
    },
    {
      "spec": "gtfs",
      "id": "f-9q5c-cityofcommercemunicipalbuslines",
      "urls": {
        "static_current": "http://data.trilliumtransit.com/gtfs/cmbl-ca-us/cmbl-ca-us.zip",
        "static_historic": ["http://citycommbus.com/gtfs"]
      },
      "feed_namespace_id": "o-9q5c-cityofcommercemunicipalbuslines"
    },
    {
      "spec": "gtfs",
      "id": "f-9r88-rogue~valley~transportation~district",
      "urls": {
        "static_current": "http://data.trilliumtransit.com/gtfs/rvtd-or-us/rvtd-or-us.zip"
      },
      "feed_namespace_id": "o-9r88-rogue~valley~transportation~district"
    },
    {
      "spec": "gtfs",
      "id": "f-dr5r-path~nj~us",
      "urls": {
        "static_current": "http://data.trilliumtransit.com/gtfs/path-nj-us/path-nj-us.zip"
      },
      "license": {
        "url": "http://www.panynj.gov/path/developers.html",
        "use_without_attribution": "yes",
        "create_derived_product": "yes",
        "redistribute": "unknown"
      },
      "feed_namespace_id": "o-dr5r-path"
    },
    {
      "spec": "gtfs",
      "id": "f-9pp-humboldtcounty~ca~us",
      "urls": {
        "static_current": "http://data.trilliumtransit.com/gtfs/humboldtcounty-ca-us/humboldtcounty-ca-us.zip"
      },
      "license": {
        "use_without_attribution": "yes",
        "create_derived_product": "yes",
        "redistribute": "yes"
      }
    },
    {
      "spec": "gtfs",
      "id": "f-9qd-yosemite~ca~us",
      "urls": {
        "static_current": "http://data.trilliumtransit.com/gtfs/yosemite-ca-us/yosemite-ca-us.zip"
      },
      "license": {
        "url": "http://yarts.com/developers-gtfs-data/",
        "use_without_attribution": "yes",
        "create_derived_product": "yes",
        "redistribute": "yes"
      }
    },
    {
      "spec": "gtfs",
      "id": "f-drg-addisoncounty~vt~us",
      "urls": {
        "static_current": "http://data.trilliumtransit.com/gtfs/addisoncounty-vt-us/addisoncounty-vt-us.zip"
      },
      "license": {
        "use_without_attribution": "yes",
        "create_derived_product": "yes",
        "redistribute": "yes"
      },
      "feed_namespace_id": "o-drg-addisoncountytransitresources"
    },
    {
      "spec": "gtfs",
      "id": "f-9qf-amador~ca~us",
      "urls": {
        "static_current": "http://data.trilliumtransit.com/gtfs/amador-ca-us/amador-ca-us.zip"
      },
      "license": {
        "use_without_attribution": "yes",
        "create_derived_product": "yes",
        "redistribute": "yes"
      },
      "feed_namespace_id": "o-9qf-amadortransit"
    },
    {
      "spec": "gtfs",
      "id": "f-9qh0-anaheim~ca~us",
      "urls": {
        "static_current": "http://data.trilliumtransit.com/gtfs/anaheim-ca-us/anaheim-ca-us.zip"
      },
      "license": {
        "use_without_attribution": "yes",
        "create_derived_product": "yes",
        "redistribute": "yes"
      },
      "feed_namespace_id": "o-9qh0-anaheimresorttransportation"
    },
    {
      "spec": "gtfs",
      "id": "f-dnm6-asheville~nc~us",
      "urls": {
        "static_current": "http://data.trilliumtransit.com/gtfs/asheville-nc-us/asheville-nc-us.zip"
      },
      "license": {
        "use_without_attribution": "yes",
        "create_derived_product": "yes",
        "redistribute": "yes"
      },
      "feed_namespace_id": "o-dnm6-ashevilleredefinestransit"
    },
    {
      "spec": "gtfs",
      "id": "f-drt-baystatecruisecompany~ma~us",
      "urls": {
        "static_current": "http://data.trilliumtransit.com/gtfs/baystatecruisecompany-ma-us/baystatecruisecompany-ma-us.zip"
      },
      "license": {
        "use_without_attribution": "yes",
        "create_derived_product": "yes",
        "redistribute": "yes"
      },
      "feed_namespace_id": "o-drt-baystatecruisecompany"
    },
    {
      "spec": "gtfs",
      "id": "f-9qhc-beaumont~ca~us",
      "urls": {
        "static_current": "http://data.trilliumtransit.com/gtfs/beaumont-ca-us/beaumont-ca-us.zip"
      },
      "license": {
        "use_without_attribution": "yes",
        "create_derived_product": "yes",
        "redistribute": "yes"
      },
      "feed_namespace_id": "o-9qhc-beaumonttransitsystem"
    },
    {
      "spec": "gtfs",
      "id": "f-dp89-beloittransit~wi~us",
      "urls": {
        "static_current": "http://data.trilliumtransit.com/gtfs/beloittransit-wi-us/beloittransit-wi-us.zip"
      },
      "license": {
        "use_without_attribution": "yes",
        "create_derived_product": "yes",
        "redistribute": "yes"
      },
      "feed_namespace_id": "o-dp89-beloittransitsystem"
    },
    {
      "spec": "gtfs",
      "id": "f-dre-berkshire~ma~us",
      "urls": {
        "static_current": "http://data.trilliumtransit.com/gtfs/berkshire-ma-us/berkshire-ma-us.zip"
      },
      "license": {
        "url": "https://www.massdot.state.ma.us/Portals/0/docs/developers/develop_license_agree.pdf",
        "use_without_attribution": "no",
        "create_derived_product": "yes",
        "redistribute": "yes",
        "attribution_text": "Clearly acknowledge MassDOT as the provider of the Data."
      },
      "feed_namespace_id": "o-dre-berkshiremetroaltransitauthority"
    },
    {
      "spec": "gtfs",
      "id": "f-9qhf-bigbear~ca~us",
      "urls": {
        "static_current": "http://data.trilliumtransit.com/gtfs/bigbear-ca-us/bigbear-ca-us.zip"
      },
      "license": {
        "use_without_attribution": "yes",
        "create_derived_product": "yes",
        "redistribute": "yes"
      },
      "feed_namespace_id": "o-9qhf-mountaintransit"
    },
    {
      "spec": "gtfs",
      "id": "f-drmr-brockton~ma~us",
      "urls": {
        "static_current": "http://data.trilliumtransit.com/gtfs/brockton-ma-us/brockton-ma-us.zip"
      },
      "license": {
        "use_without_attribution": "yes",
        "create_derived_product": "yes",
        "redistribute": "yes"
      },
      "feed_namespace_id": "o-drmr-brocktonareatransitauthority"
    },
    {
      "spec": "gtfs",
      "id": "f-9qnx-bullheadareatransit~az~us",
      "urls": {
        "static_current": "http://data.trilliumtransit.com/gtfs/bullheadareatransit-az-us/bullheadareatransit-az-us.zip"
      },
      "license": {
        "use_without_attribution": "yes",
        "create_derived_product": "yes",
        "redistribute": "yes"
      },
      "feed_namespace_id": "o-9qnx-bullheadareatransitsystem"
    },
    {
      "spec": "gtfs",
      "id": "f-9x-bustang~co~us",
      "urls": {
        "static_current": "http://data.trilliumtransit.com/gtfs/bustang-co-us/bustang-co-us.zip"
      },
      "license": {
        "use_without_attribution": "yes",
        "create_derived_product": "yes",
        "redistribute": "yes"
      },
      "feed_namespace_id": "o-9x-bustang"
    },
    {
      "spec": "gtfs",
      "id": "f-c2pvx-butte~mt~us",
      "urls": {
        "static_current": "http://data.trilliumtransit.com/gtfs/butte-mt-us/butte-mt-us.zip"
      },
      "license": {
        "use_without_attribution": "yes",
        "create_derived_product": "yes",
        "redistribute": "yes"
      },
      "feed_namespace_id": "o-c2pvx-butte~silverbow"
    },
    {
      "spec": "gtfs",
      "id": "f-9qf-calaveras~ca~us",
      "urls": {
        "static_current": "http://data.trilliumtransit.com/gtfs/calaveras-ca-us/calaveras-ca-us.zip"
      },
      "license": {
        "use_without_attribution": "yes",
        "create_derived_product": "yes",
        "redistribute": "yes"
      },
      "feed_namespace_id": "o-9qf-calaverastransit"
    },
    {
      "spec": "gtfs",
      "id": "f-drtd-capeann~ma~us",
      "urls": {
        "static_current": "http://data.trilliumtransit.com/gtfs/capeann-ma-us/capeann-ma-us.zip"
      },
      "license": {
        "use_without_attribution": "yes",
        "create_derived_product": "yes",
        "redistribute": "yes"
      },
      "feed_namespace_id": "o-drtd-capeanntransportation"
    },
    {
      "spec": "gtfs",
      "id": "f-dq25-capital~area~transit~nc~us",
      "urls": {
        "static_current": "http://data.trilliumtransit.com/gtfs/capital-area-transit-nc-us/capital-area-transit-nc-us.zip"
      },
      "license": {
        "use_without_attribution": "yes",
        "create_derived_product": "yes",
        "redistribute": "yes"
      },
      "feed_namespace_id": "o-dq25-goraleigh"
    },
    {
      "spec": "gtfs",
      "id": "f-dnrg-cary~transit~nc~us",
      "urls": {
        "static_current": "http://data.trilliumtransit.com/gtfs/cary-transit-nc-us/cary-transit-nc-us.zip"
      },
      "license": {
        "use_without_attribution": "yes",
        "create_derived_product": "yes",
        "redistribute": "yes"
      },
      "feed_namespace_id": "o-dnrg-carytransit"
    },
    {
      "spec": "gtfs",
      "id": "f-dru-chittendoncounty~vt~us",
      "urls": {
        "static_current": "http://data.trilliumtransit.com/gtfs/ccta-vt-us/ccta-vt-us.zip"
      },
      "license": {
        "use_without_attribution": "yes",
        "create_derived_product": "yes",
        "redistribute": "yes"
      }
    },
    {
      "spec": "gtfs",
      "id": "f-dnru-chapel~hill~transit~nc~us",
      "urls": {
        "static_current": "http://data.trilliumtransit.com/gtfs/chapel-hill-transit-nc-us/chapel-hill-transit-nc-us.zip"
      },
      "license": {
        "use_without_attribution": "yes",
        "create_derived_product": "yes",
        "redistribute": "yes"
      },
      "feed_namespace_id": "o-dnru-chapelhilltransit"
    },
    {
      "spec": "gtfs",
      "id": "f-dnjj-clemson~sc~us",
      "urls": {
        "static_current": "http://data.trilliumtransit.com/gtfs/clemson-sc-us/clemson-sc-us.zip"
      },
      "license": {
        "use_without_attribution": "yes",
        "create_derived_product": "yes",
        "redistribute": "yes"
      },
      "feed_namespace_id": "o-dnjj-clemsonareatransit"
    },
    {
      "spec": "gtfs",
      "id": "f-9qh2s-corona~ca~us",
      "urls": {
        "static_current": "http://data.trilliumtransit.com/gtfs/corona-ca-us/corona-ca-us.zip"
      },
      "license": {
        "use_without_attribution": "yes",
        "create_derived_product": "yes",
        "redistribute": "yes"
      },
      "feed_namespace_id": "o-9qh2s-coronacruiser"
    },
    {
      "spec": "gtfs",
      "id": "f-9w0md-cottonwood~az~us",
      "urls": {
        "static_current": "http://data.trilliumtransit.com/gtfs/cottonwood-az-us/cottonwood-az-us.zip"
      },
      "license": {
        "use_without_attribution": "yes",
        "create_derived_product": "yes",
        "redistribute": "yes"
      },
      "feed_namespace_id": "o-9w0md-cottonwoodareatransit"
    },
    {
      "spec": "gtfs",
      "id": "f-drs-crtransit~vt~us",
      "urls": {
        "static_current": "http://data.trilliumtransit.com/gtfs/crtransit-vt-us/crtransit-vt-us.zip"
      },
      "license": {
        "use_without_attribution": "yes",
        "create_derived_product": "yes",
        "redistribute": "yes"
      },
      "feed_namespace_id": "o-drs-thecurrent"
    },
    {
      "spec": "gtfs",
      "id": "f-drms-cuttyhunkferryco~ma~us",
      "urls": {
        "static_current": "http://data.trilliumtransit.com/gtfs/cuttyhunkferryco-ma-us/cuttyhunkferryco-ma-us.zip"
      },
      "license": {
        "use_without_attribution": "yes",
        "create_derived_product": "yes",
        "redistribute": "yes"
      },
      "feed_namespace_id": "o-drms-cuttyhunkferryco"
    },
    {
      "spec": "gtfs",
      "id": "f-9pr-delnorte~ca~us",
      "urls": {
        "static_current": "http://data.trilliumtransit.com/gtfs/delnorte-ca-us/delnorte-ca-us.zip"
      },
      "license": {
        "use_without_attribution": "yes",
        "create_derived_product": "yes",
        "redistribute": "yes"
      },
      "feed_namespace_id": "o-9pr-redwoodcoasttransit"
    },
    {
      "spec": "gtfs",
      "id": "f-dnrug-duke~nc~us",
      "urls": {
        "static_current": "http://data.trilliumtransit.com/gtfs/duke-nc-us/duke-nc-us.zip"
      },
      "license": {
        "use_without_attribution": "yes",
        "create_derived_product": "yes",
        "redistribute": "yes"
      },
      "feed_namespace_id": "o-dnrug-duketransit"
    },
    {
      "spec": "gtfs",
      "id": "f-dnru-durham~area~transit~authority~nc~us",
      "urls": {
        "static_current": "http://data.trilliumtransit.com/gtfs/durham-area-transit-authority-nc-us/durham-area-transit-authority-nc-us.zip"
      },
      "license": {
        "use_without_attribution": "yes",
        "create_derived_product": "yes",
        "redistribute": "yes"
      },
      "feed_namespace_id": "o-dnru-godurham"
    },
    {
      "spec": "gtfs",
      "id": "f-drsh-dvtamoover~vt~us",
      "urls": {
        "static_current": "http://data.trilliumtransit.com/gtfs/dvtamoover-vt-us/dvtamoover-vt-us.zip"
      },
      "license": {
        "use_without_attribution": "yes",
        "create_derived_product": "yes",
        "redistribute": "yes"
      },
      "feed_namespace_id": "o-drsh-moover"
    },
    {
      "spec": "gtfs",
      "id": "f-9q-easternsierra~ca~us",
      "urls": {
        "static_current": "http://data.trilliumtransit.com/gtfs/easternsierra-ca-us/easternsierra-ca-us.zip"
      },
      "license": {
        "use_without_attribution": "yes",
        "create_derived_product": "yes",
        "redistribute": "yes"
      },
      "feed_namespace_id": "o-9q-easternsierratransitauthority"
    },
    {
      "spec": "gtfs",
      "id": "f-9qc-eldoradotransit~ca~us",
      "urls": {
        "static_current": "http://data.trilliumtransit.com/gtfs/eldoradotransit-ca-us/eldoradotransit-ca-us.zip"
      },
      "license": {
        "use_without_attribution": "yes",
        "create_derived_product": "yes",
        "redistribute": "yes"
      },
      "feed_namespace_id": "o-9qc-eldoradotransit"
    },
    {
      "spec": "gtfs",
      "id": "f-9q9y-escalon~ca~us",
      "urls": {
        "static_current": "http://data.trilliumtransit.com/gtfs/escalon-ca-us/escalon-ca-us.zip"
      },
      "license": {
        "use_without_attribution": "yes",
        "create_derived_product": "yes",
        "redistribute": "yes"
      },
      "feed_namespace_id": "o-9q9y-etrans"
    },
    {
      "spec": "gtfs",
      "id": "f-9qc-fairfield~ca~us",
      "urls": {
        "static_current": "http://data.trilliumtransit.com/gtfs/fairfield-ca-us/fairfield-ca-us.zip"
      },
      "license": {
        "use_without_attribution": "yes",
        "create_derived_product": "yes",
        "redistribute": "yes"
      },
      "feed_namespace_id": "o-9qc-fairfieldandsuisuntransit"
    },
    {
      "spec": "gtfs",
      "id": "f-drq-freedomcruiseline~ma~us",
      "urls": {
        "static_current": "http://data.trilliumtransit.com/gtfs/freedomcruiseline-ma-us/freedomcruiseline-ma-us.zip"
      },
      "license": {
        "use_without_attribution": "yes",
        "create_derived_product": "yes",
        "redistribute": "yes"
      },
      "feed_namespace_id": "o-drq-freedomcruiseline"
    },
    {
      "spec": "gtfs",
      "id": "f-9qd-fresnocounty~ca~us",
      "urls": {
        "static_current": "http://data.trilliumtransit.com/gtfs/fresnocounty-ca-us/fresnocounty-ca-us.zip"
      },
      "license": {
        "use_without_attribution": "yes",
        "create_derived_product": "yes",
        "redistribute": "yes"
      },
      "feed_namespace_id": "o-9qd-fresnocountyruraltransitagency"
    },
    {
      "spec": "gtfs",
      "id": "f-dnxs-gltc~lynchburg~va~us",
      "urls": {
        "static_current": "http://data.trilliumtransit.com/gtfs/gltc-lynchburg-va-us/gltc-lynchburg-va-us.zip"
      },
      "license": {
        "use_without_attribution": "yes",
        "create_derived_product": "yes",
        "redistribute": "yes"
      },
      "feed_namespace_id": "o-dnxs-greaterlynchburgtransitco"
    },
    {
      "spec": "gtfs",
      "id": "f-c215-gorgewet~wa~us",
      "urls": {
        "static_current": "http://data.trilliumtransit.com/gtfs/gorgewet-wa-us/gorgewet-wa-us.zip"
      },
      "license": {
        "use_without_attribution": "yes",
        "create_derived_product": "yes",
        "redistribute": "yes"
      },
      "feed_namespace_id": "o-c215-skamaniacountypublictransitgorgewetbus"
    },
    {
      "spec": "gtfs",
      "id": "f-dre-greenmtncn~vt~us",
      "urls": {
        "static_current": "http://data.trilliumtransit.com/gtfs/greenmtncn-vt-us/greenmtncn-vt-us.zip"
      },
      "license": {
        "use_without_attribution": "yes",
        "create_derived_product": "yes",
        "redistribute": "yes"
      },
      "feed_namespace_id": "o-dre-greenmountaincommunitynetworkinc"
    },
    {
      "spec": "gtfs",
      "id": "f-drq5-hylinecruises~ma~us",
      "urls": {
        "static_current": "http://data.trilliumtransit.com/gtfs/hylinecruises-ma-us/hylinecruises-ma-us.zip"
      },
      "license": {
        "use_without_attribution": "yes",
        "create_derived_product": "yes",
        "redistribute": "yes"
      },
      "feed_namespace_id": "o-drq5-hy~linecruises"
    },
    {
      "spec": "gtfs",
      "id": "f-9vxz-jatran~ms~us",
      "urls": {
        "static_current": "http://data.trilliumtransit.com/gtfs/jatran-ms-us/jatran-ms-us.zip"
      },
      "license": {
        "use_without_attribution": "yes",
        "create_derived_product": "yes",
        "redistribute": "yes"
      },
      "feed_namespace_id": "o-9vxz-jatran"
    },
    {
      "spec": "gtfs",
      "id": "f-9yz-jeffersoncounty~mo~us",
      "urls": {
        "static_current": "http://data.trilliumtransit.com/gtfs/jeffersoncounty-mo-us/jeffersoncounty-mo-us.zip"
      },
      "license": {
        "use_without_attribution": "yes",
        "create_derived_product": "yes",
        "redistribute": "yes"
      },
      "feed_namespace_id": "o-9yz-jeffcoexpress"
    },
    {
      "spec": "gtfs",
      "id": "f-dp8d-jts~wi~us",
      "urls": {
        "static_current": "http://data.trilliumtransit.com/gtfs/jts-wi-us/jts-wi-us.zip"
      },
      "license": {
        "use_without_attribution": "yes",
        "create_derived_product": "yes",
        "redistribute": "yes"
      },
      "feed_namespace_id": "o-dp8d-janesvilletransitsystem"
    },
    {
      "spec": "gtfs",
      "id": "f-9q7-kerncounty~ca~us",
      "urls": {
        "static_current": "http://data.trilliumtransit.com/gtfs/kerncounty-ca-us/kerncounty-ca-us.zip"
      },
      "license": {
        "url": "http://kerntransit.org/developers-gtfs/",
        "use_without_attribution": "yes",
        "create_derived_product": "yes",
        "redistribute": "yes"
      },
      "feed_namespace_id": "o-9q7-kerntransit"
    },
    {
      "spec": "gtfs",
      "id": "f-9muq-lagunabeach~ca~us",
      "urls": {
        "static_current": "http://data.trilliumtransit.com/gtfs/lagunabeach-ca-us/lagunabeach-ca-us.zip"
      },
      "license": {
        "use_without_attribution": "yes",
        "create_derived_product": "yes",
        "redistribute": "yes"
      },
      "feed_namespace_id": "o-9muq-lagunabeachtransit"
    },
    {
      "spec": "gtfs",
      "id": "f-9qb-laketransit~ca~us",
      "urls": {
        "static_current": "http://data.trilliumtransit.com/gtfs/laketransit-ca-us/laketransit-ca-us.zip"
      },
      "license": {
        "use_without_attribution": "yes",
        "create_derived_product": "yes",
        "redistribute": "yes"
      },
      "feed_namespace_id": "o-9qb-laketransit"
    },
    {
      "spec": "gtfs",
      "id": "f-9r4-lassen~ca~us",
      "urls": {
        "static_current": "http://data.trilliumtransit.com/gtfs/lassen-ca-us/lassen-ca-us.zip"
      },
      "license": {
        "use_without_attribution": "yes",
        "create_derived_product": "yes",
        "redistribute": "yes"
      },
      "feed_namespace_id": "o-9r4-lassenruralbus"
    },
    {
      "spec": "gtfs",
      "id": "f-c26-linktransit~wa~us",
      "urls": {
        "static_current": "http://data.trilliumtransit.com/gtfs/linktransit-wa-us/linktransit-wa-us.zip"
      },
      "license": {
        "use_without_attribution": "yes",
        "create_derived_product": "yes",
        "redistribute": "yes"
      },
      "feed_namespace_id": "o-c26-linktransit"
    },
    {
      "spec": "gtfs",
      "id": "f-dhvk-manatee~fl~us",
      "urls": {
        "static_current": "http://data.trilliumtransit.com/gtfs/manatee-fl-us/manatee-fl-us.zip"
      },
      "license": {
        "use_without_attribution": "yes",
        "create_derived_product": "yes",
        "redistribute": "yes"
      },
      "feed_namespace_id": "o-dhvk-manateecountyareatransit"
    },
    {
      "spec": "gtfs",
      "id": "f-c22-mason~wa~us",
      "urls": {
        "static_current": "http://data.trilliumtransit.com/gtfs/mason-wa-us/mason-wa-us.zip"
      },
      "license": {
        "use_without_attribution": "yes",
        "create_derived_product": "yes",
        "redistribute": "yes"
      },
      "feed_namespace_id": "o-c22-masontransitauthority"
    },
    {
      "spec": "gtfs",
      "id": "f-9qb-mendocino~ca~us",
      "urls": {
        "static_current": "http://data.trilliumtransit.com/gtfs/mendocino-ca-us/mendocino-ca-us.zip"
      },
      "license": {
        "use_without_attribution": "yes",
        "create_derived_product": "yes",
        "redistribute": "yes"
      },
      "feed_namespace_id": "o-9qb-mendocinotransitauthority"
    },
    {
      "spec": "gtfs",
      "id": "f-9qd-mercedthebus~ca~us",
      "urls": {
        "static_current": "http://data.trilliumtransit.com/gtfs/mercedthebus-ca-us/mercedthebus-ca-us.zip"
      },
      "license": {
        "use_without_attribution": "yes",
        "create_derived_product": "yes",
        "redistribute": "yes"
      },
      "feed_namespace_id": "o-9qd-thebus"
    },
    {
      "spec": "gtfs",
      "id": "f-drt7-merrimackvalley~ma~us",
      "urls": {
        "static_current": "http://data.trilliumtransit.com/gtfs/merrimackvalley-ma-us/merrimackvalley-ma-us.zip"
      },
      "license": {
        "use_without_attribution": "yes",
        "create_derived_product": "yes",
        "redistribute": "yes"
      },
      "feed_namespace_id": "o-drt7-merrimackvalleymetroaltransitauthority"
    },
    {
      "spec": "gtfs",
      "id": "f-drsf-montachusett~ma~us",
      "urls": {
        "static_current": "http://data.trilliumtransit.com/gtfs/montachusett-ma-us/montachusett-ma-us.zip"
      },
      "license": {
        "use_without_attribution": "yes",
        "create_derived_product": "yes",
        "redistribute": "yes"
      },
      "feed_namespace_id": "o-drsf-montachusettmetroaltransitauthority"
    },
    {
      "spec": "gtfs",
      "id": "f-djf8-montgomerytransit~al~us",
      "urls": {
        "static_current": "http://data.trilliumtransit.com/gtfs/montgomerytransit-al-us/montgomerytransit-al-us.zip"
      },
      "license": {
        "use_without_attribution": "yes",
        "create_derived_product": "yes",
        "redistribute": "yes"
      },
      "feed_namespace_id": "o-djf8-montgomerytransit"
    },
    {
      "spec": "gtfs",
      "id": "f-dq259-ncsu~wolfline~nc~us",
      "urls": {
        "static_current": "http://data.trilliumtransit.com/gtfs/ncsu-wolfline-nc-us/ncsu-wolfline-nc-us.zip"
      },
      "license": {
        "use_without_attribution": "yes",
        "create_derived_product": "yes",
        "redistribute": "yes"
      },
      "feed_namespace_id": "o-dq259-ncsuwolfline"
    },
    {
      "spec": "gtfs",
      "id": "f-dpc4-oshkosh~wi~us",
      "urls": {
        "static_current": "http://data.trilliumtransit.com/gtfs/oshkosh-wi-us/oshkosh-wi-us.zip"
      },
      "license": {
        "use_without_attribution": "yes",
        "create_derived_product": "yes",
        "redistribute": "yes"
      },
      "feed_namespace_id": "o-dpc4-gotransitcityofoshkosh"
    },
    {
      "spec": "gtfs",
      "id": "f-9myr-paloverdevalley~ca~us",
      "urls": {
        "static_current": "http://data.trilliumtransit.com/gtfs/paloverde_valley-ca-us/paloverde_valley-ca-us.zip"
      },
      "license": {
        "use_without_attribution": "yes",
        "create_derived_product": "yes",
        "redistribute": "yes"
      },
      "feed_namespace_id": "o-9myr-paloverdevalleytransitagency"
    },
    {
      "spec": "gtfs",
      "id": "f-drmu1-patriotpartyboats~ma~us",
      "urls": {
        "static_current": "http://data.trilliumtransit.com/gtfs/patriotpartyboats-ma-us/patriotpartyboats-ma-us.zip"
      },
      "license": {
        "use_without_attribution": "yes",
        "create_derived_product": "yes",
        "redistribute": "yes"
      },
      "feed_namespace_id": "o-drmu1-patriotpartyboats"
    },
    {
      "spec": "gtfs",
      "id": "f-9qbc9-petalumatransit~petaluma~ca~us",
      "urls": {
        "static_current": "http://data.trilliumtransit.com/gtfs/petalumatransit-petaluma-ca-us/petalumatransit-petaluma-ca-us.zip"
      },
      "license": {
        "use_without_attribution": "yes",
        "create_derived_product": "yes",
        "redistribute": "yes"
      },
      "feed_namespace_id": "o-9qbc9-petalumatransit"
    },
    {
      "spec": "gtfs",
      "id": "f-9r4-plumas~ca~us",
      "urls": {
        "static_current": "http://data.trilliumtransit.com/gtfs/plumas-ca-us/plumas-ca-us.zip"
      },
      "license": {
        "use_without_attribution": "yes",
        "create_derived_product": "yes",
        "redistribute": "yes"
      },
      "feed_namespace_id": "o-9r4-plumastransit"
    },
    {
      "spec": "gtfs",
      "id": "f-9q5b4-pvpta~ca~us",
      "urls": {
        "static_current": "http://data.trilliumtransit.com/gtfs/pvpta-ca-us/pvpta-ca-us.zip"
      },
      "license": {
        "use_without_attribution": "yes",
        "create_derived_product": "yes",
        "redistribute": "yes"
      },
      "feed_namespace_id": "o-9q5b4-palosverdespeninsulatransitauthority"
    },
    {
      "spec": "gtfs",
      "id": "f-9we1-redappletransit~nm~us",
      "urls": {
        "static_current": "http://data.trilliumtransit.com/gtfs/redappletransit-nm-us/redappletransit-nm-us.zip"
      },
      "license": {
        "use_without_attribution": "yes",
        "create_derived_product": "yes",
        "redistribute": "yes"
      },
      "feed_namespace_id": "o-9we1-redappletransit"
    },
    {
      "spec": "gtfs",
      "id": "f-9r0-redding~ca~us",
      "urls": {
        "static_current": "http://data.trilliumtransit.com/gtfs/redding-ca-us/redding-ca-us.zip"
      },
      "license": {
        "use_without_attribution": "yes",
        "create_derived_product": "yes",
        "redistribute": "yes"
      },
      "feed_namespace_id": "o-9r0-reddingareabusauthority"
    },
    {
      "spec": "gtfs",
      "id": "f-c20w-rivercitiestransit~wa~us",
      "urls": {
        "static_current": "http://data.trilliumtransit.com/gtfs/rivercitiestransit-wa-us/rivercitiestransit-wa-us.zip"
      },
      "license": {
        "use_without_attribution": "yes",
        "create_derived_product": "yes",
        "redistribute": "yes"
      },
      "feed_namespace_id": "o-c20w-rivercitiestransit"
    },
    {
      "spec": "gtfs",
      "id": "f-dru-ruralcommunity~vt~us",
      "urls": {
        "static_current": "http://data.trilliumtransit.com/gtfs/ruralcommunity-vt-us/ruralcommunity-vt-us.zip"
      },
      "license": {
        "use_without_attribution": "yes",
        "create_derived_product": "yes",
        "redistribute": "yes"
      },
      "feed_namespace_id": "o-dru-ruralcommunitytransportation"
    },
    {
      "spec": "gtfs",
      "id": "f-9q99-sanbenito~ca~us",
      "urls": {
        "static_current": "http://data.trilliumtransit.com/gtfs/sanbenitocounty-ca-us/sanbenitocounty-ca-us.zip"
      },
      "license": {
        "use_without_attribution": "yes",
        "create_derived_product": "yes",
        "redistribute": "yes"
      },
      "feed_namespace_id": "o-9q99-sanbenitocountyexpress"
    },
    {
      "spec": "gtfs",
      "id": "f-9zep-siouxareametro~sd~us",
      "urls": {
        "static_current": "http://data.trilliumtransit.com/gtfs/siouxareametro-sd-us/siouxareametro-sd-us.zip"
      },
      "license": {
        "use_without_attribution": "yes",
        "create_derived_product": "yes",
        "redistribute": "yes"
      },
      "feed_namespace_id": "o-9zep-siouxareametro"
    },
    {
      "spec": "gtfs",
      "id": "f-9r2-siskiyou~ca~us",
      "urls": {
        "static_current": "http://data.trilliumtransit.com/gtfs/siskiyou-ca-us/siskiyou-ca-us.zip"
      },
      "license": {
        "use_without_attribution": "yes",
        "create_derived_product": "yes",
        "redistribute": "yes"
      },
      "feed_namespace_id": "o-9r2-siskiyoutransitandgeneralexpress"
    },
    {
      "spec": "gtfs",
      "id": "f-9qc0-soltrans~ca~us",
      "urls": {
        "static_current": "http://data.trilliumtransit.com/gtfs/soltrans-ca-us/soltrans-ca-us.zip"
      },
      "license": {
        "use_without_attribution": "yes",
        "create_derived_product": "yes",
        "redistribute": "yes"
      },
      "feed_namespace_id": "o-9qc0-soltrans"
    },
    {
      "spec": "gtfs",
      "id": "f-9qb-sonomacounty~ca~us",
      "urls": {
        "static_current": "http://data.trilliumtransit.com/gtfs/sonomacounty-ca-us/sonomacounty-ca-us.zip"
      },
      "license": {
        "use_without_attribution": "yes",
        "create_derived_product": "yes",
        "redistribute": "yes"
      },
      "feed_namespace_id": "o-9qb-sonomacountytransit"
    },
    {
      "spec": "gtfs",
      "id": "f-djn-spacecoast~fl~us",
      "urls": {
        "static_current": "http://data.trilliumtransit.com/gtfs/spacecoast-fl-us/spacecoast-fl-us.zip"
      },
      "license": {
        "use_without_attribution": "yes",
        "create_derived_product": "yes",
        "redistribute": "yes"
      },
      "feed_namespace_id": "o-djn-spacecoastareatransit"
    },
    {
      "spec": "gtfs",
      "id": "f-dru-stagecoach~vt~us",
      "urls": {
        "static_current": "http://data.trilliumtransit.com/gtfs/stagecoach-vt-us/stagecoach-vt-us.zip"
      },
      "license": {
        "use_without_attribution": "yes",
        "create_derived_product": "yes",
        "redistribute": "yes"
      },
      "feed_namespace_id": "o-dru-stagecoachtransportationservices"
    },
    {
      "spec": "gtfs",
      "id": "f-trivalley~vt~us",
      "urls": {
        "static_current": "http://data.trilliumtransit.com/gtfs/trivalleytransit-vt-us/trivalleytransit-vt-us.zip"
      },
      "license": {
        "url": "http://vermont-gtfs.org/"
      }
    },
    {
      "spec": "gtfs",
      "id": "f-9qd-stanislaus~ca~us",
      "urls": {
        "static_current": "http://data.trilliumtransit.com/gtfs/stanislaus-ca-us/stanislaus-ca-us.zip"
      },
      "license": {
        "use_without_attribution": "yes",
        "create_derived_product": "yes",
        "redistribute": "yes"
      }
    },
    {
      "spec": "gtfs",
      "id": "f-c815-streamlinetransit~mt~us",
      "urls": {
        "static_current": "http://data.trilliumtransit.com/gtfs/streamlinetransit-mt-us/streamlinetransit-mt-us.zip"
      },
      "license": {
        "use_without_attribution": "yes",
        "create_derived_product": "yes",
        "redistribute": "yes"
      },
      "feed_namespace_id": "o-c815-streamline"
    },
    {
      "spec": "gtfs",
      "id": "f-9r1-tehama~ca~us",
      "urls": {
        "static_current": "http://data.trilliumtransit.com/gtfs/tehama-ca-us/tehama-ca-us.zip"
      },
      "license": {
        "use_without_attribution": "yes",
        "create_derived_product": "yes",
        "redistribute": "yes"
      }
    },
    {
      "spec": "gtfs",
      "id": "f-dp1b-terrehautetransit~in~us",
      "urls": {
        "static_current": "http://data.trilliumtransit.com/gtfs/terrehautetransit-in-us/terrehautetransit-in-us.zip"
      },
      "license": {
        "use_without_attribution": "yes",
        "create_derived_product": "yes",
        "redistribute": "yes"
      },
      "feed_namespace_id": "o-dp1b-terrehautetransit"
    },
    {
      "spec": "gtfs",
      "id": "f-drs-thebus~vt~us",
      "urls": {
        "static_current": "http://data.trilliumtransit.com/gtfs/thebus-vt-us/thebus-vt-us.zip"
      },
      "license": {
        "use_without_attribution": "yes",
        "create_derived_product": "yes",
        "redistribute": "yes"
      },
      "feed_namespace_id": "o-drs-thebusmarblevalleymetroaltransitdistrict"
    },
    {
      "spec": "gtfs",
      "id": "f-9w0q-verdelynx~az~us",
      "urls": {
        "static_current": "http://data.trilliumtransit.com/gtfs/verdelynx-az-us/verdelynx-az-us.zip"
      },
      "license": {
        "use_without_attribution": "yes",
        "create_derived_product": "yes",
        "redistribute": "yes"
      },
      "feed_namespace_id": "o-9w0q-verdelynx"
    },
    {
      "spec": "gtfs",
      "id": "f-9qh-victorville~ca~us",
      "urls": {
        "static_current": "http://data.trilliumtransit.com/gtfs/victorville-ca-us/victorville-ca-us.zip"
      },
      "license": {
        "use_without_attribution": "yes",
        "create_derived_product": "yes",
        "redistribute": "yes"
      },
      "feed_namespace_id": "o-9qh-victorvalleytransitauthority"
    },
    {
      "spec": "gtfs",
      "id": "f-drm-vineyardfastferry~ri~us",
      "urls": {
        "static_current": "http://data.trilliumtransit.com/gtfs/vineyardfastferry-ri-us/vineyardfastferry-ri-us.zip"
      },
      "license": {
        "use_without_attribution": "yes",
        "create_derived_product": "yes",
        "redistribute": "yes"
      },
      "feed_namespace_id": "o-drm-vineyardfastferry"
    },
    {
      "spec": "gtfs",
      "id": "f-dru-vttranslines~vt~us",
      "urls": {
        "static_current": "http://data.trilliumtransit.com/gtfs/vttranslines-vt-us/vttranslines-vt-us.zip"
      },
      "license": {
        "use_without_attribution": "yes",
        "create_derived_product": "yes",
        "redistribute": "yes"
      },
      "feed_namespace_id": "o-dru-vermonttranslines"
    },
    {
      "spec": "gtfs",
      "id": "f-dp9k-waukeshacounty~wi~us",
      "urls": {
        "static_current": "http://data.trilliumtransit.com/gtfs/waukeshacounty-wi-us/waukeshacounty-wi-us.zip"
      },
      "license": {
        "use_without_attribution": "yes",
        "create_derived_product": "yes",
        "redistribute": "yes"
      },
      "feed_namespace_id": "o-dp9k-waukeshacountytransit"
    },
    {
      "spec": "gtfs",
      "id": "f-9qc-westcat~ca~us",
      "urls": {
        "static_current": "http://data.trilliumtransit.com/gtfs/westcat-ca-us/westcat-ca-us.zip"
      },
      "license": {
        "use_without_attribution": "yes",
        "create_derived_product": "yes",
        "redistribute": "yes"
      },
      "feed_namespace_id": "o-9qc-westcatwesterncontracosta"
    },
    {
      "spec": "gtfs",
      "id": "f-c20-wilsonville~or~us",
      "urls": {
        "static_current": "http://data.trilliumtransit.com/gtfs/wilsonville-or-us/wilsonville-or-us.zip"
      },
      "license": {
        "use_without_attribution": "yes",
        "create_derived_product": "yes",
        "redistribute": "yes"
      },
      "feed_namespace_id": "o-c20-southmetroareametroaltransit"
    },
    {
      "spec": "gtfs",
      "id": "f-9qc-yubasutter~ca~us",
      "urls": {
        "static_current": "http://data.trilliumtransit.com/gtfs/yubasutter-ca-us/yubasutter-ca-us.zip"
      },
      "license": {
        "use_without_attribution": "yes",
        "create_derived_product": "yes",
        "redistribute": "yes"
      },
      "feed_namespace_id": "o-9qc-yuba~suttertransit"
    },
    {
      "spec": "gtfs",
      "id": "f-dnr-tta~regionalbus~nc~us",
      "urls": {
        "static_current": "http://data.trilliumtransit.com/gtfs/tta-regionalbus-nc-us/tta-regionalbus-nc-us.zip"
      },
      "license": {
        "use_without_attribution": "yes",
        "create_derived_product": "yes",
        "redistribute": "yes"
      },
      "feed_namespace_id": "o-dnr-gotriangle"
    },
    {
      "spec": "gtfs",
      "id": "f-drsb-wrta",
      "urls": {
        "static_current": "http://data.trilliumtransit.com/gtfs/wrta-ma-us/wrta-ma-us.zip"
      },
      "license": {
        "url": "https://www.massdot.state.ma.us/Portals/0/docs/developers/develop_license_agree.pdf",
        "use_without_attribution": "no",
        "create_derived_product": "yes",
        "redistribute": "yes",
        "attribution_text": "Clearly acknowledge MassDOT as the provider of the Data."
      },
      "feed_namespace_id": "o-drsb-wrta"
    },
    {
      "spec": "gtfs",
      "id": "f-dnh0-gwinnettcountytransit",
      "urls": {
        "static_current": "http://data.trilliumtransit.com/gtfs/gwinnettcountytransit-ga-us/gwinnettcountytransit-ga-us.zip"
      },
      "license": {
        "url": "http://atlantaregional.com/File%20Library/Transportation/Transit/Developers-Agreement-for-Web.pdf",
        "use_without_attribution": "yes",
        "create_derived_product": "yes",
        "redistribute": "yes"
      },
      "feed_namespace_id": "o-dnh0-gwinnettcountytransit"
    },
    {
      "spec": "gtfs",
      "id": "f-9q56-thousandoaks~ca~us",
      "urls": {
        "static_current": "http://data.trilliumtransit.com/gtfs/thousandoaks-ca-us/thousandoaks-ca-us.zip"
      },
      "feed_namespace_id": "o-9q56-thousandoakstransit"
    },
    {
      "spec": "gtfs",
      "id": "f-djj6-thehernandoexpress~fl~us",
      "urls": {
        "static_current": "http://data.trilliumtransit.com/gtfs/thehernandoexpress-fl-us/thehernandoexpress-fl-us.zip"
      },
      "feed_namespace_id": "o-djj6-hernandobus"
    },
    {
      "spec": "gtfs",
      "id": "f-djjk-citruscounty~fl~us",
      "urls": {
        "static_current": "http://data.trilliumtransit.com/gtfs/citruscounty-fl-us/citruscounty-fl-us.zip"
      },
      "feed_namespace_id": "o-djjk-orangelinebuscitruscountytransit"
    },
    {
      "spec": "gtfs",
      "id": "f-dj3-ecat~fl~us",
      "urls": {
        "static_current": "http://data.trilliumtransit.com/gtfs/ecat-fl-us/ecat-fl-us.zip"
      },
      "feed_namespace_id": "o-dj3-escambiacountyareatransit"
    },
    {
      "spec": "gtfs",
      "id": "f-dj6m-okaloosacountytransit~fl~us",
      "urls": {
        "static_current": "http://data.trilliumtransit.com/gtfs/okaloosacountytransit-fl-us/okaloosacountytransit-fl-us.zip"
      },
      "feed_namespace_id": "o-dj6m-emeraldcoastrider"
    },
    {
      "spec": "gtfs",
      "id": "f-dj75-baytowntrolley~fl~us",
      "urls": {
        "static_current": "http://data.trilliumtransit.com/gtfs/baytowntrolley-fl-us/baytowntrolley-fl-us.zip"
      },
      "feed_namespace_id": "o-dj75-baytowntrolley"
    },
    {
      "spec": "gtfs",
      "id": "f-drmg-marthasvineyard~ma~us",
      "urls": {
        "static_current": "http://data.trilliumtransit.com/gtfs/marthasvineyard-ma-us/marthasvineyard-ma-us.zip"
      },
      "license": {
        "url": "https://www.massdot.state.ma.us/Portals/0/docs/developers/develop_license_agree.pdf",
        "use_without_attribution": "no",
        "create_derived_product": "yes",
        "redistribute": "yes",
        "attribution_text": "Clearly acknowledge MassDOT as the provider of the Data."
      },
      "feed_namespace_id": "o-drmg-marthasvineyardtransitauthority"
    },
    {
      "spec": "gtfs",
      "id": "f-drmm-southeasternregionaltransitauthority",
      "urls": {
        "static_current": "http://data.trilliumtransit.com/gtfs/srta-ma-us/srta-ma-us.zip"
      },
      "feed_namespace_id": "o-drmm-southeasternregionaltransitauthority"
    },
    {
      "spec": "gtfs",
      "id": "f-dr-peterpanbuslines",
      "urls": {
        "static_current": "http://data.trilliumtransit.com/gtfs/peterpan-ma-us/peterpan-ma-us.zip"
      }
    },
    {
      "spec": "gtfs",
      "id": "f-drq4-thewave~nantucketregionaltransitauthority",
      "urls": {
        "static_current": "http://data.trilliumtransit.com/gtfs/nantucket-ma-us/nantucket-ma-us.zip"
      },
      "feed_namespace_id": "o-drq4-thewave~nantucketregionaltransitauthority"
    },
    {
      "spec": "gtfs",
      "id": "f-drt6-lowellregionaltransitauthority",
      "urls": {
        "static_current": "http://data.trilliumtransit.com/gtfs/lowell-ma-us/lowell-ma-us.zip"
      },
      "feed_namespace_id": "o-drt6-lowellregionaltransitauthority"
    },
    {
      "spec": "gtfs",
      "id": "f-drm-thegreaterattleborotauntonregionaltransitauthority",
      "urls": {
        "static_current": "http://data.trilliumtransit.com/gtfs/gatra-ma-us/gatra-ma-us.zip"
      },
      "feed_namespace_id": "o-drm-thegreaterattleborotauntonregionaltransitauthority"
    },
    {
      "spec": "gtfs",
      "id": "f-drq-capecodregionaltransitauthorityccrta",
      "urls": {
        "static_current": "http://data.trilliumtransit.com/gtfs/capecod-ma-us/capecod-ma-us.zip"
      },
      "license": {
        "url": "https://www.massdot.state.ma.us/Portals/0/docs/developers/develop_license_agree.pdf",
        "use_without_attribution": "no",
        "create_derived_product": "yes",
        "redistribute": "yes",
        "attribution_text": "Clearly acknowledge MassDOT as the provider of the Data."
      },
      "feed_namespace_id": "o-drq-capecodregionaltransitauthorityccrta"
    },
    {
      "spec": "gtfs",
      "id": "f-9ry8-mountainridestransportationauthoritymrta",
      "urls": {
        "static_current": "http://data.trilliumtransit.com/gtfs/mountainrides-id-us/mountainrides-id-us.zip"
      },
      "feed_namespace_id": "o-9ry8-mountainridestransportationauthoritymrta"
    },
    {
      "spec": "gtfs",
      "id": "f-c427-cityandboroughofjuneau~ak~us",
      "urls": {
        "static_current": "http://data.trilliumtransit.com/gtfs/cityandboroughofjuneau-ak-us/cityandboroughofjuneau-ak-us.zip"
      },
      "feed_namespace_id": "o-c427-capitaltransit"
    },
    {
      "spec": "gtfs",
      "id": "f-9qc3-datatrilliumtransitcom",
      "urls": {
        "static_current": "http://data.trilliumtransit.com/gtfs/riovista-ca-us/riovista-ca-us.zip"
      },
      "feed_namespace_id": "o-9qc3-riovistadeltabreeze"
    },
    {
      "spec": "gtfs",
      "id": "f-dnwe-radford~va~us",
      "urls": {
        "static_current": "http://data.trilliumtransit.com/gtfs/radford-va-us/radford-va-us.zip"
      },
      "feed_namespace_id": "o-dnwe-radfordtransit"
    },
    {
      "spec": "gtfs",
      "id": "f-dnwe-pulaski~va~us",
      "urls": {
        "static_current": "http://data.trilliumtransit.com/gtfs/pulaski-va-us/pulaski-va-us.zip"
      },
      "feed_namespace_id": "o-dnwe-pulaskiareatransit"
    },
    {
      "spec": "gtfs",
      "id": "f-djjt-suntran~fl~us",
      "urls": {
        "static_current": "http://data.trilliumtransit.com/gtfs/suntran-fl-us/suntran-fl-us.zip"
      },
      "feed_namespace_id": "o-djjt-suntrancityofocala"
    },
    {
      "spec": "gtfs",
      "id": "f-djq-sunshinebuscompany~fl~us",
      "urls": {
        "static_current": "http://data.trilliumtransit.com/gtfs/sunshinebuscompany-fl-us/sunshinebuscompany-fl-us.zip"
      },
      "feed_namespace_id": "o-djq-sunshinebuscompany"
    },
    {
      "spec": "gtfs",
      "id": "f-djz4-carta~sc~us",
      "urls": {
        "static_current": "http://data.trilliumtransit.com/gtfs/carta-sc-us/carta-sc-us.zip"
      },
      "feed_namespace_id": "o-djz4-charlestonarearegionaltransportationauthority"
    },
    {
      "spec": "gtfs",
      "id": "f-dpq-lakecounty~oh~us",
      "urls": {
        "static_current": "http://data.trilliumtransit.com/gtfs/lakecounty-oh-us/lakecounty-oh-us.zip"
      },
      "feed_namespace_id": "o-dpq-laketran"
    },
    {
      "spec": "gtfs",
      "id": "f-drm-blockislandferry~ri~us",
      "urls": {
        "static_current": "http://data.trilliumtransit.com/gtfs/blockislandferry-ri-us/blockislandferry-ri-us.zip"
      },
      "feed_namespace_id": "o-drm-blockislandferry"
    },
    {
      "spec": "gtfs",
      "id": "f-dpc8-sheboygan~wi~us",
      "urls": {
        "static_current": "http://data.trilliumtransit.com/gtfs/sheboygan-wi-us/sheboygan-wi-us.zip"
      },
      "feed_namespace_id": "o-dpc8-shorelinemetro"
    },
    {
      "spec": "gtfs",
      "id": "f-9q4-smat~ca~us",
      "urls": {
        "static_current": "http://data.trilliumtransit.com/gtfs/smat-ca-us/smat-ca-us.zip"
      }
    },
    {
      "spec": "gtfs",
      "id": "f-9xh-ecotransit~co~us",
      "urls": {
        "static_current": "http://data.trilliumtransit.com/gtfs/ecotransit-co-us/ecotransit-co-us.zip"
      },
      "feed_namespace_id": "o-9xh-ecotransit"
    },
    {
      "spec": "gtfs",
      "id": "f-9r4-rtcride",
      "urls": {
        "static_current": "http://data.trilliumtransit.com/gtfs/rtc-nv-us/rtc-nv-us.zip"
      },
      "feed_namespace_id": "o-9r4-rtcride"
    },
    {
      "spec": "gtfs",
      "id": "f-9q9p3-emerygoround",
      "urls": {
        "static_current": "http://data.trilliumtransit.com/gtfs/emerygoround-ca-us/emerygoround-ca-us.zip"
      },
      "feed_namespace_id": "o-9q9p3-emerygo~round"
    },
    {
      "spec": "gtfs",
      "id": "f-9q9hy-mountainview",
      "urls": {
        "static_current": "http://data.trilliumtransit.com/gtfs/mountainview-ca-us/mountainview-ca-us.zip"
      },
      "feed_namespace_id": "o-9q9hy-mvgomountainview"
    },
    {
      "spec": "gtfs",
      "id": "f-dnq9-ckrider~nc~us",
      "urls": {
        "static_current": "http://data.trilliumtransit.com/gtfs/ckrider-nc-us/ckrider-nc-us.zip"
      },
      "feed_namespace_id": "o-dnq9-concordkannapolisareatransit"
    },
    {
      "spec": "gtfs",
      "id": "f-9qh45-duartetransit~ca~us",
      "urls": {
        "static_current": "http://data.trilliumtransit.com/gtfs/duartetransit-ca-us/duartetransit-ca-us.zip"
      },
      "feed_namespace_id": "o-9qh45-duartetransit"
    },
    {
      "spec": "gtfs",
      "id": "f-dps-michiganflyer~mi~us",
      "urls": {
        "static_current": "http://data.trilliumtransit.com/gtfs/michiganflyer-mi-us/michiganflyer-mi-us.zip"
      },
      "feed_namespace_id": "o-dps-michiganflyer"
    },
    {
      "spec": "gtfs",
      "id": "f-9q5cx-montereypark~ca~us",
      "urls": {
        "static_current": "http://data.trilliumtransit.com/gtfs/montereypark-ca-us/montereypark-ca-us.zip"
      },
      "feed_namespace_id": "o-9q5cx-spiritbus"
    },
    {
      "spec": "gtfs",
      "id": "f-drke-ninetown~connecticut~us",
      "urls": {
        "static_current": "http://data.trilliumtransit.com/gtfs/ninetown-connecticut-us/ninetown-connecticut-us.zip"
      },
      "feed_namespace_id": "o-drke-9towntransit"
    },
    {
      "spec": "gtfs",
      "id": "f-drt3-123bc~ma~us",
      "urls": {
        "static_current": "http://data.trilliumtransit.com/gtfs/route128corridor-ma-us/route128corridor-ma-us.zip"
      },
      "feed_namespace_id": "o-drt3-128businesscouncil"
    },
    {
      "spec": "gtfs",
      "id": "f-9vg3-startransit~tx~us",
      "urls": {
        "static_current": "http://data.trilliumtransit.com/gtfs/startransit-tx-us/startransit-tx-us.zip"
      },
      "feed_namespace_id": "o-9vg3-startransit"
    },
    {
      "spec": "gtfs",
      "id": "f-dq2s-tarriver~nc~us",
      "urls": {
        "static_current": "http://data.trilliumtransit.com/gtfs/tarriver-nc-us/tarriver-nc-us.zip"
      },
      "feed_namespace_id": "o-dq2s-tarrivertransit"
    },
    {
      "spec": "gtfs",
      "id": "f-drs-truenorthtransit~ma~us",
      "urls": {
        "static_current": "http://data.trilliumtransit.com/gtfs/truenorthtransit-ma-us/truenorthtransit-ma-us.zip"
      },
      "feed_namespace_id": "o-drs-max"
    },
    {
      "spec": "gtfs",
      "id": "f-c2qft-udash~mt~us",
      "urls": {
        "static_current": "http://data.trilliumtransit.com/gtfs/udash-mt-us/udash-mt-us.zip"
      },
      "feed_namespace_id": "o-c2qft-udash~universityofmontana"
    },
    {
      "spec": "gtfs",
      "id": "f-9q5-vctc~ca~us",
      "urls": {
        "static_current": "http://data.trilliumtransit.com/gtfs/vctc-ca-us/vctc-ca-us.zip"
      },
      "feed_namespace_id": "o-9q5-venturacountytransportationcommission"
    },
    {
      "spec": "gtfs",
      "id": "f-dp9e-belleurbansystem",
      "urls": {
        "static_current": "http://data.trilliumtransit.com/gtfs/racine-wi-us/racine-wi-us.zip"
      },
      "feed_namespace_id": "o-dp9e-belleurbansystem"
    },
    {
      "spec": "gtfs",
      "id": "f-9qh1-norwalktransitsystem",
      "urls": {
        "static_current": "http://data.trilliumtransit.com/gtfs/nts-ca-us/nts-ca-us.zip"
      },
      "feed_namespace_id": "o-9qh1-norwalktransitsystem"
    },
    {
      "spec": "gtfs",
      "id": "f-c262f-uniongaptransit",
      "urls": {
        "static_current": "http://data.trilliumtransit.com/gtfs/uniongap-wa-us/uniongap-wa-us.zip"
      },
      "feed_namespace_id": "o-c262f-uniongaptransit"
    },
    {
      "spec": "gtfs",
      "id": "f-djkj-starmetro",
      "urls": {
        "static_current": "http://data.trilliumtransit.com/gtfs/starmetro-fl-us/starmetro-fl-us.zip"
      },
      "feed_namespace_id": "o-djkj-starmetro"
    },
    {
      "spec": "gtfs",
      "id": "f-dne-bgcap~ky~us",
      "urls": {
        "static_current": "http://data.trilliumtransit.com/gtfs/bgcap-ky-us/bgcap-ky-us.zip"
      },
      "feed_namespace_id": "o-dne-ky~bluegrassultra~transitservice"
    },
    {
      "spec": "gtfs",
      "id": "f-c1f6-thebus~ketchikangatewayborough~airportferry",
      "urls": {
        "static_current": "http://data.trilliumtransit.com/gtfs/kgb-ak-us/kgb-ak-us.zip"
      },
      "feed_namespace_id": "o-c1f6-ak~thebus~ketchikangatewayborough"
    },
    {
      "spec": "gtfs",
      "id": "f-9q5-airportvaletexpress~ca~us",
      "urls": {
        "static_current": "http://data.trilliumtransit.com/gtfs/airportvaletexpress-ca-us/airportvaletexpress-ca-us.zip"
      },
      "feed_namespace_id": "o-9q5-airportvaletexpress"
    },
    {
      "spec": "gtfs",
      "id": "f-c3j-757",
      "urls": {
        "static_current": "http://data.trilliumtransit.com/gtfs/roamtransit-banff-ab-ca/roamtransit-banff-ab-ca.zip"
      },
      "feed_namespace_id": "o-c3j-roamtransit"
    },
    {
      "spec": "gtfs",
      "id": "f-9wgzn-741",
      "urls": {
        "static_current": "http://data.trilliumtransit.com/gtfs/snowmassvillagetransportation-co-us/snowmassvillagetransportation-co-us.zip"
      },
      "feed_namespace_id": "o-9wgzn-snowmassvillage"
    },
    {
      "spec": "gtfs",
      "id": "f-9xh3-vailtransit",
      "urls": {
        "static_current": "http://data.trilliumtransit.com/gtfs/vailtransit-co-us/vailtransit-co-us.zip"
      },
      "feed_namespace_id": "o-9xh3-vailtransit"
    },
    {
      "spec": "gtfs",
      "id": "f-9qh1f-elmontetransit",
      "urls": {
        "static_current": "http://data.trilliumtransit.com/gtfs/elmonte-ca-us/elmonte-ca-us.zip"
      },
      "feed_namespace_id": "o-9qh1f-elmontetransit"
    },
    {
      "spec": "gtfs",
      "id": "f-9wg-rfta",
      "urls": {
        "static_current": "http://data.trilliumtransit.com/gtfs/rfta-co-us/rfta-co-us.zip"
      },
      "feed_namespace_id": "o-9wg-rfta"
    },
    {
      "spec": "gtfs",
      "id": "f-9xj5sg-universitycoloradoboulder~co~us",
      "urls": {
        "static_current": "http://data.trilliumtransit.com/gtfs/universitycoloradoboulder-co-us/universitycoloradoboulder-co-us.zip"
      },
      "feed_namespace_id": "o-9xj5sg-universityofcoloradoboulder"
    },
    {
      "spec": "gtfs",
      "id": "f-9zr78-muscabus",
      "urls": {
        "static_current": "http://data.trilliumtransit.com/gtfs/muscabus-ia-us/muscabus-ia-us.zip"
      },
      "feed_namespace_id": "o-9zr78-muscabus"
    },
    {
      "spec": "gtfs",
      "id": "f-9zqy-cedarrapidstransit",
      "urls": {
        "static_current": "http://data.trilliumtransit.com/gtfs/cedarrapids-ia-us/cedarrapids-ia-us.zip"
      },
      "feed_namespace_id": "o-9zqy-cedarrapidstransit"
    },
    {
      "spec": "gtfs",
      "id": "f-9q5d-707",
      "urls": {
        "static_current": "http://data.trilliumtransit.com/gtfs/simivalley-ca-us/simivalley-ca-us.zip"
      },
      "feed_namespace_id": "o-9q5d-simivalleytransit"
    },
    {
      "spec": "gtfs",
      "id": "f-9t9p7-universityofaz~cattran~freeshuttleservice",
      "urls": {
        "static_current": "http://data.trilliumtransit.com/gtfs/cattran-az-us/cattran-az-us.zip"
      },
      "feed_namespace_id": "o-9t9p7-universityofaz~cattran~freeshuttleservice"
    },
    {
      "spec": "gtfs",
      "id": "f-9xh-cme~co~us",
      "urls": {
        "static_current": "http://data.trilliumtransit.com/gtfs/cme-co-us/cme-co-us.zip"
      },
      "feed_namespace_id": "o-9xh-coloradomountainexpress"
    },
    {
      "spec": "gtfs",
      "id": "f-dp0r-citylink",
      "urls": {
        "static_current": "http://data.trilliumtransit.com/gtfs/ridecitylink-il-us/ridecitylink-il-us.zip"
      },
      "feed_namespace_id": "o-dp0r-citylink"
    },
    {
      "spec": "gtfs",
      "id": "f-9mgve-avalon~ca~us",
      "urls": {
        "static_current": "http://data.trilliumtransit.com/gtfs/avalon-ca-us/avalon-ca-us.zip"
      },
      "feed_namespace_id": "o-9mgve-avalontransit"
    },
    {
      "spec": "gtfs",
      "id": "f-dr7f-greaterbridgeporttransit",
      "urls": {
        "static_current": "http://data.trilliumtransit.com/gtfs/gbt-ct-us/gbt-ct-us.zip"
      },
      "feed_namespace_id": "o-dr7f-greaterbridgeporttransit"
    },
    {
      "spec": "gtfs",
      "id": "f-9zr0n-759",
      "urls": {
        "static_current": "http://data.trilliumtransit.com/gtfs/burlington-ia-us/burlington-ia-us.zip"
      },
      "feed_namespace_id": "o-9zr0n-burlingtonurbanservice"
    },
    {
      "spec": "gtfs",
      "id": "f-9ze3-755",
      "urls": {
        "static_current": "http://data.trilliumtransit.com/gtfs/siouxcity-ia-us/siouxcity-ia-us.zip"
      },
      "feed_namespace_id": "o-9ze3-siouxcitytransitsystem"
    },
    {
      "spec": "gtfs",
      "id": "f-9zt1b-dodgerarearapidtransit",
      "urls": {
        "static_current": "http://data.trilliumtransit.com/gtfs/dart-ia-us/dart-ia-us.zip"
      },
      "feed_namespace_id": "o-9zt1b-dodgerarearapidtransit"
    },
    {
      "spec": "gtfs",
      "id": "f-c1f-interisland~ak~us",
      "urls": {
        "static_current": "http://data.trilliumtransit.com/gtfs/interisland-ak-us/interisland-ak-us.zip"
      },
      "feed_namespace_id": "o-c1f-inter~islandferryauthority"
    },
    {
      "spec": "gtfs",
      "id": "f-9ztt-masoncitypublictransit",
      "urls": {
        "static_current": "http://data.trilliumtransit.com/gtfs/masoncity-ia-us/masoncity-ia-us.zip"
      },
      "feed_namespace_id": "o-9ztt-masoncitypublictransit"
    },
    {
      "spec": "gtfs",
      "id": "f-9zmzj-767",
      "urls": {
        "static_current": "http://data.trilliumtransit.com/gtfs/marshalltownmunicipaltransit-ia-us/marshalltownmunicipaltransit-ia-us.zip"
      },
      "feed_namespace_id": "o-9zmzj-marshalltownmunicipaltransit"
    },
    {
      "spec": "gtfs",
      "id": "f-9zry5-clintonmta",
      "urls": {
        "static_current": "http://data.trilliumtransit.com/gtfs/clintonmta-ia-us/clintonmta-ia-us.zip"
      },
      "feed_namespace_id": "o-9zry5-clintonmta"
    },
    {
      "spec": "gtfs",
      "id": "f-9zq4g-762",
      "urls": {
        "static_current": "http://data.trilliumtransit.com/gtfs/10-15transit-ia-us/10-15transit-ia-us.zip"
      },
      "feed_namespace_id": "o-9zq4g-10~15transit"
    },
    {
      "spec": "gtfs",
      "id": "f-djj2-pascocountypublictransit~fl~us",
      "urls": {
        "static_current": "http://data.trilliumtransit.com/gtfs/pascocountypublictransit-fl-us/pascocountypublictransit-fl-us.zip"
      },
      "feed_namespace_id": "o-djj2-pascocountypublictransportation"
    },
    {
      "spec": "gtfs",
      "id": "f-drt0-limoliner~ma~us",
      "urls": {
        "static_current": "http://data.trilliumtransit.com/gtfs/limoliner-ma-us/limoliner-ma-us.zip"
      },
      "feed_namespace_id": "o-drt0-metrowestexpress"
    },
    {
      "spec": "gtfs",
      "id": "f-9q8yy-missionbaytma~ca~us",
      "urls": {
        "static_current": "http://data.trilliumtransit.com/gtfs/missionbaytma-ca-us/missionbaytma-ca-us.zip"
      },
      "feed_namespace_id": "o-9q8yy-missionbaytma"
    },
    {
      "spec": "gtfs",
      "id": "f-dhm-keywest~fl~us",
      "urls": {
        "static_current": "http://data.trilliumtransit.com/gtfs/keywest-fl-us/keywest-fl-us.zip"
      },
      "feed_namespace_id": "o-dhm-keywesttransit"
    },
    {
      "spec": "gtfs",
      "id": "f-drm-plymouthbrockton~ma~us",
      "urls": {
        "static_current": "http://data.trilliumtransit.com/gtfs/plymouthbrockton-ma-us/plymouthbrockton-ma-us.zip"
      },
      "feed_namespace_id": "o-drm-plymouth~brocktonstreetrailwayco"
    },
    {
      "spec": "gtfs",
      "id": "f-dnn3-thecomet~sc~us",
      "urls": {
        "static_current": "http://data.trilliumtransit.com/gtfs/thecomet-sc-us/thecomet-sc-us.zip"
      },
      "feed_namespace_id": "o-dnn3-thecomet"
    },
    {
      "spec": "gtfs",
      "id": "f-9xhg-winterpark~co~us",
      "urls": {
        "static_current": "http://data.trilliumtransit.com/gtfs/winterpark-co-us/winterpark-co-us.zip"
      },
      "feed_namespace_id": "o-9xhg-thelift"
    },
    {
      "spec": "gtfs",
      "id": "f-9q6-kcapta~ca~us",
      "urls": {
        "static_current": "http://data.trilliumtransit.com/gtfs/kcapta-ca-us/kcapta-ca-us.zip"
      },
      "feed_namespace_id": "o-9q6-kingsarearuraltransit"
    },
    {
      "spec": "gtfs",
      "id": "f-9zqv-coralvilletransitsystem~ia~us",
      "urls": {
        "static_current": "http://data.trilliumtransit.com/gtfs/coralvilletransitsystem-ia-us/coralvilletransitsystem-ia-us.zip"
      },
      "feed_namespace_id": "o-9zqv-coralvilletransit"
    },
    {
      "spec": "gtfs",
      "id": "f-9zqvh-cambus~ia~us",
      "urls": {
        "static_current": "http://data.trilliumtransit.com/gtfs/cambus-ia-us/cambus-ia-us.zip"
      },
      "feed_namespace_id": "o-9zqvh-universityofiowa~cambus"
    },
    {
      "spec": "gtfs",
      "id": "f-c0-bcferries~bc~ca",
      "urls": {
        "static_current": "http://data.trilliumtransit.com/gtfs/bcferries-bc-ca/bcferries-bc-ca.zip"
      },
      "feed_namespace_id": "o-c0-bcferries"
    },
    {
      "spec": "gtfs",
      "id": "f-9xj5s-viamobilityservices~co~us",
      "urls": {
        "static_current": "http://data.trilliumtransit.com/gtfs/viamobilityservices-co-us/viamobilityservices-co-us.zip"
      },
      "feed_namespace_id": "o-9xj5s-viamobilityservices"
    },
    {
      "spec": "gtfs",
      "id": "f-dr-coachcompany~ma~us",
      "urls": {
        "static_current": "http://data.trilliumtransit.com/gtfs/coachcompany-ma-us/coachcompany-ma-us.zip"
      },
      "feed_namespace_id": "o-dr-coachcompany"
    },
    {
      "spec": "gtfs",
      "id": "f-9qdd-maderaareaexpress~ca~us",
      "urls": {
        "static_current": "http://data.trilliumtransit.com/gtfs/cityofmadera-ca-us/cityofmadera-ca-us.zip"
      },
      "feed_namespace_id": "o-9qdd-maderaareaexpress"
    },
    {
      "spec": "gtfs",
      "id": "f-drt3-middlesex~ma~us",
      "urls": {
        "static_current": "http://data.trilliumtransit.com/gtfs/middlesex-ma-us/middlesex-ma-us.zip"
      },
      "feed_namespace_id": "o-drt3-middlesex3tma"
    },
    {
      "spec": "gtfs",
      "id": "f-drkg-seatbus~ct~us",
      "urls": {
        "static_current": "http://data.trilliumtransit.com/gtfs/seatbus-ct-us/seatbus-ct-us.zip"
      },
      "feed_namespace_id": "o-drkg-southeastareatransitdistrict"
    },
    {
      "spec": "gtfs",
      "id": "f-9q9j-commute~ca~us",
      "urls": {
        "static_current": "http://data.trilliumtransit.com/gtfs/commute-ca-us/commute-ca-us.zip"
      },
      "feed_namespace_id": "o-9q9j-commuteorgshuttles"
    },
    {
      "spec": "gtfs",
      "id": "f-9q5-dpwlacounty~ca~us",
      "urls": {
        "static_current": "http://data.trilliumtransit.com/gtfs/dpwlacounty-ca-us/dpwlacounty-ca-us.zip"
      },
      "feed_namespace_id": "o-9q5-lagobus"
    },
    {
      "spec": "gtfs",
      "id": "f-c20-wotm~wa~us",
      "urls": {
        "static_current": "http://data.trilliumtransit.com/gtfs/wotm-wa-us/wotm-wa-us.zip"
      },
      "feed_namespace_id": "o-c20-wahkiakumonthemove"
    },
    {
      "spec": "gtfs",
      "id": "f-drgv-lctferries~vt~us",
      "urls": {
        "static_current": "http://data.trilliumtransit.com/gtfs/lctferries-vt-us/lctferries-vt-us.zip"
      },
      "feed_namespace_id": "o-drgv-lakechamplainferries"
    },
    {
      "spec": "gtfs",
      "id": "f-d-groometransportation~us",
      "urls": {
        "static_current": "http://data.trilliumtransit.com/gtfs/groometransportation-us/groometransportation-us.zip"
      },
      "feed_namespace_id": "o-d-groometransportation"
    },
    {
      "spec": "gtfs",
      "id": "f-dn6hr-tma~tn~us",
      "urls": {
        "static_current": "http://data.trilliumtransit.com/gtfs/tma-tn-us/tma-tn-us.zip"
      },
      "feed_namespace_id": "o-dn6hr-franklintransit"
    },
    {
      "spec": "gtfs",
      "id": "f-dp-945963",
      "urls": {
        "static_current": "http://data.trilliumtransit.com/gtfs/indiantrails-mi-us/indiantrails-mi-us.zip"
      },
      "feed_namespace_id": "o-dp-indiantrails"
    },
    {
      "spec": "gtfs",
      "id": "f-9w-arizonashuttle~az~us",
      "urls": {
        "static_current": "http://data.trilliumtransit.com/gtfs/arizonashuttle-az-us/arizonashuttle-az-us.zip"
      },
      "feed_namespace_id": "o-9w-groometransportation"
    },
    {
      "spec": "gtfs",
      "id": "f-9wk-sandiashuttle~nm~us",
      "urls": {
        "static_current": "http://data.trilliumtransit.com/gtfs/sandiashuttle-nm-us/sandiashuttle-nm-us.zip"
      },
      "feed_namespace_id": "o-9wk-sandiashuttle"
    },
    {
      "spec": "gtfs",
      "id": "f-9wv-coloradoshuttle~co~us",
      "urls": {
        "static_current": "http://data.trilliumtransit.com/gtfs/coloradoshuttle-co-us/coloradoshuttle-co-us.zip"
      },
      "feed_namespace_id": "o-9wv-groometransportation"
    },
    {
      "spec": "gtfs",
      "id": "f-9qb-airportexpressinc~ca~us",
      "urls": {
        "static_current": "http://data.trilliumtransit.com/gtfs/airportexpressinc-ca-us/airportexpressinc-ca-us.zip"
      },
      "feed_namespace_id": "o-9qb-sonomacountyairportexpress"
    },
    {
      "spec": "gtfs",
      "id": "f-9qdc-clovistransit~ca~us",
      "urls": {
        "static_current": "http://data.trilliumtransit.com/gtfs/clovistransit-ca-us/clovistransit-ca-us.zip"
      },
      "feed_namespace_id": "o-9qdc-clovistransit"
    },
    {
      "spec": "gtfs",
      "id": "f-9q5bf-lawndale~ca~us",
      "urls": {
        "static_current": "http://data.trilliumtransit.com/gtfs/cityoflawndale-ca-us/cityoflawndale-ca-us.zip"
      },
      "feed_namespace_id": "o-9q5bf-lawndalebeat"
    },
    {
      "spec": "gtfs",
      "id": "f-corridorrides",
      "urls": {
        "static_current": "http://data.trilliumtransit.com/gtfs/corridorrides-ia-us/corridorrides-ia-us.zip"
      }
    },
    {
      "spec": "gtfs",
      "id": "f-gtrans~ca~us",
      "urls": {
        "static_current": "http://data.trilliumtransit.com/gtfs/gtrans-ca-us/gtrans-ca-us.zip"
      }
    },
    {
      "spec": "gtfs",
      "id": "f-morongo~basin",
      "urls": {
        "static_current": "http://data.trilliumtransit.com/gtfs/morongobasin-ca-us/morongobasin-ca-us.zip"
      }
    },
    {
      "spec": "gtfs",
      "id": "f-madera~county~connection",
      "urls": {
        "static_current": "http://data.trilliumtransit.com/gtfs/maderactc-ca-us/maderactc-ca-us.zip"
      }
    },
    {
      "spec": "gtfs",
      "id": "f-blossomexpress~ca~us",
      "urls": {
        "static_current": "http://data.trilliumtransit.com/gtfs/blossomexpress-ca-us/blossomexpress-ca-us.zip"
      }
    },
    {
      "spec": "gtfs",
      "id": "f-str~qc~ca",
      "urls": {
        "static_current": "http://data.trilliumtransit.com/gtfs/str-qc-ca/str-qc-ca.zip"
      }
    },
    {
      "spec": "gtfs",
      "id": "f-valpotransit~chi~us",
      "urls": {
        "static_current": "http://data.trilliumtransit.com/gtfs/valpotransit-chi-us/valpotransit-chi-us.zip"
      }
    },
    {
      "spec": "gtfs",
      "id": "f-tracy~ca~us",
      "urls": {
        "static_current": "http://data.trilliumtransit.com/gtfs/tracy-ca-us/tracy-ca-us.zip"
      }
    },
    {
      "spec": "gtfs",
      "id": "f-cityofdekalb~il~us",
      "urls": {
        "static_current": "http://data.trilliumtransit.com/gtfs/cityofdekalb-il-us/cityofdekalb-il-us.zip"
      }
    },
    {
      "spec": "gtfs",
      "id": "f-smart~ca~us",
      "urls": {
        "static_current": "http://data.trilliumtransit.com/gtfs/smart-ca-us/smart-ca-us.zip"
      }
    },
    {
      "spec": "gtfs",
      "id": "f-avon~co~us",
      "urls": {
        "static_current": "http://data.trilliumtransit.com/gtfs/avon-co-us/avon-co-us.zip"
      }
    },
    {
      "spec": "gtfs",
      "id": "f-qline~mi~us",
      "urls": {
        "static_current": "http://data.trilliumtransit.com/gtfs/qline-mi-us/qline-mi-us.zip"
      }
    },
    {
      "spec": "gtfs",
      "id": "f-9r0-trinity~ca~us",
      "urls": {
        "static_current": "http://data.trilliumtransit.com/gtfs/weaverville-ca-us/weaverville-ca-us.zip"
      },
      "feed_namespace_id": "o-9r0-trinitytransit"
    },
    {
      "spec": "gtfs",
      "id": "f-needles~ca~us",
      "urls": {
        "static_current": "http://data.trilliumtransit.com/gtfs/needles-ca-us/needles-ca-us.zip"
      }
    },
    {
      "spec": "gtfs",
      "id": "f-auburntransit~ca~us",
      "urls": {
        "static_current": "http://data.trilliumtransit.com/gtfs/auburntransit-ca-us/auburntransit-ca-us.zip"
      }
    },
    {
      "spec": "gtfs",
      "id": "f-moorpark~city~transit",
      "urls": {
        "static_current": "http://data.trilliumtransit.com/gtfs/moorparkcitytransit-ca-us/moorparkcitytransit-ca-us.zip"
      }  
    },
    {
      "spec": "gtfs",
      "id": "f-breckenridgefreeride~co~us",
      "urls": {
        "static_current": "http://data.trilliumtransit.com/gtfs/breckenridgefreeride-co-us/breckenridgefreeride-co-us.zip"
      }     
    },
    {
      "spec": "gtfs",
      "id": "f-roadrunnertransit~co~us",
      "urls": {
        "static_current": "http://data.trilliumtransit.com/gtfs/roadrunnertransit-co-us/roadrunnertransit-co-us.zip"
      }
    },
    {
      "spec": "gtfs",
      "id": "f-tsctransit~co~us",
      "urls": {
        "static_current": "http://data.trilliumtransit.com/gtfs/tsctransit-co-us/tsctransit-co-us.zip"
      }
    },
    {
      "spec": "gtfs",
      "id": "f-allpointstransit~co~us",
      "urls": {
        "static_current": "http://data.trilliumtransit.com/gtfs/allpointstransit-co-us/allpointstransit-co-us.zip"
      }
    },
    {
      "spec": "gtfs",
      "id": "f-cripplecreek~co~us",
      "urls": {
        "static_current": "http://data.trilliumtransit.com/gtfs/cripplecreek-co-us/cripplecreek-co-us.zip"
      }
    },
    {
      "spec": "gtfs",
      "id": "f-summitstage~co~us",
      "urls": {
        "static_current": "http://data.trilliumtransit.com/gtfs/summitstage-co-us/summitstage-co-us.zip"
      }
    },
    {
      "spec": "gtfs",
      "id": "f-bentcounty~co~us",
      "urls": {
        "static_current": "http://data.trilliumtransit.com/gtfs/bentcounty-co-us/bentcounty-co-us.zip"
      }
    },
    {
      "spec": "gtfs",
      "id": "f-estestransit~co~us",
      "urls": {
        "static_current": "http://data.trilliumtransit.com/gtfs/estestransit-co-us/estestransit-co-us.zip"
      }
    },
    {
      "spec": "gtfs",
      "id": "f-guadalupeflyer~ca~us",
      "urls": {
        "static_current": "http://data.trilliumtransit.com/gtfs/guadalupeflyer-ca-us/guadalupeflyer-ca-us.zip"
      }
    },
    {
      "spec": "gtfs",
      "id": "f-vatransit~va~us",
      "urls": {
        "static_current": "http://data.trilliumtransit.com/gtfs/vatransit-va-us/vatransit-va-us.zip"
      }
    },
    {
      "spec": "gtfs",
      "id": "f-southcountytransitlink~ca~us",
      "urls": {
        "static_current": "http://data.trilliumtransit.com/gtfs/southcountytransitlink-ca-us/southcountytransitlink-ca-us.zip"
      }
    },
    {
      "spec": "gtfs",
      "id": "f-camarillo~ca~us",
      "urls": {
        "static_current": "http://data.trilliumtransit.com/gtfs/camarillo-ca-us/camarillo-ca-us.zip"
      }
    },
    {
      "spec": "gtfs",
      "id": "f-bellgardens~ca~us",
      "urls": {
        "static_current": "http://data.trilliumtransit.com/gtfs/bellgardens-ca-us/bellgardens-ca-us.zip"
      }
    },
    {
      "spec": "gtfs",
      "id": "f-rosemead~ca~us",
      "urls": {
        "static_current": "http://data.trilliumtransit.com/gtfs/rosemead-ca-us/rosemead-ca-us.zip"
      }
    },
    {
      "spec": "gtfs",
      "id": "f-compton~ca~us",
      "urls": {
        "static_current": "http://data.trilliumtransit.com/gtfs/compton-ca-us/compton-ca-us.zip"
      }
    },
    {
      "spec": "gtfs",
      "id": "f-arvin~ca~us",
      "urls": {
        "static_current": "http://data.trilliumtransit.com/gtfs/arvin-ca-us/arvin-ca-us.zip"
      }
    },
    {
      "spec": "gtfs",
      "id": "f-alhambra~ca~us",
      "urls": {
        "static_current": "http://data.trilliumtransit.com/gtfs/alhambra-ca-us/alhambra-ca-us.zip"
      }
    },
    {
      "spec": "gtfs",
      "id": "f-blackhawktramway~co~us",
      "urls": {
        "static_current": "http://data.trilliumtransit.com/gtfs/blackhawktramway-co-us/blackhawktramway-co-us.zip"
      }
    },
    {
      "spec": "gtfs",
      "id": "f-westcovina~ca~us",
      "urls": {
        "static_current": "http://data.trilliumtransit.com/gtfs/westcovina-ca-us/westcovina-ca-us.zip"
      }
    },
    {
      "spec": "gtfs",
      "id": "f-cityofridgecrest~ca~us",
      "urls": {
        "static_current": "http://data.trilliumtransit.com/gtfs/cityofridgecrest-ca-us/cityofridgecrest-ca-us.zip"
      }
    },
    {
      "spec": "gtfs",
      "id": "f-bellflower~ca~us",
      "urls": {
        "static_current": "http://data.trilliumtransit.com/gtfs/bellflower-ca-us/bellflower-ca-us.zip"
      }
    },
    {
      "spec": "gtfs",
      "id": "f-prairieexpress~co~us",
      "urls": {
        "static_current": "http://data.trilliumtransit.com/gtfs/prairieexpress-co-us/prairieexpress-co-us.zip"
      }
    },
    {
      "spec": "gtfs",
      "id": "f-lacampana~ca~us",
      "urls": {
        "static_current": "http://data.trilliumtransit.com/gtfs/lacampana-ca-us/lacampana-ca-us.zip"
      }
    },
    {
      "spec": "gtfs",
      "id": "f-dsi~co~us",
      "urls": {
        "static_current": "http://data.trilliumtransit.com/gtfs/dsi-co-us/dsi-co-us.zip"
      }
    },
    {
      "spec": "gtfs",
      "id": "f-sanmiguel~co~us",
      "urls": {
        "static_current": "http://data.trilliumtransit.com/gtfs/sanmiguel-co-us/sanmiguel-co-us.zip"
      }
    },
    {
      "spec": "gtfs",
      "id": "f-lubbock~tx~us",
      "urls": {
        "static_current": "http://data.trilliumtransit.com/gtfs/lubbock-tx-us/lubbock-tx-us.zip"
      }
    },
    {
      "spec": "gtfs",
      "id": "f-calabasas~ca~us",
      "urls": {
        "static_current": "http://data.trilliumtransit.com/gtfs/calabasas-ca-us/calabasas-ca-us.zip"
      }
    },
    {
      "spec": "gtfs",
      "id": "f-clearcreek~co~us",
      "urls": {
        "static_current": "http://data.trilliumtransit.com/gtfs/clearcreek-co-us/clearcreek-co-us.zip"
      }
    },
    {
      "spec": "gtfs",
      "id": "f-carson~ca~us",
      "urls": {
        "static_current": "http://data.trilliumtransit.com/gtfs/carson-ca-us/carson-ca-us.zip"
      }
    },
    {
      "spec": "gtfs",
      "id": "f-downey~ca~us",
      "urls": {
        "static_current": "http://data.trilliumtransit.com/gtfs/downey-ca-us/downey-ca-us.zip"
      }
    },
    {
      "spec": "gtfs",
      "id": "f-cudahy~ca~us",
      "urls": {
        "static_current": "http://data.trilliumtransit.com/gtfs/cudahy-ca-us/cudahy-ca-us.zip"
      }
    },
    {
      "spec": "gtfs",
      "id": "f-glendora~ca~us",
      "urls": {
        "static_current": "http://data.trilliumtransit.com/gtfs/glendora-ca-us/glendora-ca-us.zip"
      }
    },
    {
      "spec": "gtfs",
      "id": "f-huntingtonpark~ca~us",
      "urls": {
        "static_current": "http://data.trilliumtransit.com/gtfs/huntingtonpark-ca-us/huntingtonpark-ca-us.zip"
      }
    },
    {
      "spec": "gtfs",
      "id": "f-montebello~bus",
      "urls": {
        "static_current": "http://data.trilliumtransit.com/gtfs/montebello-ca-us/montebello-ca-us.zip"
      }
    },
    {
      "spec": "gtfs",
      "id": "f-baldwinpark~ca~us",
      "urls": {
        "static_current": "http://data.trilliumtransit.com/gtfs/baldwinpark-ca-us/baldwinpark-ca-us.zip"
      }
    },
    {
      "spec": "gtfs",
      "id": "f-arcadia~ca~us",
      "urls": {
        "static_current": "http://data.trilliumtransit.com/gtfs/arcadia-ca-us/arcadia-ca-us.zip"
      }
    },
    {
      "spec": "gtfs",
      "id": "f-beartransit~ca~us",
      "urls": {
        "static_current": "http://data.trilliumtransit.com/gtfs/beartransit-ca-us/beartransit-ca-us.zip"
      }
    },
    {
      "spec": "gtfs",
      "id": "f-sanjuancapistrano~ca~us",
      "urls": {
        "static_current": "http://data.trilliumtransit.com/gtfs/sanjuancapistrano-ca-us/sanjuancapistrano-ca-us.zip"
      }
    },
    {
      "spec": "gtfs",
      "id": "f-cityoffountaintransit~co~us",
      "urls": {
        "static_current": "http://data.trilliumtransit.com/gtfs/cityoffountaintransit-co-us/cityoffountaintransit-co-us.zip"
      }
    },
    {
      "spec": "gtfs",
      "id": "f-mountainvillage~co~us",
      "urls": {
        "static_current": "http://data.trilliumtransit.com/gtfs/mountainvillage-co-us/mountainvillage-co-us.zip"
      }
    },
    {
      "spec": "gtfs",
      "id": "f-telluride~co~us",
      "urls": {
        "static_current": "http://data.trilliumtransit.com/gtfs/telluride-co-us/telluride-co-us.zip"
      }
    },
    {
      "spec": "gtfs",
      "id": "f-taft~ca~us",
      "urls": {
        "static_current": "http://data.trilliumtransit.com/gtfs/taft-co-us/taft-ca-us.zip"
      }
    },
    {
      "spec": "gtfs",
      "id": "f-canbyferry~or~us",
      "urls": {
        "static_current": "http://oregon-gtfs.com/gtfs_data/canbyferry-or-us/canbyferry-or-us.zip"
      }
    },
    {
      "spec": "gtfs",
      "id": "f-getaroundtownexpress~ca~us",
      "urls": {
        "static_current": "http://data.trilliumtransit.com/gtfs/getaroundtownexpress-ca-us/getaroundtownexpress-ca-us.zip"
      }
    },
    {
      "spec": "gtfs",
      "id": "f-wahkiakumferry~or~us",
      "urls": {
        "static_current": "http://oregon-gtfs.com/gtfs_data/wahkiakumferry-or-us/wahkiakumferry-or-us.zip"
      }
    },
    {
      "spec": "gtfs",
      "id": "f-glenn~ca~us",
      "urls": {
        "static_current": "http://data.trilliumtransit.com/gtfs/glenn-ca-us/glenn-ca-us.zip"
      }
    },
    {
      "spec": "gtfs",
      "id": "f-sierramadre~ca~us",
      "urls": {
        "static_current": "http://data.trilliumtransit.com/gtfs/sierramadre-ca-us/sierramadre-ca-us.zip"
      }
    },
    {
      "spec": "gtfs",
      "id": "f-buenavistaferry~or~us",
      "urls": {
        "static_current": "http://oregon-gtfs.com/gtfs_data/buenavistaferry-or-us/buenavistaferry-or-us.zip"
      }
    },
    {
      "spec": "gtfs",
      "id": "f-playavistashuttle~ca~us",
      "urls": {
        "static_current": "http://data.trilliumtransit.com/playavistashuttle-ca-us/playavistashuttle-ca-us.zip"
      }
    },
    {
      "spec": "gtfs",
      "id": "f-dp4j-citybus",
      "urls": {
        "static_current": "http://data.trilliumtransit.com/gtfs/citybus-lafayette-in-us/citybus-lafayette-in-us.zip"
      }
    },
    {
      "spec": "gtfs",
      "id": "f-9q7m-portervilletransit",
      "urls": {
        "static_current": "http://data.trilliumtransit.com/gtfs/porterville-ca-us/porterville-ca-us.zip"
      }
    },
    {
      "spec": "gtfs",
      "id": "f-philomathconnection~or~us",
      "urls": {
        "static_current": "http://oregon-gtfs.com/gtfs_data/philomathconnection-or-us/philomathconnection-or-us.zip"
      }
    },
    {
      "spec": "gtfs",
      "id": "f-wausau~wi~us",
      "urls": {
        "static_current": "http://data.trilliumtransit.com/gtfs/wausau-wi-us/wausau-wi-us.zip"
      }
    },
    {
      "spec": "gtfs",
      "id": "f-homejames~co~us",
      "urls": {
        "static_current": "http://data.trilliumtransit.com/gtfs/homejames-co-us/homejames-co-us.zip"
      }
    },
    {
      "spec": "gtfs",
<<<<<<< HEAD
      "id": "f-get~va~us",
      "urls": {
        "static_current": "http://data.trilliumtransit.com/gtfs/get-va-us/get-va-us.zip"
      }
    },
    {
      "spec": "gtfs",
      "id": "o-dnx-radartransit",
      "urls": {
        "static_current": "http://data.trilliumtransit.com/gtfs/radar-va-us/radar-va-us.zip"
=======
      "id": "f-lynwood~trolley",
      "urls": {
        "static_current": "http://data.trilliumtransit.com/gtfs/lynwood-ca-us/lynwood-ca-us.zip"
>>>>>>> 04c063eb
      }
    }
  ],
  "license_spdx_identifier": "CDLA-Permissive-1.0"
}<|MERGE_RESOLUTION|>--- conflicted
+++ resolved
@@ -2550,7 +2550,6 @@
     },
     {
       "spec": "gtfs",
-<<<<<<< HEAD
       "id": "f-get~va~us",
       "urls": {
         "static_current": "http://data.trilliumtransit.com/gtfs/get-va-us/get-va-us.zip"
@@ -2561,11 +2560,13 @@
       "id": "o-dnx-radartransit",
       "urls": {
         "static_current": "http://data.trilliumtransit.com/gtfs/radar-va-us/radar-va-us.zip"
-=======
+      }
+    },
+    {
+      "spec": "gtfs",
       "id": "f-lynwood~trolley",
       "urls": {
         "static_current": "http://data.trilliumtransit.com/gtfs/lynwood-ca-us/lynwood-ca-us.zip"
->>>>>>> 04c063eb
       }
     }
   ],
