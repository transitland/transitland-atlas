{
  "$schema": "https://dmfr.transit.land/json-schema/dmfr.schema-v0.5.0.json",
  "feeds": [
    {
      "id": "f-u3k4-miejskieprzedsiębiorstwokomunikacyjnespzoowpoznaniu~kórni",
      "name": "Poznań GTFS",
      "spec": "gtfs",
      "urls": {
        "static_current": "https://www.ztm.poznan.pl/pl/dla-deweloperow/getGTFSFile",
        "static_historic": [
          "https://www.ztm.poznan.pl/pl/dla-deweloperow/getGTFSFile/?file=20190528_20190531.zip"
        ]
      },
      "license": {
        "url": "https://www.ztm.poznan.pl/assets/pliki/Zasady-korzystania-ZTM-Poznan.pdf"
      }
    },
    {
      "id": "f-u3k4-poznan~rt",
<<<<<<< HEAD
      "spec": "gtfs-rt",
      "name": "Poznań GTFS-RT",
      "urls": {
        "realtime_trip_updates": "https://www.ztm.poznan.pl/pl/dla-deweloperow/getGtfsRtFile/?file=trip_updates.pb",
        "realtime_vehicle_positions": "https://www.ztm.poznan.pl/pl/dla-deweloperow/getGtfsRtFile/?file=vehicle_positions.pb"
=======
      "name": "Poznań GTFS-RT",
      "spec": "gtfs-rt",
      "urls": {
        "realtime_vehicle_positions": "https://www.ztm.poznan.pl/pl/dla-deweloperow/getGtfsRtFile/?file=vehicle_positions.pb",
        "realtime_trip_updates": "https://www.ztm.poznan.pl/pl/dla-deweloperow/getGtfsRtFile/?file=trip_updates.pb"
>>>>>>> a2d3a7e9
      },
      "license": {
        "url": "https://www.ztm.poznan.pl/assets/pliki/Zasady-korzystania-ZTM-Poznan.pdf"
      }
    }
  ],
  "operators": [
    {
<<<<<<< HEAD
      "onestop_id": "o-u3k4-miejskieprzedsiębiorstwokomunikacyjnespzoowpoznaniu",
      "name": "Miejskie Przedsiębiorstwo Komunikacyjne Sp. z o.o. w Poznaniu",
      "short_name": "MPK Poznań",
      "website": "http://www.mpk.poznan.pl",
      "associated_feeds": [
        {
          "feed_onestop_id": "f-u3k4-miejskieprzedsiębiorstwokomunikacyjnespzoowpoznaniu~kórni",
          "gtfs_agency_id": "2"
=======
      "onestop_id": "o-u37c-przedsiębiorstwousługkomunalnychkomornikispzoo",
      "name": "Przedsiębiorstwo Usług Komunalnych Komorniki sp. z o.o.",
      "short_name": "PUK Komorniki",
      "website": "http://www.pukkomorniki.pl",
      "associated_feeds": [
        {
          "gtfs_agency_id": "7",
          "feed_onestop_id": "f-u3k4-miejskieprzedsiębiorstwokomunikacyjnespzoowpoznaniu~kórni"
>>>>>>> a2d3a7e9
        },
        {
          "feed_onestop_id": "f-u3k4-poznan~rt"
        }
      ]
    },
    {
<<<<<<< HEAD
      "onestop_id": "o-u3k1-kórnickieprzedsiębiorstwoautobusowekombusspzoo",
      "name": "Kórnickie Przedsiębiorstwo Autobusowe KOMBUS Sp. z o.o.",
      "short_name": "KPA KOMBUS",
      "website": "http://www.kombus.com.pl",
      "associated_feeds": [
        {
          "feed_onestop_id": "f-u3k4-miejskieprzedsiębiorstwokomunikacyjnespzoowpoznaniu~kórni",
          "gtfs_agency_id": "4"
=======
      "onestop_id": "o-u37f-komunikacjagminytarnowopodgórnetpbusspzoo",
      "name": "Komunikacja Gminy Tarnowo Podgórne TPBUS Sp. z o.o.",
      "short_name": "TPBUS",
      "website": "http://www.tpbus.com.pl",
      "associated_feeds": [
        {
          "gtfs_agency_id": "10",
          "feed_onestop_id": "f-u3k4-miejskieprzedsiębiorstwokomunikacyjnespzoowpoznaniu~kórni"
>>>>>>> a2d3a7e9
        },
        {
          "feed_onestop_id": "f-u3k4-poznan~rt"
        }
      ]
    },
    {
<<<<<<< HEAD
      "onestop_id": "o-u3k4-przedsiębiorstwowielobranżowetranskomspzoo",
      "name": "Przedsiębiorstwo Wielobranżowe TRANSKOM Sp. z o.o.",
      "short_name": "Transkom",
      "website": "http://www.transkom.com.pl",
      "associated_feeds": [
        {
          "feed_onestop_id": "f-u3k4-miejskieprzedsiębiorstwokomunikacyjnespzoowpoznaniu~kórni",
          "gtfs_agency_id": "5"
=======
      "onestop_id": "o-u37f-zakładkomunikacjipublicznejsuchylasspzoo",
      "name": "Zakład Komunikacji Publicznej Suchy Las Sp. z o.o.",
      "short_name": "ZKP Suchy Las",
      "website": "http://www.zkp.com.pl",
      "associated_feeds": [
        {
          "gtfs_agency_id": "9",
          "feed_onestop_id": "f-u3k4-miejskieprzedsiębiorstwokomunikacyjnespzoowpoznaniu~kórni"
>>>>>>> a2d3a7e9
        },
        {
          "feed_onestop_id": "f-u3k4-poznan~rt"
        }
      ]
    },
    {
<<<<<<< HEAD
      "onestop_id": "o-u3k1-przedsiębiorstwotransportowetranslubspzoo",
      "name": "Przedsiębiorstwo Transportowe Translub Sp. z o.o.",
      "short_name": "Translub",
      "website": "http://www.translub.pl",
      "associated_feeds": [
        {
          "feed_onestop_id": "f-u3k4-miejskieprzedsiębiorstwokomunikacyjnespzoowpoznaniu~kórni",
          "gtfs_agency_id": "6"
=======
      "onestop_id": "o-u37f-zakładusługkomunikacyjnychrokbusspzoo",
      "name": "Zakład Usług Komunikacyjnych ROKBUS Sp. z o.o.",
      "short_name": "Rokbus",
      "website": "http://www.rokbus.com.pl",
      "associated_feeds": [
        {
          "gtfs_agency_id": "8",
          "feed_onestop_id": "f-u3k4-miejskieprzedsiębiorstwokomunikacyjnespzoowpoznaniu~kórni"
>>>>>>> a2d3a7e9
        },
        {
          "feed_onestop_id": "f-u3k4-poznan~rt"
        }
      ]
    },
    {
<<<<<<< HEAD
      "onestop_id": "o-u37c-przedsiębiorstwousługkomunalnychkomornikispzoo",
      "name": "Przedsiębiorstwo Usług Komunalnych Komorniki sp. z o.o.",
      "short_name": "PUK Komorniki",
      "website": "http://www.pukkomorniki.pl",
      "associated_feeds": [
        {
          "feed_onestop_id": "f-u3k4-miejskieprzedsiębiorstwokomunikacyjnespzoowpoznaniu~kórni",
          "gtfs_agency_id": "7"
=======
      "onestop_id": "o-u3k1-kórnickieprzedsiębiorstwoautobusowekombusspzoo",
      "name": "Kórnickie Przedsiębiorstwo Autobusowe KOMBUS Sp. z o.o.",
      "short_name": "KPA KOMBUS",
      "website": "http://www.kombus.com.pl",
      "associated_feeds": [
        {
          "gtfs_agency_id": "4",
          "feed_onestop_id": "f-u3k4-miejskieprzedsiębiorstwokomunikacyjnespzoowpoznaniu~kórni"
>>>>>>> a2d3a7e9
        },
        {
          "feed_onestop_id": "f-u3k4-poznan~rt"
        }
      ]
    },
    {
<<<<<<< HEAD
      "onestop_id": "o-u37f-zakładusługkomunikacyjnychrokbusspzoo",
      "name": "Zakład Usług Komunikacyjnych ROKBUS Sp. z o.o.",
      "short_name": "Rokbus",
      "website": "http://www.rokbus.com.pl",
      "associated_feeds": [
        {
          "feed_onestop_id": "f-u3k4-miejskieprzedsiębiorstwokomunikacyjnespzoowpoznaniu~kórni",
          "gtfs_agency_id": "8"
=======
      "onestop_id": "o-u3k1-przedsiębiorstwotransportowetranslubspzoo",
      "name": "Przedsiębiorstwo Transportowe Translub Sp. z o.o.",
      "short_name": "Translub",
      "website": "http://www.translub.pl",
      "associated_feeds": [
        {
          "gtfs_agency_id": "6",
          "feed_onestop_id": "f-u3k4-miejskieprzedsiębiorstwokomunikacyjnespzoowpoznaniu~kórni"
>>>>>>> a2d3a7e9
        },
        {
          "feed_onestop_id": "f-u3k4-poznan~rt"
        }
      ]
    },
    {
<<<<<<< HEAD
      "onestop_id": "o-u37f-zakładkomunikacjipublicznejsuchylasspzoo",
      "name": "Zakład Komunikacji Publicznej Suchy Las Sp. z o.o.",
      "short_name": "ZKP Suchy Las",
      "website": "http://www.zkp.com.pl",
      "associated_feeds": [
        {
          "feed_onestop_id": "f-u3k4-miejskieprzedsiębiorstwokomunikacyjnespzoowpoznaniu~kórni",
          "gtfs_agency_id": "9"
=======
      "onestop_id": "o-u3k1-zakładkomunalnywkleszczewiespzoo",
      "name": "Zakład Komunalny w Kleszczewie Sp. z o.o.",
      "short_name": "ZK Kleszczewo",
      "website": "http://www.zk.kleszczewo.pl",
      "associated_feeds": [
        {
          "gtfs_agency_id": "12",
          "feed_onestop_id": "f-u3k4-miejskieprzedsiębiorstwokomunikacyjnespzoowpoznaniu~kórni"
>>>>>>> a2d3a7e9
        },
        {
          "feed_onestop_id": "f-u3k4-poznan~rt"
        }
      ]
    },
    {
<<<<<<< HEAD
      "onestop_id": "o-u37f-komunikacjagminytarnowopodgórnetpbusspzoo",
      "name": "Komunikacja Gminy Tarnowo Podgórne TPBUS Sp. z o.o.",
      "short_name": "TPBUS",
      "website": "http://www.tpbus.com.pl",
      "associated_feeds": [
        {
          "feed_onestop_id": "f-u3k4-miejskieprzedsiębiorstwokomunikacyjnespzoowpoznaniu~kórni",
          "gtfs_agency_id": "10"
=======
      "onestop_id": "o-u3k4-SwarzędzkiePrzedsiębiorstwoKomunalne",
      "name": "Swarzędzkie Przedsiębiorstwo Komunalne Sp. z o.o.",
      "short_name": "SPK Swarzędz",
      "website": "http://www.spk.swarzedz.pl",
      "associated_feeds": [
        {
          "gtfs_agency_id": "11",
          "feed_onestop_id": "f-u3k4-miejskieprzedsiębiorstwokomunikacyjnespzoowpoznaniu~kórni"
>>>>>>> a2d3a7e9
        },
        {
          "feed_onestop_id": "f-u3k4-poznan~rt"
        }
      ]
    },
    {
<<<<<<< HEAD
      "onestop_id": "o-u3k4-SwarzędzkiePrzedsiębiorstwoKomunalne",
      "name": "Swarzędzkie Przedsiębiorstwo Komunalne Sp. z o.o.",
      "short_name": "SPK Swarzędz",
      "website": "http://www.spk.swarzedz.pl",
      "associated_feeds": [
        {
          "feed_onestop_id": "f-u3k4-miejskieprzedsiębiorstwokomunikacyjnespzoowpoznaniu~kórni",
          "gtfs_agency_id": "11"
=======
      "onestop_id": "o-u3k4-miejskieprzedsiębiorstwokomunikacyjnespzoowpoznaniu",
      "name": "Miejskie Przedsiębiorstwo Komunikacyjne Sp. z o.o. w Poznaniu",
      "short_name": "MPK Poznań",
      "website": "http://www.mpk.poznan.pl",
      "associated_feeds": [
        {
          "gtfs_agency_id": "2",
          "feed_onestop_id": "f-u3k4-miejskieprzedsiębiorstwokomunikacyjnespzoowpoznaniu~kórni"
>>>>>>> a2d3a7e9
        },
        {
          "feed_onestop_id": "f-u3k4-poznan~rt"
        }
      ]
    },
    {
<<<<<<< HEAD
      "onestop_id": "o-u3k1-zakładkomunalnywkleszczewiespzoo",
      "name": "Zakład Komunalny w Kleszczewie Sp. z o.o.",
      "short_name": "ZK Kleszczewo",
      "website": "http://www.zk.kleszczewo.pl",
      "associated_feeds": [
        {
          "feed_onestop_id": "f-u3k4-miejskieprzedsiębiorstwokomunikacyjnespzoowpoznaniu~kórni",
          "gtfs_agency_id": "12"
=======
      "onestop_id": "o-u3k4-przedsiębiorstwowielobranżowetranskomspzoo",
      "name": "Przedsiębiorstwo Wielobranżowe TRANSKOM Sp. z o.o.",
      "short_name": "Transkom",
      "website": "http://www.transkom.com.pl",
      "associated_feeds": [
        {
          "gtfs_agency_id": "5",
          "feed_onestop_id": "f-u3k4-miejskieprzedsiębiorstwokomunikacyjnespzoowpoznaniu~kórni"
>>>>>>> a2d3a7e9
        },
        {
          "feed_onestop_id": "f-u3k4-poznan~rt"
        }
      ]
    },
    {
      "onestop_id": "o-u3k4-urządgminydopiewo",
      "name": "Urząd Gminy Dopiewo",
      "website": "http://www.dopiewo.pl",
      "associated_feeds": [
        {
<<<<<<< HEAD
          "feed_onestop_id": "f-u3k4-miejskieprzedsiębiorstwokomunikacyjnespzoowpoznaniu~kórni",
          "gtfs_agency_id": "14"
=======
          "gtfs_agency_id": "14",
          "feed_onestop_id": "f-u3k4-miejskieprzedsiębiorstwokomunikacyjnespzoowpoznaniu~kórni"
>>>>>>> a2d3a7e9
        },
        {
          "feed_onestop_id": "f-u3k4-poznan~rt"
        }
      ]
    }
  ],
  "license_spdx_identifier": "CDLA-Permissive-1.0"
}<|MERGE_RESOLUTION|>--- conflicted
+++ resolved
@@ -17,19 +17,11 @@
     },
     {
       "id": "f-u3k4-poznan~rt",
-<<<<<<< HEAD
-      "spec": "gtfs-rt",
-      "name": "Poznań GTFS-RT",
-      "urls": {
-        "realtime_trip_updates": "https://www.ztm.poznan.pl/pl/dla-deweloperow/getGtfsRtFile/?file=trip_updates.pb",
-        "realtime_vehicle_positions": "https://www.ztm.poznan.pl/pl/dla-deweloperow/getGtfsRtFile/?file=vehicle_positions.pb"
-=======
       "name": "Poznań GTFS-RT",
       "spec": "gtfs-rt",
       "urls": {
         "realtime_vehicle_positions": "https://www.ztm.poznan.pl/pl/dla-deweloperow/getGtfsRtFile/?file=vehicle_positions.pb",
         "realtime_trip_updates": "https://www.ztm.poznan.pl/pl/dla-deweloperow/getGtfsRtFile/?file=trip_updates.pb"
->>>>>>> a2d3a7e9
       },
       "license": {
         "url": "https://www.ztm.poznan.pl/assets/pliki/Zasady-korzystania-ZTM-Poznan.pdf"
@@ -38,16 +30,6 @@
   ],
   "operators": [
     {
-<<<<<<< HEAD
-      "onestop_id": "o-u3k4-miejskieprzedsiębiorstwokomunikacyjnespzoowpoznaniu",
-      "name": "Miejskie Przedsiębiorstwo Komunikacyjne Sp. z o.o. w Poznaniu",
-      "short_name": "MPK Poznań",
-      "website": "http://www.mpk.poznan.pl",
-      "associated_feeds": [
-        {
-          "feed_onestop_id": "f-u3k4-miejskieprzedsiębiorstwokomunikacyjnespzoowpoznaniu~kórni",
-          "gtfs_agency_id": "2"
-=======
       "onestop_id": "o-u37c-przedsiębiorstwousługkomunalnychkomornikispzoo",
       "name": "Przedsiębiorstwo Usług Komunalnych Komorniki sp. z o.o.",
       "short_name": "PUK Komorniki",
@@ -56,7 +38,6 @@
         {
           "gtfs_agency_id": "7",
           "feed_onestop_id": "f-u3k4-miejskieprzedsiębiorstwokomunikacyjnespzoowpoznaniu~kórni"
->>>>>>> a2d3a7e9
         },
         {
           "feed_onestop_id": "f-u3k4-poznan~rt"
@@ -64,16 +45,6 @@
       ]
     },
     {
-<<<<<<< HEAD
-      "onestop_id": "o-u3k1-kórnickieprzedsiębiorstwoautobusowekombusspzoo",
-      "name": "Kórnickie Przedsiębiorstwo Autobusowe KOMBUS Sp. z o.o.",
-      "short_name": "KPA KOMBUS",
-      "website": "http://www.kombus.com.pl",
-      "associated_feeds": [
-        {
-          "feed_onestop_id": "f-u3k4-miejskieprzedsiębiorstwokomunikacyjnespzoowpoznaniu~kórni",
-          "gtfs_agency_id": "4"
-=======
       "onestop_id": "o-u37f-komunikacjagminytarnowopodgórnetpbusspzoo",
       "name": "Komunikacja Gminy Tarnowo Podgórne TPBUS Sp. z o.o.",
       "short_name": "TPBUS",
@@ -82,7 +53,6 @@
         {
           "gtfs_agency_id": "10",
           "feed_onestop_id": "f-u3k4-miejskieprzedsiębiorstwokomunikacyjnespzoowpoznaniu~kórni"
->>>>>>> a2d3a7e9
         },
         {
           "feed_onestop_id": "f-u3k4-poznan~rt"
@@ -90,16 +60,6 @@
       ]
     },
     {
-<<<<<<< HEAD
-      "onestop_id": "o-u3k4-przedsiębiorstwowielobranżowetranskomspzoo",
-      "name": "Przedsiębiorstwo Wielobranżowe TRANSKOM Sp. z o.o.",
-      "short_name": "Transkom",
-      "website": "http://www.transkom.com.pl",
-      "associated_feeds": [
-        {
-          "feed_onestop_id": "f-u3k4-miejskieprzedsiębiorstwokomunikacyjnespzoowpoznaniu~kórni",
-          "gtfs_agency_id": "5"
-=======
       "onestop_id": "o-u37f-zakładkomunikacjipublicznejsuchylasspzoo",
       "name": "Zakład Komunikacji Publicznej Suchy Las Sp. z o.o.",
       "short_name": "ZKP Suchy Las",
@@ -108,7 +68,6 @@
         {
           "gtfs_agency_id": "9",
           "feed_onestop_id": "f-u3k4-miejskieprzedsiębiorstwokomunikacyjnespzoowpoznaniu~kórni"
->>>>>>> a2d3a7e9
         },
         {
           "feed_onestop_id": "f-u3k4-poznan~rt"
@@ -116,16 +75,6 @@
       ]
     },
     {
-<<<<<<< HEAD
-      "onestop_id": "o-u3k1-przedsiębiorstwotransportowetranslubspzoo",
-      "name": "Przedsiębiorstwo Transportowe Translub Sp. z o.o.",
-      "short_name": "Translub",
-      "website": "http://www.translub.pl",
-      "associated_feeds": [
-        {
-          "feed_onestop_id": "f-u3k4-miejskieprzedsiębiorstwokomunikacyjnespzoowpoznaniu~kórni",
-          "gtfs_agency_id": "6"
-=======
       "onestop_id": "o-u37f-zakładusługkomunikacyjnychrokbusspzoo",
       "name": "Zakład Usług Komunikacyjnych ROKBUS Sp. z o.o.",
       "short_name": "Rokbus",
@@ -134,7 +83,6 @@
         {
           "gtfs_agency_id": "8",
           "feed_onestop_id": "f-u3k4-miejskieprzedsiębiorstwokomunikacyjnespzoowpoznaniu~kórni"
->>>>>>> a2d3a7e9
         },
         {
           "feed_onestop_id": "f-u3k4-poznan~rt"
@@ -142,16 +90,6 @@
       ]
     },
     {
-<<<<<<< HEAD
-      "onestop_id": "o-u37c-przedsiębiorstwousługkomunalnychkomornikispzoo",
-      "name": "Przedsiębiorstwo Usług Komunalnych Komorniki sp. z o.o.",
-      "short_name": "PUK Komorniki",
-      "website": "http://www.pukkomorniki.pl",
-      "associated_feeds": [
-        {
-          "feed_onestop_id": "f-u3k4-miejskieprzedsiębiorstwokomunikacyjnespzoowpoznaniu~kórni",
-          "gtfs_agency_id": "7"
-=======
       "onestop_id": "o-u3k1-kórnickieprzedsiębiorstwoautobusowekombusspzoo",
       "name": "Kórnickie Przedsiębiorstwo Autobusowe KOMBUS Sp. z o.o.",
       "short_name": "KPA KOMBUS",
@@ -160,7 +98,6 @@
         {
           "gtfs_agency_id": "4",
           "feed_onestop_id": "f-u3k4-miejskieprzedsiębiorstwokomunikacyjnespzoowpoznaniu~kórni"
->>>>>>> a2d3a7e9
         },
         {
           "feed_onestop_id": "f-u3k4-poznan~rt"
@@ -168,16 +105,6 @@
       ]
     },
     {
-<<<<<<< HEAD
-      "onestop_id": "o-u37f-zakładusługkomunikacyjnychrokbusspzoo",
-      "name": "Zakład Usług Komunikacyjnych ROKBUS Sp. z o.o.",
-      "short_name": "Rokbus",
-      "website": "http://www.rokbus.com.pl",
-      "associated_feeds": [
-        {
-          "feed_onestop_id": "f-u3k4-miejskieprzedsiębiorstwokomunikacyjnespzoowpoznaniu~kórni",
-          "gtfs_agency_id": "8"
-=======
       "onestop_id": "o-u3k1-przedsiębiorstwotransportowetranslubspzoo",
       "name": "Przedsiębiorstwo Transportowe Translub Sp. z o.o.",
       "short_name": "Translub",
@@ -186,7 +113,6 @@
         {
           "gtfs_agency_id": "6",
           "feed_onestop_id": "f-u3k4-miejskieprzedsiębiorstwokomunikacyjnespzoowpoznaniu~kórni"
->>>>>>> a2d3a7e9
         },
         {
           "feed_onestop_id": "f-u3k4-poznan~rt"
@@ -194,16 +120,6 @@
       ]
     },
     {
-<<<<<<< HEAD
-      "onestop_id": "o-u37f-zakładkomunikacjipublicznejsuchylasspzoo",
-      "name": "Zakład Komunikacji Publicznej Suchy Las Sp. z o.o.",
-      "short_name": "ZKP Suchy Las",
-      "website": "http://www.zkp.com.pl",
-      "associated_feeds": [
-        {
-          "feed_onestop_id": "f-u3k4-miejskieprzedsiębiorstwokomunikacyjnespzoowpoznaniu~kórni",
-          "gtfs_agency_id": "9"
-=======
       "onestop_id": "o-u3k1-zakładkomunalnywkleszczewiespzoo",
       "name": "Zakład Komunalny w Kleszczewie Sp. z o.o.",
       "short_name": "ZK Kleszczewo",
@@ -212,7 +128,6 @@
         {
           "gtfs_agency_id": "12",
           "feed_onestop_id": "f-u3k4-miejskieprzedsiębiorstwokomunikacyjnespzoowpoznaniu~kórni"
->>>>>>> a2d3a7e9
         },
         {
           "feed_onestop_id": "f-u3k4-poznan~rt"
@@ -220,16 +135,6 @@
       ]
     },
     {
-<<<<<<< HEAD
-      "onestop_id": "o-u37f-komunikacjagminytarnowopodgórnetpbusspzoo",
-      "name": "Komunikacja Gminy Tarnowo Podgórne TPBUS Sp. z o.o.",
-      "short_name": "TPBUS",
-      "website": "http://www.tpbus.com.pl",
-      "associated_feeds": [
-        {
-          "feed_onestop_id": "f-u3k4-miejskieprzedsiębiorstwokomunikacyjnespzoowpoznaniu~kórni",
-          "gtfs_agency_id": "10"
-=======
       "onestop_id": "o-u3k4-SwarzędzkiePrzedsiębiorstwoKomunalne",
       "name": "Swarzędzkie Przedsiębiorstwo Komunalne Sp. z o.o.",
       "short_name": "SPK Swarzędz",
@@ -238,7 +143,6 @@
         {
           "gtfs_agency_id": "11",
           "feed_onestop_id": "f-u3k4-miejskieprzedsiębiorstwokomunikacyjnespzoowpoznaniu~kórni"
->>>>>>> a2d3a7e9
         },
         {
           "feed_onestop_id": "f-u3k4-poznan~rt"
@@ -246,16 +150,6 @@
       ]
     },
     {
-<<<<<<< HEAD
-      "onestop_id": "o-u3k4-SwarzędzkiePrzedsiębiorstwoKomunalne",
-      "name": "Swarzędzkie Przedsiębiorstwo Komunalne Sp. z o.o.",
-      "short_name": "SPK Swarzędz",
-      "website": "http://www.spk.swarzedz.pl",
-      "associated_feeds": [
-        {
-          "feed_onestop_id": "f-u3k4-miejskieprzedsiębiorstwokomunikacyjnespzoowpoznaniu~kórni",
-          "gtfs_agency_id": "11"
-=======
       "onestop_id": "o-u3k4-miejskieprzedsiębiorstwokomunikacyjnespzoowpoznaniu",
       "name": "Miejskie Przedsiębiorstwo Komunikacyjne Sp. z o.o. w Poznaniu",
       "short_name": "MPK Poznań",
@@ -264,7 +158,6 @@
         {
           "gtfs_agency_id": "2",
           "feed_onestop_id": "f-u3k4-miejskieprzedsiębiorstwokomunikacyjnespzoowpoznaniu~kórni"
->>>>>>> a2d3a7e9
         },
         {
           "feed_onestop_id": "f-u3k4-poznan~rt"
@@ -272,16 +165,6 @@
       ]
     },
     {
-<<<<<<< HEAD
-      "onestop_id": "o-u3k1-zakładkomunalnywkleszczewiespzoo",
-      "name": "Zakład Komunalny w Kleszczewie Sp. z o.o.",
-      "short_name": "ZK Kleszczewo",
-      "website": "http://www.zk.kleszczewo.pl",
-      "associated_feeds": [
-        {
-          "feed_onestop_id": "f-u3k4-miejskieprzedsiębiorstwokomunikacyjnespzoowpoznaniu~kórni",
-          "gtfs_agency_id": "12"
-=======
       "onestop_id": "o-u3k4-przedsiębiorstwowielobranżowetranskomspzoo",
       "name": "Przedsiębiorstwo Wielobranżowe TRANSKOM Sp. z o.o.",
       "short_name": "Transkom",
@@ -290,7 +173,6 @@
         {
           "gtfs_agency_id": "5",
           "feed_onestop_id": "f-u3k4-miejskieprzedsiębiorstwokomunikacyjnespzoowpoznaniu~kórni"
->>>>>>> a2d3a7e9
         },
         {
           "feed_onestop_id": "f-u3k4-poznan~rt"
@@ -303,13 +185,8 @@
       "website": "http://www.dopiewo.pl",
       "associated_feeds": [
         {
-<<<<<<< HEAD
-          "feed_onestop_id": "f-u3k4-miejskieprzedsiębiorstwokomunikacyjnespzoowpoznaniu~kórni",
-          "gtfs_agency_id": "14"
-=======
           "gtfs_agency_id": "14",
           "feed_onestop_id": "f-u3k4-miejskieprzedsiębiorstwokomunikacyjnespzoowpoznaniu~kórni"
->>>>>>> a2d3a7e9
         },
         {
           "feed_onestop_id": "f-u3k4-poznan~rt"
