--- conflicted
+++ resolved
@@ -49,11 +49,7 @@
     },
     {
       "id": "f-metro~losangeles~alerts",
-<<<<<<< HEAD
-      "spec": "gtfs",
-=======
       "spec": "gtfs-rt",
->>>>>>> 2139d6e3
       "urls": {
         "realtime_alerts": "https://s3.amazonaws.com/la-alerts-prod/alerts.pb"
       }
