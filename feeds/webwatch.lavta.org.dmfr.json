{
  "$schema": "https://dmfr.transit.land/json-schema/dmfr.schema-v0.4.0.json",
  "feeds": [
    {
      "id": "f-9q9q-wheelsbus",
      "spec": "gtfs",
      "urls": {
        "static_current": "http://webwatch.lavta.org/TMGTFSRealTimeWebService/GTFS-Static/google_transit.zip"
      },
      "tags": {
        "exclude_from_global_query": "true"
      },
      "license": {
        "url": "http://www.wheelsbus.com/lavta-developer-license-agreement/",
        "use_without_attribution": "no",
        "create_derived_product": "yes",
        "attribution_text": "Visit http://www.wheelsbus.com/ for more information."
<<<<<<< HEAD
      }
=======
      },
      "operators": [
        {
          "onestop_id": "o-9q9q-wheelsbus",
          "name": "Livermore Amador Valley Transit Authority",
          "short_name": "Wheels Bus",
          "tags": {
            "twitter_general": "wheelsbus",
            "us_ntd_id": "90144",
            "wikidata_id": "Q7950139"
          }
        }
      ]
>>>>>>> e8bedfc3
    }
  ],
  "license_spdx_identifier": "CDLA-Permissive-1.0"
}<|MERGE_RESOLUTION|>--- conflicted
+++ resolved
@@ -15,9 +15,6 @@
         "use_without_attribution": "no",
         "create_derived_product": "yes",
         "attribution_text": "Visit http://www.wheelsbus.com/ for more information."
-<<<<<<< HEAD
-      }
-=======
       },
       "operators": [
         {
@@ -31,7 +28,6 @@
           }
         }
       ]
->>>>>>> e8bedfc3
     }
   ],
   "license_spdx_identifier": "CDLA-Permissive-1.0"
